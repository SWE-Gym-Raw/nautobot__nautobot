--- conflicted
+++ resolved
@@ -6,14 +6,8 @@
 from django.utils.html import escape
 from django.utils.safestring import mark_safe
 
-<<<<<<< HEAD
 from netbox.views import generic
-=======
 from utilities.utils import get_subquery
-from utilities.views import (
-    BulkDeleteView, BulkEditView, BulkImportView, ObjectView, ObjectDeleteView, ObjectEditView, ObjectListView,
-)
->>>>>>> f55e966c
 from . import filters, forms, tables
 from .models import SecretRole, Secret, SessionKey, UserKey
 
@@ -32,15 +26,10 @@
 # Secret roles
 #
 
-<<<<<<< HEAD
 class SecretRoleListView(generic.ObjectListView):
-    queryset = SecretRole.objects.annotate(secret_count=Count('secrets')).order_by(*SecretRole._meta.ordering)
-=======
-class SecretRoleListView(ObjectListView):
     queryset = SecretRole.objects.annotate(
         secret_count=get_subquery(Secret, 'role')
     )
->>>>>>> f55e966c
     table = tables.SecretRoleTable
 
 
@@ -59,15 +48,10 @@
     table = tables.SecretRoleTable
 
 
-<<<<<<< HEAD
 class SecretRoleBulkDeleteView(generic.BulkDeleteView):
-    queryset = SecretRole.objects.annotate(secret_count=Count('secrets')).order_by(*SecretRole._meta.ordering)
-=======
-class SecretRoleBulkDeleteView(BulkDeleteView):
     queryset = SecretRole.objects.annotate(
         secret_count=get_subquery(Secret, 'role')
     )
->>>>>>> f55e966c
     table = tables.SecretRoleTable
 
 
