from __future__ import unicode_literals

from collections import OrderedDict

from rest_framework import serializers
from rest_framework.validators import UniqueTogetherValidator

from circuits.models import Circuit, CircuitTermination
from dcim.constants import (
    CONNECTION_STATUS_CHOICES, DEVICE_STATUS_CHOICES, IFACE_FF_CHOICES, IFACE_MODE_CHOICES, IFACE_ORDERING_CHOICES,
    RACK_FACE_CHOICES, RACK_TYPE_CHOICES, RACK_WIDTH_CHOICES, SITE_STATUS_CHOICES, SUBDEVICE_ROLE_CHOICES,
)
from dcim.models import (
    ConsolePort, ConsolePortTemplate, ConsoleServerPort, ConsoleServerPortTemplate, Device, DeviceBay,
    DeviceBayTemplate, DeviceType, DeviceRole, Interface, InterfaceConnection, InterfaceTemplate, Manufacturer,
    InventoryItem, Platform, PowerOutlet, PowerOutletTemplate, PowerPort, PowerPortTemplate, Rack, RackGroup,
    RackReservation, RackRole, Region, Site, VirtualChassis,
)
from extras.api.customfields import CustomFieldModelSerializer
from ipam.models import IPAddress, VLAN
from tenancy.api.serializers import NestedTenantSerializer
from users.api.serializers import NestedUserSerializer
from utilities.api import ChoiceFieldSerializer, TimeZoneField, ValidatedModelSerializer
from virtualization.models import Cluster


#
# Regions
#

class NestedRegionSerializer(serializers.ModelSerializer):
    url = serializers.HyperlinkedIdentityField(view_name='dcim-api:region-detail')

    class Meta:
        model = Region
        fields = ['id', 'url', 'name', 'slug']


class RegionSerializer(serializers.ModelSerializer):
    parent = NestedRegionSerializer()

    class Meta:
        model = Region
        fields = ['id', 'name', 'slug', 'parent']


class WritableRegionSerializer(ValidatedModelSerializer):

    class Meta:
        model = Region
        fields = ['id', 'name', 'slug', 'parent']


#
# Sites
#

class SiteSerializer(CustomFieldModelSerializer):
    status = ChoiceFieldSerializer(choices=SITE_STATUS_CHOICES)
    region = NestedRegionSerializer()
    tenant = NestedTenantSerializer()
    time_zone = TimeZoneField(required=False)

    class Meta:
        model = Site
        fields = [
            'id', 'name', 'slug', 'status', 'region', 'tenant', 'facility', 'asn', 'time_zone', 'description',
            'physical_address', 'shipping_address', 'contact_name', 'contact_phone', 'contact_email', 'comments',
            'custom_fields', 'created', 'last_updated', 'count_prefixes', 'count_vlans', 'count_racks', 'count_devices',
            'count_circuits',
        ]


class NestedSiteSerializer(serializers.ModelSerializer):
    url = serializers.HyperlinkedIdentityField(view_name='dcim-api:site-detail')

    class Meta:
        model = Site
        fields = ['id', 'url', 'name', 'slug']


class WritableSiteSerializer(CustomFieldModelSerializer):
    time_zone = TimeZoneField(required=False)

    class Meta:
        model = Site
        fields = [
            'id', 'name', 'slug', 'status', 'region', 'tenant', 'facility', 'asn', 'time_zone', 'description',
            'physical_address', 'shipping_address', 'contact_name', 'contact_phone', 'contact_email', 'comments',
            'custom_fields', 'created', 'last_updated',
        ]


#
# Rack groups
#

class RackGroupSerializer(serializers.ModelSerializer):
    site = NestedSiteSerializer()

    class Meta:
        model = RackGroup
        fields = ['id', 'name', 'slug', 'site']


class NestedRackGroupSerializer(serializers.ModelSerializer):
    url = serializers.HyperlinkedIdentityField(view_name='dcim-api:rackgroup-detail')

    class Meta:
        model = RackGroup
        fields = ['id', 'url', 'name', 'slug']


class WritableRackGroupSerializer(ValidatedModelSerializer):

    class Meta:
        model = RackGroup
        fields = ['id', 'name', 'slug', 'site']


#
# Rack roles
#

class RackRoleSerializer(ValidatedModelSerializer):

    class Meta:
        model = RackRole
        fields = ['id', 'name', 'slug', 'color']


class NestedRackRoleSerializer(serializers.ModelSerializer):
    url = serializers.HyperlinkedIdentityField(view_name='dcim-api:rackrole-detail')

    class Meta:
        model = RackRole
        fields = ['id', 'url', 'name', 'slug']


#
# Racks
#

class RackSerializer(CustomFieldModelSerializer):
    site = NestedSiteSerializer()
    group = NestedRackGroupSerializer()
    tenant = NestedTenantSerializer()
    role = NestedRackRoleSerializer()
    type = ChoiceFieldSerializer(choices=RACK_TYPE_CHOICES)
    width = ChoiceFieldSerializer(choices=RACK_WIDTH_CHOICES)

    class Meta:
        model = Rack
        fields = [
            'id', 'name', 'facility_id', 'display_name', 'site', 'group', 'tenant', 'role', 'serial', 'type', 'width',
            'u_height', 'desc_units', 'comments', 'custom_fields', 'created', 'last_updated',
        ]


class NestedRackSerializer(serializers.ModelSerializer):
    url = serializers.HyperlinkedIdentityField(view_name='dcim-api:rack-detail')

    class Meta:
        model = Rack
        fields = ['id', 'url', 'name', 'display_name']


class WritableRackSerializer(CustomFieldModelSerializer):

    class Meta:
        model = Rack
        fields = [
            'id', 'name', 'facility_id', 'site', 'group', 'tenant', 'role', 'serial', 'type', 'width', 'u_height',
            'desc_units', 'comments', 'custom_fields', 'created', 'last_updated',
        ]
        # Omit the UniqueTogetherValidator that would be automatically added to validate (site, facility_id). This
        # prevents facility_id from being interpreted as a required field.
        validators = [
            UniqueTogetherValidator(queryset=Rack.objects.all(), fields=('site', 'name'))
        ]

    def validate(self, data):

        # Validate uniqueness of (site, facility_id) since we omitted the automatically-created validator from Meta.
        if data.get('facility_id', None):
            validator = UniqueTogetherValidator(queryset=Rack.objects.all(), fields=('site', 'facility_id'))
            validator.set_context(self)
            validator(data)

        # Enforce model validation
        super(WritableRackSerializer, self).validate(data)

        return data


#
# Rack units
#

class NestedDeviceSerializer(serializers.ModelSerializer):
    url = serializers.HyperlinkedIdentityField(view_name='dcim-api:device-detail')

    class Meta:
        model = Device
        fields = ['id', 'url', 'name', 'display_name']


class RackUnitSerializer(serializers.Serializer):
    """
    A rack unit is an abstraction formed by the set (rack, position, face); it does not exist as a row in the database.
    """
    id = serializers.IntegerField(read_only=True)
    name = serializers.CharField(read_only=True)
    face = serializers.IntegerField(read_only=True)
    device = NestedDeviceSerializer(read_only=True)


#
# Rack reservations
#

class RackReservationSerializer(serializers.ModelSerializer):
    rack = NestedRackSerializer()
    user = NestedUserSerializer()
    tenant = NestedTenantSerializer()

    class Meta:
        model = RackReservation
        fields = ['id', 'rack', 'units', 'created', 'user', 'tenant', 'description']


class WritableRackReservationSerializer(ValidatedModelSerializer):

    class Meta:
        model = RackReservation
        fields = ['id', 'rack', 'units', 'user', 'description']


#
# Manufacturers
#

class ManufacturerSerializer(ValidatedModelSerializer):

    class Meta:
        model = Manufacturer
        fields = ['id', 'name', 'slug']


class NestedManufacturerSerializer(serializers.ModelSerializer):
    url = serializers.HyperlinkedIdentityField(view_name='dcim-api:manufacturer-detail')

    class Meta:
        model = Manufacturer
        fields = ['id', 'url', 'name', 'slug']


#
# Device types
#

class DeviceTypeSerializer(CustomFieldModelSerializer):
    manufacturer = NestedManufacturerSerializer()
    interface_ordering = ChoiceFieldSerializer(choices=IFACE_ORDERING_CHOICES)
    subdevice_role = ChoiceFieldSerializer(choices=SUBDEVICE_ROLE_CHOICES)
    instance_count = serializers.IntegerField(source='instances.count', read_only=True)

    class Meta:
        model = DeviceType
        fields = [
            'id', 'manufacturer', 'model', 'slug', 'part_number', 'u_height', 'is_full_depth', 'interface_ordering',
            'is_console_server', 'is_pdu', 'is_network_device', 'subdevice_role', 'comments', 'custom_fields',
            'instance_count',
        ]


class NestedDeviceTypeSerializer(serializers.ModelSerializer):
    url = serializers.HyperlinkedIdentityField(view_name='dcim-api:devicetype-detail')
    manufacturer = NestedManufacturerSerializer()

    class Meta:
        model = DeviceType
        fields = ['id', 'url', 'manufacturer', 'model', 'slug']


class WritableDeviceTypeSerializer(CustomFieldModelSerializer):

    class Meta:
        model = DeviceType
        fields = [
            'id', 'manufacturer', 'model', 'slug', 'part_number', 'u_height', 'is_full_depth', 'interface_ordering',
            'is_console_server', 'is_pdu', 'is_network_device', 'subdevice_role', 'comments', 'custom_fields',
        ]


#
# Console port templates
#

class ConsolePortTemplateSerializer(serializers.ModelSerializer):
    device_type = NestedDeviceTypeSerializer()

    class Meta:
        model = ConsolePortTemplate
        fields = ['id', 'device_type', 'name']


class WritableConsolePortTemplateSerializer(ValidatedModelSerializer):

    class Meta:
        model = ConsolePortTemplate
        fields = ['id', 'device_type', 'name']


#
# Console server port templates
#

class ConsoleServerPortTemplateSerializer(serializers.ModelSerializer):
    device_type = NestedDeviceTypeSerializer()

    class Meta:
        model = ConsoleServerPortTemplate
        fields = ['id', 'device_type', 'name']


class WritableConsoleServerPortTemplateSerializer(ValidatedModelSerializer):

    class Meta:
        model = ConsoleServerPortTemplate
        fields = ['id', 'device_type', 'name']


#
# Power port templates
#

class PowerPortTemplateSerializer(serializers.ModelSerializer):
    device_type = NestedDeviceTypeSerializer()

    class Meta:
        model = PowerPortTemplate
        fields = ['id', 'device_type', 'name']


class WritablePowerPortTemplateSerializer(ValidatedModelSerializer):

    class Meta:
        model = PowerPortTemplate
        fields = ['id', 'device_type', 'name']


#
# Power outlet templates
#

class PowerOutletTemplateSerializer(serializers.ModelSerializer):
    device_type = NestedDeviceTypeSerializer()

    class Meta:
        model = PowerOutletTemplate
        fields = ['id', 'device_type', 'name']


class WritablePowerOutletTemplateSerializer(ValidatedModelSerializer):

    class Meta:
        model = PowerOutletTemplate
        fields = ['id', 'device_type', 'name']


#
# Interface templates
#

class InterfaceTemplateSerializer(serializers.ModelSerializer):
    device_type = NestedDeviceTypeSerializer()
    form_factor = ChoiceFieldSerializer(choices=IFACE_FF_CHOICES)

    class Meta:
        model = InterfaceTemplate
        fields = ['id', 'device_type', 'name', 'form_factor', 'mgmt_only']


class WritableInterfaceTemplateSerializer(ValidatedModelSerializer):

    class Meta:
        model = InterfaceTemplate
        fields = ['id', 'device_type', 'name', 'form_factor', 'mgmt_only']


#
# Device bay templates
#

class DeviceBayTemplateSerializer(serializers.ModelSerializer):
    device_type = NestedDeviceTypeSerializer()

    class Meta:
        model = DeviceBayTemplate
        fields = ['id', 'device_type', 'name']


class WritableDeviceBayTemplateSerializer(ValidatedModelSerializer):

    class Meta:
        model = DeviceBayTemplate
        fields = ['id', 'device_type', 'name']


#
# Device roles
#

class DeviceRoleSerializer(ValidatedModelSerializer):

    class Meta:
        model = DeviceRole
        fields = ['id', 'name', 'slug', 'color', 'vm_role']


class NestedDeviceRoleSerializer(serializers.ModelSerializer):
    url = serializers.HyperlinkedIdentityField(view_name='dcim-api:devicerole-detail')

    class Meta:
        model = DeviceRole
        fields = ['id', 'url', 'name', 'slug']


#
# Platforms
#

class PlatformSerializer(serializers.ModelSerializer):
    manufacturer = NestedManufacturerSerializer()

    class Meta:
        model = Platform
        fields = ['id', 'name', 'slug', 'manufacturer', 'napalm_driver', 'rpc_client']


class NestedPlatformSerializer(serializers.ModelSerializer):
    url = serializers.HyperlinkedIdentityField(view_name='dcim-api:platform-detail')

    class Meta:
        model = Platform
        fields = ['id', 'url', 'name', 'slug']


class WritablePlatformSerializer(ValidatedModelSerializer):

    class Meta:
        model = Platform
        fields = ['id', 'name', 'slug', 'manufacturer', 'napalm_driver', 'rpc_client']


#
# Devices
#

# Cannot import ipam.api.NestedIPAddressSerializer due to circular dependency
class DeviceIPAddressSerializer(serializers.ModelSerializer):
    url = serializers.HyperlinkedIdentityField(view_name='ipam-api:ipaddress-detail')

    class Meta:
        model = IPAddress
        fields = ['id', 'url', 'family', 'address']


# Cannot import virtualization.api.NestedClusterSerializer due to circular dependency
class NestedClusterSerializer(serializers.ModelSerializer):
    url = serializers.HyperlinkedIdentityField(view_name='virtualization-api:cluster-detail')

    class Meta:
        model = Cluster
        fields = ['id', 'url', 'name']


# Cannot import NestedVirtualChassisSerializer due to circular dependency
class DeviceVirtualChassisSerializer(serializers.ModelSerializer):
    url = serializers.HyperlinkedIdentityField(view_name='dcim-api:virtualchassis-detail')
    master = NestedDeviceSerializer()

    class Meta:
        model = VirtualChassis
        fields = ['id', 'url', 'master']


class DeviceSerializer(CustomFieldModelSerializer):
    device_type = NestedDeviceTypeSerializer()
    device_role = NestedDeviceRoleSerializer()
    tenant = NestedTenantSerializer()
    platform = NestedPlatformSerializer()
    site = NestedSiteSerializer()
    rack = NestedRackSerializer()
    face = ChoiceFieldSerializer(choices=RACK_FACE_CHOICES)
    status = ChoiceFieldSerializer(choices=DEVICE_STATUS_CHOICES)
    primary_ip = DeviceIPAddressSerializer()
    primary_ip4 = DeviceIPAddressSerializer()
    primary_ip6 = DeviceIPAddressSerializer()
    parent_device = serializers.SerializerMethodField()
    cluster = NestedClusterSerializer()
    virtual_chassis = DeviceVirtualChassisSerializer()

    class Meta:
        model = Device
        fields = [
            'id', 'name', 'display_name', 'device_type', 'device_role', 'tenant', 'platform', 'serial', 'asset_tag',
            'site', 'rack', 'position', 'face', 'parent_device', 'status', 'primary_ip', 'primary_ip4', 'primary_ip6',
            'cluster', 'virtual_chassis', 'vc_position', 'vc_priority', 'comments', 'custom_fields', 'created',
            'last_updated',
        ]

    def get_parent_device(self, obj):
        try:
            device_bay = obj.parent_bay
        except DeviceBay.DoesNotExist:
            return None
        context = {'request': self.context['request']}
        data = NestedDeviceSerializer(instance=device_bay.device, context=context).data
        data['device_bay'] = NestedDeviceBaySerializer(instance=device_bay, context=context).data
        return data


class WritableDeviceSerializer(CustomFieldModelSerializer):

    class Meta:
        model = Device
        fields = [
            'id', 'name', 'device_type', 'device_role', 'tenant', 'platform', 'serial', 'asset_tag', 'site', 'rack',
            'position', 'face', 'status', 'primary_ip4', 'primary_ip6', 'cluster', 'virtual_chassis', 'vc_position',
            'vc_priority', 'comments', 'custom_fields', 'created', 'last_updated',
        ]
        validators = []

    def validate(self, data):

        # Validate uniqueness of (rack, position, face) since we omitted the automatically-created validator from Meta.
        if data.get('rack') and data.get('position') and data.get('face'):
            validator = UniqueTogetherValidator(queryset=Device.objects.all(), fields=('rack', 'position', 'face'))
            validator.set_context(self)
            validator(data)

        # Enforce model validation
        super(WritableDeviceSerializer, self).validate(data)

        return data


#
# Console server ports
#

class ConsoleServerPortSerializer(serializers.ModelSerializer):
    device = NestedDeviceSerializer()

    class Meta:
        model = ConsoleServerPort
        fields = ['id', 'device', 'name', 'connected_console']
        read_only_fields = ['connected_console']


class WritableConsoleServerPortSerializer(ValidatedModelSerializer):

    class Meta:
        model = ConsoleServerPort
        fields = ['id', 'device', 'name']


#
# Console ports
#

class ConsolePortSerializer(serializers.ModelSerializer):
    device = NestedDeviceSerializer()
    cs_port = ConsoleServerPortSerializer()

    class Meta:
        model = ConsolePort
        fields = ['id', 'device', 'name', 'cs_port', 'connection_status']


class WritableConsolePortSerializer(ValidatedModelSerializer):

    class Meta:
        model = ConsolePort
        fields = ['id', 'device', 'name', 'cs_port', 'connection_status']


#
# Power outlets
#

class PowerOutletSerializer(serializers.ModelSerializer):
    device = NestedDeviceSerializer()

    class Meta:
        model = PowerOutlet
        fields = ['id', 'device', 'name', 'connected_port']
        read_only_fields = ['connected_port']


class WritablePowerOutletSerializer(ValidatedModelSerializer):

    class Meta:
        model = PowerOutlet
        fields = ['id', 'device', 'name']


#
# Power ports
#

class PowerPortSerializer(serializers.ModelSerializer):
    device = NestedDeviceSerializer()
    power_outlet = PowerOutletSerializer()

    class Meta:
        model = PowerPort
        fields = ['id', 'device', 'name', 'power_outlet', 'connection_status']


class WritablePowerPortSerializer(ValidatedModelSerializer):

    class Meta:
        model = PowerPort
        fields = ['id', 'device', 'name', 'power_outlet', 'connection_status']


#
# Interfaces
#

class NestedInterfaceSerializer(serializers.ModelSerializer):
    url = serializers.HyperlinkedIdentityField(view_name='dcim-api:interface-detail')

    class Meta:
        model = Interface
        fields = ['id', 'url', 'name']


class InterfaceNestedCircuitSerializer(serializers.ModelSerializer):
    url = serializers.HyperlinkedIdentityField(view_name='circuits-api:circuit-detail')

    class Meta:
        model = Circuit
        fields = ['id', 'url', 'cid']


class InterfaceCircuitTerminationSerializer(serializers.ModelSerializer):
    circuit = InterfaceNestedCircuitSerializer()

    class Meta:
        model = CircuitTermination
        fields = [
            'id', 'circuit', 'term_side', 'port_speed', 'upstream_speed', 'xconnect_id', 'pp_info',
        ]


# Cannot import ipam.api.NestedVLANSerializer due to circular dependency
class InterfaceVLANSerializer(serializers.ModelSerializer):
    url = serializers.HyperlinkedIdentityField(view_name='ipam-api:vlan-detail')

    class Meta:
        model = VLAN
        fields = ['id', 'url', 'vid', 'name', 'display_name']


class InterfaceSerializer(serializers.ModelSerializer):
    device = NestedDeviceSerializer()
    form_factor = ChoiceFieldSerializer(choices=IFACE_FF_CHOICES)
    lag = NestedInterfaceSerializer()
    is_connected = serializers.SerializerMethodField(read_only=True)
    interface_connection = serializers.SerializerMethodField(read_only=True)
    circuit_termination = InterfaceCircuitTerminationSerializer()
    untagged_vlan = InterfaceVLANSerializer()
    mode = ChoiceFieldSerializer(choices=IFACE_MODE_CHOICES)
    tagged_vlans = InterfaceVLANSerializer(many=True)

    class Meta:
        model = Interface
        fields = [
            'id', 'device', 'name', 'form_factor', 'enabled', 'lag', 'mtu', 'mac_address', 'mgmt_only', 'description',
            'is_connected', 'interface_connection', 'circuit_termination', 'mode', 'untagged_vlan', 'tagged_vlans',
        ]

    def get_is_connected(self, obj):
        """
        Return True if the interface has a connected interface or circuit termination.
        """
        if obj.connection:
            return True
        try:
            circuit_termination = obj.circuit_termination
            return True
        except CircuitTermination.DoesNotExist:
            pass
        return False

    def get_interface_connection(self, obj):
        if obj.connection:
            return OrderedDict((
                ('interface', PeerInterfaceSerializer(obj.connected_interface, context=self.context).data),
                ('status', obj.connection.connection_status),
            ))
        return None


class PeerInterfaceSerializer(serializers.ModelSerializer):
    url = serializers.HyperlinkedIdentityField(view_name='dcim-api:interface-detail')
    device = NestedDeviceSerializer()
    form_factor = ChoiceFieldSerializer(choices=IFACE_FF_CHOICES)
    lag = NestedInterfaceSerializer()

    class Meta:
        model = Interface
        fields = [
            'id', 'url', 'device', 'name', 'form_factor', 'enabled', 'lag', 'mtu', 'mac_address', 'mgmt_only',
            'description',
        ]


class WritableInterfaceSerializer(ValidatedModelSerializer):

    class Meta:
        model = Interface
        fields = [
            'id', 'device', 'name', 'form_factor', 'enabled', 'lag', 'mtu', 'mac_address', 'mgmt_only', 'description',
            'mode', 'untagged_vlan', 'tagged_vlans',
        ]

    def validate(self, data):

        # All associated VLANs be global or assigned to the parent device's site.
        device = self.instance.device if self.instance else data.get('device')
        untagged_vlan = data.get('untagged_vlan')
        if untagged_vlan and untagged_vlan.site not in [device.site, None]:
            raise serializers.ValidationError({
                'untagged_vlan': "VLAN {} must belong to the same site as the interface's parent device, or it must be "
                                 "global.".format(untagged_vlan)
            })
        for vlan in data.get('tagged_vlans', []):
<<<<<<< HEAD
            if vlan.site not in [parent, None]:
                raise serializers.ValidationError(
                    "Tagged VLAN {} must belong to the same site as the interface's parent device/VM, or it must be "
                    "global".format(vlan)
                )
        return data
=======
            if vlan.site not in [device.site, None]:
                raise serializers.ValidationError({
                    'tagged_vlans': "VLAN {} must belong to the same site as the interface's parent device, or it must "
                                   "be global.".format(vlan)
                })

        return super(WritableInterfaceSerializer, self).validate(data)
>>>>>>> fc9871fb


#
# Device bays
#

class DeviceBaySerializer(serializers.ModelSerializer):
    device = NestedDeviceSerializer()
    installed_device = NestedDeviceSerializer()

    class Meta:
        model = DeviceBay
        fields = ['id', 'device', 'name', 'installed_device']


class NestedDeviceBaySerializer(serializers.ModelSerializer):
    url = serializers.HyperlinkedIdentityField(view_name='dcim-api:devicebay-detail')

    class Meta:
        model = DeviceBay
        fields = ['id', 'url', 'name']


class WritableDeviceBaySerializer(ValidatedModelSerializer):

    class Meta:
        model = DeviceBay
        fields = ['id', 'device', 'name', 'installed_device']


#
# Inventory items
#

class InventoryItemSerializer(serializers.ModelSerializer):
    device = NestedDeviceSerializer()
    manufacturer = NestedManufacturerSerializer()

    class Meta:
        model = InventoryItem
        fields = [
            'id', 'device', 'parent', 'name', 'manufacturer', 'part_id', 'serial', 'asset_tag', 'discovered',
            'description',
        ]


class WritableInventoryItemSerializer(ValidatedModelSerializer):
    # Provide a default value to satisfy UniqueTogetherValidator
    parent = serializers.PrimaryKeyRelatedField(queryset=InventoryItem.objects.all(), allow_null=True, default=None)

    class Meta:
        model = InventoryItem
        fields = [
            'id', 'device', 'parent', 'name', 'manufacturer', 'part_id', 'serial', 'asset_tag', 'discovered',
            'description',
        ]


#
# Interface connections
#

class InterfaceConnectionSerializer(serializers.ModelSerializer):
    interface_a = PeerInterfaceSerializer()
    interface_b = PeerInterfaceSerializer()
    connection_status = ChoiceFieldSerializer(choices=CONNECTION_STATUS_CHOICES)

    class Meta:
        model = InterfaceConnection
        fields = ['id', 'interface_a', 'interface_b', 'connection_status']


class NestedInterfaceConnectionSerializer(serializers.ModelSerializer):
    url = serializers.HyperlinkedIdentityField(view_name='dcim-api:interfaceconnection-detail')

    class Meta:
        model = InterfaceConnection
        fields = ['id', 'url', 'connection_status']


class WritableInterfaceConnectionSerializer(ValidatedModelSerializer):

    class Meta:
        model = InterfaceConnection
        fields = ['id', 'interface_a', 'interface_b', 'connection_status']


#
# Virtual chassis
#

class VirtualChassisSerializer(serializers.ModelSerializer):
    master = NestedDeviceSerializer()

    class Meta:
        model = VirtualChassis
        fields = ['id', 'master', 'domain']


class NestedVirtualChassisSerializer(serializers.ModelSerializer):
    url = serializers.HyperlinkedIdentityField(view_name='dcim-api:virtualchassis-detail')

    class Meta:
        model = VirtualChassis
        fields = ['id', 'url']


class WritableVirtualChassisSerializer(ValidatedModelSerializer):

    class Meta:
        model = VirtualChassis
        fields = ['id', 'master', 'domain']<|MERGE_RESOLUTION|>--- conflicted
+++ resolved
@@ -740,22 +740,13 @@
                                  "global.".format(untagged_vlan)
             })
         for vlan in data.get('tagged_vlans', []):
-<<<<<<< HEAD
-            if vlan.site not in [parent, None]:
-                raise serializers.ValidationError(
-                    "Tagged VLAN {} must belong to the same site as the interface's parent device/VM, or it must be "
-                    "global".format(vlan)
-                )
-        return data
-=======
             if vlan.site not in [device.site, None]:
                 raise serializers.ValidationError({
                     'tagged_vlans': "VLAN {} must belong to the same site as the interface's parent device, or it must "
-                                   "be global.".format(vlan)
+                                    "be global.".format(vlan)
                 })
 
         return super(WritableInterfaceSerializer, self).validate(data)
->>>>>>> fc9871fb
 
 
 #
