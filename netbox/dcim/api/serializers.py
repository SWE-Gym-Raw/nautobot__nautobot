--- conflicted
+++ resolved
@@ -503,37 +503,17 @@
 # Interfaces
 #
 
-<<<<<<< HEAD
-
 class InterfaceSerializer(serializers.ModelSerializer):
     device = NestedDeviceSerializer()
     form_factor = ChoiceFieldSerializer(choices=IFACE_FF_CHOICES)
     connection = serializers.SerializerMethodField(read_only=True)
     connected_interface = serializers.SerializerMethodField(read_only=True)
-=======
-class LAGInterfaceNestedSerializer(serializers.ModelSerializer):
-    form_factor = serializers.ReadOnlyField(source='get_form_factor_display')
 
     class Meta:
         model = Interface
-        fields = ['id', 'name', 'form_factor']
-
-
-class InterfaceSerializer(serializers.ModelSerializer):
-    device = DeviceNestedSerializer()
-    form_factor = serializers.ReadOnlyField(source='get_form_factor_display')
-    lag = LAGInterfaceNestedSerializer()
->>>>>>> c6970e19
-
-    class Meta:
-        model = Interface
-        fields = [
-<<<<<<< HEAD
-            'id', 'device', 'name', 'form_factor', 'mac_address', 'mgmt_only', 'description', 'connection',
+        fields = [
+            'id', 'device', 'name', 'form_factor', 'lag', 'mac_address', 'mgmt_only', 'description', 'connection',
             'connected_interface',
-=======
-            'id', 'device', 'name', 'form_factor', 'lag', 'mac_address', 'mgmt_only', 'description', 'is_connected',
->>>>>>> c6970e19
         ]
 
     def get_connection(self, obj):
@@ -558,17 +538,9 @@
 
 class WritableInterfaceSerializer(serializers.ModelSerializer):
 
-<<<<<<< HEAD
     class Meta:
         model = Interface
-        fields = ['id', 'device', 'name', 'form_factor', 'mac_address', 'mgmt_only', 'description']
-=======
-    class Meta(InterfaceSerializer.Meta):
-        fields = [
-            'id', 'device', 'name', 'form_factor', 'lag', 'mac_address', 'mgmt_only', 'description', 'is_connected',
-            'connected_interface',
-        ]
->>>>>>> c6970e19
+        fields = ['id', 'device', 'name', 'form_factor', 'lag', 'mac_address', 'mgmt_only', 'description']
 
 
 #
