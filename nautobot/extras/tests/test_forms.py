--- conflicted
+++ resolved
@@ -25,11 +25,17 @@
     TagsBulkEditFormMixin,
     WebhookForm,
 )
-<<<<<<< HEAD
-from nautobot.extras.models import Job, JobHook, Note, Relationship, RelationshipAssociation, Role, Status, Webhook
-=======
-from nautobot.extras.models import Job, JobButton, JobHook, Note, Relationship, RelationshipAssociation, Status, Webhook
->>>>>>> 5eb3904b
+from nautobot.extras.models import (
+    Job,
+    JobButton,
+    JobHook,
+    Note,
+    Relationship,
+    RelationshipAssociation,
+    Role,
+    Status,
+    Webhook,
+)
 from nautobot.ipam.forms import IPAddressForm, IPAddressBulkEditForm, VLANGroupForm
 import nautobot.ipam.models as ipam_models
 
@@ -166,7 +172,7 @@
             job=Job.objects.get(job_class_name="TestJobButtonReceiverComplex"),
         )
         device_ct = ContentType.objects.get_for_model(dcim_models.Device)
-        site_ct = ContentType.objects.get_for_model(dcim_models.Site)
+        location_ct = ContentType.objects.get_for_model(dcim_models.Location)
         job_button.content_types.set([device_ct])
 
         cls.job_buttons_data = (
@@ -181,7 +187,7 @@
             {
                 "name": "JobButton3",
                 "text": "JobButton3",
-                "content_types": [site_ct.pk],
+                "content_types": [location_ct.pk],
                 "job": Job.objects.get(job_class_name="TestJobButtonReceiverComplex"),
                 "weight": 100,
                 "button_class": "primary",
