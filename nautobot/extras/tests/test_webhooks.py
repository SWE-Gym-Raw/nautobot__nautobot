--- conflicted
+++ resolved
@@ -345,12 +345,8 @@
 
         all_changes = get_changes_for_model(location)
         self.assertEqual(all_changes.count(), 1)
-<<<<<<< HEAD
         change = all_changes.first()
-        mock_enqueue_webhooks.assert_called_once_with(change, change.get_snapshots())
-=======
-        mock_enqueue_webhooks.assert_called_once_with(all_changes.first(), webhook_queryset=None)
->>>>>>> b25a38b0
+        mock_enqueue_webhooks.assert_called_once_with(change, snapshots=change.get_snapshots(), webhook_queryset=None)
 
     def test_all_webhook_supported_models(self):
         """
