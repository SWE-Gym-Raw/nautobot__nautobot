import random
import time

from unittest.mock import patch

from django.contrib.contenttypes.models import ContentType
from django.core.cache import cache
from django.core.exceptions import ValidationError
from django.db.models import ProtectedError
from django.urls import reverse
from django.test import override_settings

from nautobot.dcim.choices import PortTypeChoices
from nautobot.dcim.filters import DeviceFilterSet
from nautobot.dcim.forms import DeviceFilterForm, DeviceForm
from nautobot.dcim.models import (
    Device,
    DeviceRole,
    DeviceType,
    FrontPort,
    Location,
    LocationType,
    Manufacturer,
    RearPort,
    Region,
    Site,
)
from nautobot.extras.choices import (
    CustomFieldFilterLogicChoices,
    CustomFieldTypeChoices,
    DynamicGroupOperatorChoices,
    RelationshipTypeChoices,
)
from nautobot.extras.filters import DynamicGroupFilterSet, DynamicGroupMembershipFilterSet
from nautobot.extras.models import (
    CustomField,
    DynamicGroup,
    DynamicGroupMembership,
    Relationship,
    RelationshipAssociation,
    Status,
)
from nautobot.ipam.models import Prefix
from nautobot.tenancy.models import Tenant
from nautobot.utilities.forms.fields import MultiValueCharField
from nautobot.utilities.forms.widgets import MultiValueCharInput
from nautobot.utilities.testing import TestCase


class DynamicGroupTestBase(TestCase):
    @classmethod
    def setUpTestData(cls):
        cls.device_ct = ContentType.objects.get_for_model(Device)
        cls.dynamicgroup_ct = ContentType.objects.get_for_model(DynamicGroup)

        cls.sites = [
            Site.objects.create(name="Site 1", slug="site-1"),
            Site.objects.create(name="Site 2", slug="site-2"),
            Site.objects.create(name="Site 3", slug="site-3"),
            Site.objects.create(name="Site 4", slug="site-4"),
        ]

        cls.manufacturer = Manufacturer.objects.create(name="Manufacturer 1", slug="manufacturer-1")
        cls.device_type = DeviceType.objects.create(
            manufacturer=cls.manufacturer,
            model="device Type 1",
            slug="device-type-1",
        )
        cls.device_role = DeviceRole.objects.create(name="Device Role 1", slug="device-role-1", color="ff0000")
        cls.status_active = Status.objects.get_for_model(Device).get(slug="active")
        cls.status_planned = Status.objects.get_for_model(Device).get(slug="planned")
        cls.status_staged = Status.objects.get_for_model(Device).get(slug="staged")

        cls.devices = [
            Device.objects.create(
                name="device-site-1",
                status=cls.status_active,
                device_role=cls.device_role,
                device_type=cls.device_type,
                site=cls.sites[0],
            ),
            Device.objects.create(
                name="device-site-2",
                status=cls.status_active,
                device_role=cls.device_role,
                device_type=cls.device_type,
                serial="abc123",
                site=cls.sites[1],
            ),
            Device.objects.create(
                name="device-site-3",
                status=cls.status_planned,
                device_role=cls.device_role,
                device_type=cls.device_type,
                site=cls.sites[2],
            ),
            Device.objects.create(
                name="device-site-4",
                status=cls.status_staged,
                device_role=cls.device_role,
                device_type=cls.device_type,
                site=cls.sites[3],
            ),
        ]

        cls.groups = [
            DynamicGroup.objects.create(
                name="Parent",
                slug="parent",
                description="The parent group with no filter",
                filter={},
                content_type=cls.device_ct,
            ),
            # Site-1 only
            DynamicGroup.objects.create(
                name="First Child",
                slug="first-child",
                description="The first child group",
                filter={"site": ["site-1"]},
                content_type=cls.device_ct,
            ),
            # Site-2 only
            DynamicGroup.objects.create(
                name="Second Child",
                slug="second-child",
                description="A second child group",
                filter={"site": ["site-3"]},
                content_type=cls.device_ct,
            ),
            # Empty filter to use for testing nesting.
            DynamicGroup.objects.create(
                name="Third Child",
                slug="third-child",
                description="A third child group with a child of its own",
                filter={},
                content_type=cls.device_ct,
            ),
            # Nested child of third-child to test ancestors/descendants
            DynamicGroup.objects.create(
                name="Nested Child",
                slug="nested-child",
                description="This will be the child of third-child",
                filter={"status": ["active"]},
                content_type=cls.device_ct,
            ),
            # No matches (bogus/invalid name match)
            DynamicGroup.objects.create(
                name="Invalid Filter",
                slug="invalid-filter",
                description="A group with a non-matching filter",
                filter={"name": ["bogus"]},
                content_type=cls.device_ct,
            ),
            DynamicGroup.objects.create(
                name="MultiValueCharFilter",
                slug="multivaluecharfilter",
                description="A group with a multivaluechar filter",
                filter={"name": ["device-1", "device-2", "device-3"]},
                content_type=cls.device_ct,
            ),
        ]

        cls.parent = cls.groups[0]
        cls.first_child = cls.groups[1]
        cls.second_child = cls.groups[2]
        cls.third_child = cls.groups[3]
        cls.nested_child = cls.groups[4]
        cls.invalid_filter = cls.groups[5]

        # Setup the group membership hiearchy to use for graph testing
        cls.memberships = [
            DynamicGroupMembership.objects.create(
                parent_group=cls.parent,
                group=cls.first_child,
                weight=10,
                operator=DynamicGroupOperatorChoices.OPERATOR_INTERSECTION,
            ),
            DynamicGroupMembership.objects.create(
                parent_group=cls.parent,
                group=cls.second_child,
                weight=20,
                operator=DynamicGroupOperatorChoices.OPERATOR_UNION,
            ),
            DynamicGroupMembership.objects.create(
                parent_group=cls.parent,
                group=cls.third_child,
                weight=30,
                operator=DynamicGroupOperatorChoices.OPERATOR_DIFFERENCE,
            ),
            DynamicGroupMembership.objects.create(
                parent_group=cls.third_child,
                group=cls.nested_child,
                weight=10,
                operator=DynamicGroupOperatorChoices.OPERATOR_INTERSECTION,
            ),
        ]

    def assertQuerySetEqual(self, left_qs, right_qs):
        """Compare two querysets and assert that they are equal."""
        self.assertEqual(
            sorted(left_qs.values_list("pk", flat=True)),
            sorted(right_qs.values_list("pk", flat=True)),
        )


class DynamicGroupModelTest(DynamicGroupTestBase):
    """DynamicGroup model tests."""

    def test_content_type_is_immutable(self):
        """Test that `content_type` is immutable after create."""
        instance = self.groups[0]
        with self.assertRaises(ValidationError):
            instance.content_type = self.dynamicgroup_ct
            instance.validated_save()

    def test_clean_filter_not_dict(self):
        """Test that invalid filter types raise errors."""
        instance = self.groups[0]
        with self.assertRaises(ValidationError):
            instance.filter = None
            instance.validated_save()

        with self.assertRaises(ValidationError):
            instance.filter = []
            instance.validated_save()

        with self.assertRaises(ValidationError):
            instance.filter = "site=ams01"
            instance.validated_save()

    def test_clean_filter_not_valid(self):
        """Test that an invalid filter dict raises an error."""
        instance = self.groups[0]
        with self.assertRaises(ValidationError):
            instance.filter = {"site": -42}
            instance.validated_save()

    def test_clean_valid(self):
        """Test a clean validation."""
        group = self.groups[0]
        group.refresh_from_db()
        old_filter = group.filter

        # Overload the filter and validate that it is the same afterward.
        new_filter = {"interfaces": True}
        group.set_filter(new_filter)
        group.validated_save()
        self.assertEqual(group.filter, new_filter)

        # Restore the old filter.
        group.filter = old_filter
        group.save()

    def test_get_for_object(self):
        """Test `DynamicGroup.objects.get_for_object()`."""
        device1 = self.devices[0]  # site-1
        device4 = self.devices[-1]  # site-4

        # Assert that the groups we got from `get_for_object()` match the lookup
        # from the group instance itself.
        device1_groups = DynamicGroup.objects.get_for_object(device1)
        self.assertQuerySetEqual(device1_groups, device1.dynamic_groups)

        # Device4 should not be in ANY Dynamic Groups.
        device4_groups = DynamicGroup.objects.get_for_object(device4)
        self.assertEqual(list(device4_groups), [])
        self.assertQuerySetEqual(device4_groups, device4.dynamic_groups)

    def test_members(self):
        """Test `DynamicGroup.members`."""
        group = self.first_child
        device1 = self.devices[0]
        device2 = self.devices[1]

        self.assertIn(device1, group.members)
        self.assertNotIn(device2, group.members)

    def test_members_tree_nodes(self):
        """
        Test `DynamicGroup.members` when filtering on tree nodes like `Location`.
        """
        # Grab some values we'll used to setup the test case.
        device1 = self.devices[0]
        device2 = self.devices[1]
        site = device1.site
        status = Status.objects.get(slug="active")

        # Create two LocationTypes (My Region > My Site)
        loc_type_region = LocationType.objects.create(name="My Region", slug="my-region")
        loc_type_region.content_types.add(self.device_ct)
        loc_type_site = LocationType.objects.create(name="My Site", slug="my-site", parent=loc_type_region)
        loc_type_site.content_types.add(self.device_ct)

        loc_region = Location.objects.create(name="Location A", location_type=loc_type_region, site=site, status=status)
        loc_site = Location.objects.create(
            name="Location B", location_type=loc_type_site, parent=loc_region, status=status
        )

        # Add Location A to device1
        device1.location = loc_region
        device1.validated_save()

        # Add Location B to device2
        device2.site = device1.site
        device2.location = loc_site
        device2.validated_save()

        expected = sorted([device1.name, device2.name])

        # Create the Dynamic Group filtering on Location A
        group = DynamicGroup.objects.create(
            name="Devices Location",
            slug="devices-location",
            content_type=self.device_ct,
            filter={"location": ["location-a"]},
        )

        # We are expecting that the group members here should be nested results from any devices
        # that have a Location whose parent is "Location A".
        self.assertEqual(
            sorted(m.name for m in group.members),
            expected,
        )

        # Now also test that an advancted (nested) dynamic group, also reports
        # the same number of members.
        parent_group = DynamicGroup.objects.create(
            name="Parent of Devices Location",
            slug="parent-devices-location",
            content_type=self.device_ct,
            filter={},
        )
        parent_group.add_child(
            child=group,
            operator=DynamicGroupOperatorChoices.OPERATOR_INTERSECTION,
            weight=10,
        )
        self.assertEqual(
            sorted(m.name for m in parent_group.members),
            expected,
        )

    def test_count(self):
        """Test `DynamicGroup.count`."""
        expected = {
            self.parent.count: 2,
            self.first_child.count: 1,
            self.second_child.count: 1,
            self.third_child.count: 2,
            self.nested_child.count: 2,
            self.invalid_filter.count: 0,
        }
        for grp, cnt in expected.items():
            self.assertEqual(grp, cnt)

    def test_get_queryset(self):
        """Test `DynamicGroup.get_queryset()`."""
        group = self.first_child
        device1 = self.devices[0]

        # Test that we can get a full queryset
        qs = group.get_queryset()
        devices = group.model.objects.filter(site=device1.site)

        # Expect a single-member qs/list of Device names (only `device1`)
        expected = [device1.name]
        self.assertIn(device1, devices)
        self.assertIn(device1, qs)
        self.assertEqual(list(map(str, devices)), expected)
        self.assertEqual(list(map(str, qs)), expected)
        self.assertEqual(list(qs), list(devices))

        # A new group that doesn't have a content_type and therefore
        # `self.model`, should raise a RuntimeError
        new_group = DynamicGroup()
        with self.assertRaises(RuntimeError):
            new_group.get_queryset()

    def test_model(self):
        """Test `DynamicGroup.model`."""
        # New instances should not have a model unless `content_type` is set.
        new_group = DynamicGroup(name="Unsaved Group", slug="unsaved-group")
        self.assertIsNone(new_group.model)

        # Setting the content_type will now allow `.model` to be accessed.
        new_group.content_type = self.device_ct
        self.assertIsNotNone(new_group.model)

    def test_set_object_classes(self):
        """Test `DynamicGroup._set_object_classes()`."""
        # New instances should fail to map until `content_type` is set.
        new_group = DynamicGroup(name="Unsaved Group", slug="unsaved-group")
        objects_mapped = new_group._set_object_classes(new_group.model)
        self.assertFalse(objects_mapped)

        # Existing groups w/ `content_type` set work as expected.
        group = self.groups[0]
        model = group.content_type.model_class()
        objects_mapped = group._set_object_classes(model)

        self.assertTrue(objects_mapped)
        self.assertEqual(group.model, model)
        self.assertEqual(group.filterset_class, DeviceFilterSet)
        self.assertEqual(group.filterform_class, DeviceFilterForm)
        self.assertEqual(group.form_class, DeviceForm)

    def test_get_group_members_url(self):
        """Test `DynamicGroup.get_group_members_url()."""

        # First assert that a basic group with no children, then a group with children, will always
        # link to the members tab on the detail view.
        for group in [self.first_child, self.parent]:
            detail_url = reverse("extras:dynamicgroup", kwargs={"slug": group.slug})
            params = "tab=members"
            url = f"{detail_url}?{params}"
            self.assertEqual(group.get_group_members_url(), url)

        # If the new group has no attributes or map yet, expect an empty string.
        new_group = DynamicGroup()
        self.assertEqual(new_group.get_group_members_url(), "")

    def test_map_filter_fields(self):
        """Test `DynamicGroup._map_filter_fields`."""
        group = self.groups[0]
        fields = group._map_filter_fields

        # Test that it's a dict with or without certain key fields.
        self.assertIsInstance(fields, dict)
        self.assertNotEqual(fields, {})
        self.assertNotIn("comments", fields)
        self.assertIn("name", fields)
        # See if a CharField is properly converted to a MultiValueCharField In DynamicGroupEditForm.
        self.assertIsInstance(fields["name"], MultiValueCharField)
        self.assertIsInstance(fields["name"].widget, MultiValueCharInput)

    def test_map_filter_fields_skip_missing(self):
        """
        Test that missing fields are skipped in `DynamicGroup._map_filter_fields`
        when `Model.dynamic_group_skip_missing_fields` is `True`.
        """
        group = self.groups[0]

        try:
            group.model.dynamic_group_skip_missing_fields = True
            fields = group._map_filter_fields
            # Test that it's a dict with or without certain key fields.
            self.assertIsInstance(fields, dict)
            self.assertNotEqual(fields, {})
            self.assertNotIn("name", fields)
            self.assertNotIn("asset_tag", fields)
            self.assertNotIn("serial", fields)
        finally:
            del group.model.dynamic_group_skip_missing_fields

    def test_map_filter_fields_skip_method_filters_generate_query(self):
        """
        Test that method filters are skipped in `DynamicGroup._map_filter_fields` when the filterset
        for the group's content type has a method named `generate_query_{filter_method}`.
        """
        group = self.groups[0]
        filterset = group.filterset_class()
        fields = group._map_filter_fields

        # We know that `has_primary_ip` fits this bill, so let's test that.
        field_name = "has_primary_ip"
        filter_field = filterset.filters[field_name]

        # Make some field presence assertions
        self.assertIn(field_name, fields)

        # The filterset should have the method name and `generate_query_` method
        self.assertTrue(hasattr(filterset, filter_field.method))
        self.assertTrue(hasattr(filterset, "generate_query_" + filter_field.method))

    # 2.0 TODO(jathan): This is done using `DeviceFilterSet.pass_through_ports` at this time and
    # should be revised as filter fields are vetted.
    def test_filter_method_generate_query(self):
        """
        Test that a filter with a filter method's corresponding `generate_query_{filter_method}` works as intended.
        """
        group = self.groups[0]

        # We're going to test `pass_through_ports`
        device = self.devices[0]
        rear_port = RearPort.objects.create(device=device, name="rp1", positions=1, type=PortTypeChoices.TYPE_8P8C)
        FrontPort.objects.create(
            device=device, name="fp1", type=PortTypeChoices.TYPE_FC, rear_port=rear_port, rear_port_position=1
        )

        # Test that the filter returns the one device to which we added front/rear ports.
        expected = ["device-site-1"]
        filterset = group.filterset_class({"pass_through_ports": True}, Device.objects.all())
        devices = list(filterset.qs.values_list("name", flat=True))
        self.assertEqual(expected, devices)

    # 2.0 TODO(jathan): This is done using Prefix at this time and this should be revised as filter
    # fields are vetted.
    def test_map_filter_fields_skip_method_filters_no_generate_query(self):
        """
        Test that method filters are skipped in `DynamicGroup._map_filter_fields` when the filterset
        for the group's content type DOES NOT have a method named `generate_query_{filter_method}`.

        """
        pfx_content_type = ContentType.objects.get_for_model(Prefix)
        group = DynamicGroup(name="pfx", slug="pfx", content_type=pfx_content_type)
        filterset = group.filterset_class()
        fields = group._map_filter_fields

        # We know that `within_include` does not have a `generate_query_{filter_method}` method.
        field_name = "within_include"
        filter_field = filterset.filters[field_name]

        # Make some field presence assertions
        self.assertNotIn(field_name, fields)

        # The filterset should have the method name BUT NOT `generate_query_` method
        self.assertTrue(hasattr(filterset, filter_field.method))
        self.assertFalse(hasattr(filterset, "generate_query_" + filter_field.method))

    def test_get_filter_fields(self):
        """Test `DynamicGroup.get_filter_fields()`."""
        # New instances should return {} `content_type` is set.
        new_group = DynamicGroup(name="Unsaved Group", slug="unsaved-group")
        new_filter_fields = new_group.get_filter_fields()
        self.assertEqual(new_filter_fields, {})

        # Existing groups should have actual fields.
        group = self.groups[0]
        filter_fields = group.get_filter_fields()
        self.assertIsInstance(filter_fields, dict)
        self.assertNotEqual(filter_fields, {})
        self.assertNotIn("comments", filter_fields)
        self.assertIn("name", filter_fields)

    def test_generate_filter_form(self):
        """Test `DynamicGroup.generate_filter_form()`."""
        group = self.groups[0]
        filter_fields = group.get_filter_fields()
        form_class = group.generate_filter_form()
        form = form_class(group.filter)

        # Form should validate just fine from the group's filter
        self.assertTrue(form.is_valid())

        # Form instance should have identical field set to filter fields.
        self.assertEqual(sorted(form.fields), sorted(filter_fields))

    def test_get_initial(self):
        """Test `DynamicGroup.get_initial()`."""
        group1 = self.first_child  # Filter has `site`
        self.assertEqual(group1.get_initial(), group1.filter)
        # Test if MultiValueCharField is properly pre-populated
        group2 = self.groups[6]  # Filter has `name`
        initial = group2.get_initial()
        expected = {"name": ["device-1", "device-2", "device-3"]}
        self.assertEqual(initial, expected)

    def test_set_filter(self):
        """Test `DynamicGroup.set_filter()`."""
        group = self.groups[0]

        # Input can come from a form's cleaned_data, such as our generated form. In this case, the
        # filter we set from the form should be identical to what was there already.
        old_filter = group.filter
        form_class = group.generate_filter_form()
        form_class.prefix = None  # We don't want the prefix here right now.
        form = form_class(group.filter)
        form.is_valid()
        group.set_filter(form.cleaned_data)
        self.assertEqual(group.filter, old_filter)

        # Now we'll do it using a manually crafted dict.
        new_filter = {"interfaces": True}
        group.set_filter(new_filter)
        self.assertEqual(group.filter, new_filter)

        # And a bad input
        bad_filter = {"site": -42}
        with self.assertRaises(ValidationError):
            group.set_filter(bad_filter)

        # Cleanup because we're using class-based fixtures in `setUpTestData()`
        group.refresh_from_db()

    def test_add_child(self):
        """Test `DynamicGroup.add_child()`."""
        self.parent.add_child(
            child=self.invalid_filter,
            operator=DynamicGroupOperatorChoices.OPERATOR_DIFFERENCE,
            weight=10,
        )
        self.assertTrue(self.parent.children.filter(slug=self.invalid_filter.slug).exists())

    def test_clean_child_validation(self):
        """Test various ways in which adding a child group should fail."""
        parent = self.parent
        parent.filter = {"site": ["site-1"]}
        child = self.invalid_filter

        # parent.add_child() should fail
        with self.assertRaises(ValidationError):
            parent.add_child(
                child=child,
                operator=DynamicGroupOperatorChoices.OPERATOR_DIFFERENCE,
                weight=10,
            )

        # parent.children.add() should fail
        with self.assertRaises(ValidationError):
            parent.children.add(
                child,
                through_defaults={"operator": DynamicGroupOperatorChoices.OPERATOR_DIFFERENCE, "weight": 10},
            )

    def test_remove_child(self):
        """Test `DynamicGroup.remove_child()`."""
        self.parent.remove_child(self.third_child)
        self.assertFalse(self.parent.children.filter(slug=self.third_child.slug).exists())

    def test_generate_query_for_filter(self):
        """Test `DynamicGroup.generate_query_for_filter()`."""
        group = self.parent  # Any group will do, so why not this one?
        multi_value = ["site-3"]
        fs = group.filterset_class()
        multi_field = fs.filters["site"]
        multi_query = group.generate_query_for_filter(
            filter_field=multi_field,
            value=multi_value,
        )

        queryset = group.get_queryset()

        # Assert that both querysets resturn the same results
        group_qs = queryset.filter(multi_query)
        device_qs = Device.objects.filter(site__slug__in=multi_value)
        self.assertQuerySetEqual(group_qs, device_qs)

        # Now do a non-multi-value filter.
        # 2.0 TODO(jathan): When "serial" becomes a multi-value filter, this will need to be revised or removed.
        solo_field = fs.filters["serial"]
        solo_value = "abc123"
        solo_query = group.generate_query_for_filter(filter_field=solo_field, value=solo_value)
        solo_qs = queryset.filter(solo_query)
        serial_qs = Device.objects.filter(serial__iexact=solo_value)
        self.assertQuerySetEqual(solo_qs, serial_qs)

        # Test that a nested field_name w/ `generate_query` works as expected. This is explicitly to
        # test a regression w/ nested slug-related values such as `DeviceFilterSet.region` which
        # filters on `site__region`.
        parent_region = Region.objects.filter(children__isnull=False).first()
        nested_value = [parent_region.slug]
        group.set_filter({"region": nested_value})
        group.validated_save()

        # We are making sure the filterset generated from the slug as an argument results in the same
        # filtered queryset, and more importantly that the nested filter expression `site__region`
        # is automatically used to get the related model name without failing.
        nested_query = group.generate_query_for_filter(filter_field=fs.filters["region"], value=nested_value)
        nested_qs = queryset.filter(nested_query)
        region_qs = Device.objects.filter(site__region__slug__in=nested_value)
        self.assertQuerySetEqual(nested_qs, region_qs)

    def test_generate_query_for_group(self):
        """Test `DynamicGroup.generate_query_for_group()`."""
        group = self.parent

        # A group with an empty filter will have a null `Q` object
        parent_q = group.generate_query_for_group(group)
        self.assertFalse(parent_q)

        # A child group with a filter set will result in a useful Q object.
        child_q = group.generate_query_for_group(self.second_child)
        lookup_kwargs = dict(child_q.children)  # {name: value}

        # Assert that both querysets resturn the same results
        group_qs = group.get_queryset().filter(child_q)
        device_qs = Device.objects.filter(**lookup_kwargs)
        self.assertQuerySetEqual(group_qs, device_qs)

    def test_get_group_queryset(self):
        """Test `DynamicGroup.get_group_queryset()`."""
        # This is literally just calling `process_group_filters(self)` so let's
        # just make sure that it stays consistent until we decide otherwise.
        group = self.parent
        group_qs = group.get_group_queryset()
        process_query = group.generate_query()
        base_qs = group.get_queryset()
        process_qs = base_qs.filter(process_query)

        self.assertQuerySetEqual(group_qs, process_qs)

    def test_get_ancestors(self):
        """Test `DynamicGroup.get_ancestors()`."""
        expected = ["third-child", "parent"]
        ancestors = [a.slug for a in self.nested_child.get_ancestors()]
        self.assertEqual(ancestors, expected)

    def test_get_descendants(self):
        """Test `DynamicGroup.get_descendants()`."""
        expected = ["first-child", "second-child", "third-child", "nested-child"]
        descendants = [d.slug for d in self.parent.get_descendants()]
        self.assertEqual(descendants, expected)

    def test_get_siblings(self):
        """Test `DynamicGroup.get_siblings()`."""
        expected = ["first-child", "second-child"]
        siblings = sorted(s.slug for s in self.third_child.get_siblings())
        self.assertEqual(siblings, expected)

    def test_is_root(self):
        """Test `DynamicGroup.is_root()`."""
        self.assertTrue(self.parent.is_root())
        self.assertFalse(self.nested_child.is_root())

    def test_is_leaf(self):
        """Test `DynamicGroup.is_leaf()`."""
        self.assertFalse(self.parent.is_leaf())
        self.assertTrue(self.nested_child.is_leaf())

    def test_get_ancestors_queryset(self):
        """Test `DynamicGroup.get_ancestors_queryset()`."""
        a1 = self.parent.get_ancestors()
        a2 = self.parent.get_ancestors_queryset()
        self.assertEqual(list(a1), list(a2))

    def test_descendants(self):
        """Test `DynamicGroup.get_descendants_queryset()`."""
        d1 = self.parent.get_descendants()
        d2 = self.parent.get_descendants_queryset()
        self.assertEqual(list(d1), list(d2))

    def test_ancestors_tree(self):
        """Test `DynamicGroup.ancestors_tree()`."""
        a_tree = self.nested_child.ancestors_tree()
        self.assertIn(self.parent, a_tree[self.third_child])

    def test_descendants_tree(self):
        """Test `DynamicGroup.descendants_tree()`."""
        d_tree = self.parent.descendants_tree()
        self.assertIn(self.nested_child, d_tree[self.third_child])

    def test_flatten_descendants_tree(self):
        """Test `DynamicGroup.flatten_descendants_tree()`."""
        # Assert descendants are deterministic
        d_tree = self.parent.descendants_tree()
        d_flat = self.parent.flatten_descendants_tree(d_tree)
        expected = {"first-child": 1, "second-child": 1, "third-child": 1, "nested-child": 2}
        seen = {d.slug: d.depth for d in d_flat}
        self.assertEqual(seen, expected)

        # Parent should not be here; nested-child should.
        self.assertNotIn(self.parent, d_flat)
        self.assertIn(self.nested_child, d_flat)

    def test_flatten_ancestors_tree(self):
        """Test `DynamicGroup.flatten_ancestors_tree()`."""
        # Assert ancestors are deterministic
        a_tree = self.nested_child.ancestors_tree()
        a_flat = self.nested_child.flatten_ancestors_tree(a_tree)
        expected = {"third-child": 1, "parent": 2}
        seen = {a.slug: a.depth for a in a_flat}
        self.assertEqual(seen, expected)

        # Nested-child should not be here; parent should.
        self.assertNotIn(self.nested_child, a_flat)
        self.assertIn(self.parent, a_flat)

    def test_membership_tree(self):
        """Test `DynamicGroup.membership_tree()`."""
        group = self.parent

        d_tree = group.flatten_descendants_tree(group.descendants_tree())
        m_tree = group.membership_tree()

        d_groups = [d.slug for d in d_tree]
        m_groups = [m.group.slug for m in m_tree]

        d_depths = [d.depth for d in d_tree]
        m_depths = [m.depth for m in m_tree]

        # Assert same members, same order.
        self.assertEqual(d_groups, m_groups)
        # Assert same depths.
        self.assertEqual(d_depths, m_depths)

    def test_ordered_queryset_from_pks(self):
        """Test `DynamicGroup.ordered_queryset_from_pks()`."""
        descendants = self.parent.get_descendants()
        pk_list = [d.pk for d in descendants]

        # Assert that ordering is always deterministic by shuffling the list of pks and asserting
        # that the ordered pk matches that shuffled order.
        random.shuffle(pk_list)
        ordered_qs = self.parent.ordered_queryset_from_pks(pk_list)
        self.assertEqual(
            pk_list,
            [o.pk for o in ordered_qs],
        )

    def test_generate_query(self):
        """Test `DynamicGroup.generate_query()`."""
        # Start with parent. Enumerate descendants and their operators to assert correct results.
        group = self.parent
        group_query = group.generate_query()
        group_qs = group.get_queryset().filter(group_query)

        # <DynamicGroupMembership: First Child: intersection (10)>
        # <DynamicGroupMembership: Second Child: union (20)>
        # <DynamicGroupMembership: Third Child: difference (30)>
        group_members = group.dynamic_group_memberships.all()

        # Manually iterate over the groups to assert the same result that the queryset should have,
        # igoring weight since each set of members are already ordered by weight when queried from
        # the database.
        child_set = set(group.get_queryset())
        for member in group_members:
            child_members = set(member.members)
            operator = member.operator
            # Use operator value to call a set method; one of intersection, union, difference and
            # update the results set. (e.g. `child_set.difference(child_members)`
            if operator == "union":
                child_set = child_set | child_members
            elif operator == "difference":
                child_set = child_set - child_members
            elif operator == "intersection":
                child_set = child_set & child_members

        # These should be the same length.
        self.assertEqual(group_qs.count(), len(child_set))

        # And have the same members...
        expected = ["device-site-3"]
        self.assertEqual(sorted(group_qs.values_list("name", flat=True)), expected)

    def test_delete(self):
        """Test `DynamicGroup(instance).delete()`."""
        # Has parents
        with self.assertRaises(ProtectedError):
            self.nested_child.delete()

        # Clear the deeply nested child's parents then delete it!
        self.nested_child.parents.clear()
        self.nested_child.delete()

    def test_filter_relationships(self):
        """Test that relationships can be used in filters."""
        prefix_ct = ContentType.objects.get_for_model(Prefix)

        device = self.devices[0]
        prefix = Prefix.objects.first()

        relationship = Relationship(
            name="Device to Prefix",
            slug="device_to_prefix",
            source_type=self.device_ct,
            source_label="My Prefixes",
            source_filter=None,
            destination_type=prefix_ct,
            destination_label="My Devices",
            type=RelationshipTypeChoices.TYPE_MANY_TO_MANY,
        )
        relationship.validated_save()

        ra = RelationshipAssociation(
            relationship=relationship,
            source=device,
            destination=prefix,
        )
        ra.validated_save()

        dg = DynamicGroup(
            name="relationships",
            slug="relationships",
            description="I filter on relationships.",
            filter={"cr_device_to_prefix__destination": [prefix.pk]},
            content_type=self.device_ct,
        )
        dg.validated_save()

        # These should be the same length.
        self.assertEqual(dg.count, 1)

        # And have the same members...
        self.assertIn(device, dg.members)
        expected = [str(device)]
        self.assertEqual(sorted(dg.members.values_list("name", flat=True)), expected)

    def test_filter_custom_fields(self):
        """Test that relationships can be used in filters."""

        device = self.devices[0]

        cf = CustomField.objects.create(
            name="favorite_food",
            type=CustomFieldTypeChoices.TYPE_TEXT,
            filter_logic=CustomFieldFilterLogicChoices.FILTER_LOOSE,
        )
        cf.content_types.add(self.device_ct)

        device._custom_field_data = {"favorite_food": "bacon"}
        device.validated_save()
        device.refresh_from_db()

        dg = DynamicGroup(
            name="custom_fields",
            slug="custom_fields",
            description="I filter on custom fields.",
            filter={"cf_favorite_food": "bacon"},
            content_type=self.device_ct,
        )
        dg.validated_save()

        # These should be the same length.
        self.assertEqual(dg.count, 1)

        # And have the same members...
        self.assertIn(device, dg.members)
        expected = [str(device)]
        self.assertEqual(sorted(dg.members.values_list("name", flat=True)), expected)

    def test_filter_search(self):
        """Test that search (`q` filter) can be used in filters."""

        # Rename the device to explicitly match on search.
        device = self.devices[0]
        device.name = "pizza-party-machine"
        device.save()

        dg = DynamicGroup(
            name="custom_fields",
            slug="custom_fields",
            description="I filter on the q field",
            filter={"q": "party"},  # Let's party! 🎉
            content_type=self.device_ct,
        )
        dg.validated_save()

        # These should be the same length.
        self.assertEqual(dg.count, 1)

        # And have the same members...
        self.assertIn(device, dg.members)
        expected = [str(device)]
        self.assertEqual(sorted(dg.members.values_list("name", flat=True)), expected)

<<<<<<< HEAD
    def test_group_overloaded_filter_form_field(self):
        """FilterForm fields can overload how they pass in the values."""

        prefix_ct = ContentType.objects.get_for_model(Prefix)

        a_tenant = Tenant.objects.first()

        this_dg = DynamicGroup(
            name="Prefix Group",
            slug="prefix-dg",
            description="A group of prefixes with a specific Tenant name.",
            filter={},
            content_type=prefix_ct,
        )
        this_dg.validated_save()

        this_dg.set_filter({"example_plugin_prefix_tenant_name": [a_tenant]})
        this_dg.validated_save()
=======
    def test_member_caching_output(self):
        group = self.first_child

        # Ensure the cache is empty from previous tests
        cache.delete(group.members_cache_key)

        self.assertEqual(sorted(list(group.members)), sorted(list(group.members_cached)))

    @override_settings(DYNAMIC_GROUPS_MEMBER_CACHE_TIMEOUT=2)
    def test_member_caching_enabled(self):
        """
        Verify that the members list of the DynamicGroup is cached and expires.
        """
        group = self.first_child

        class FakeQuerySet:
            def all(self):
                return []

        # Ensure the cache is empty from previous tests
        cache.delete(group.members_cache_key)

        with patch.object(group, "get_queryset", return_value=FakeQuerySet()) as mock_get_queryset:
            group.members_cached
            group.members_cached
            group.members_cached
            self.assertEqual(mock_get_queryset.call_count, 1)

            time.sleep(2)  # Let the cache expire

            group.members_cached
            self.assertEqual(mock_get_queryset.call_count, 2)

        # Clean-up after ourselves
        cache.delete(f"{group.__class__.__name__}.{group.id}.cached_members")

    @override_settings(DYNAMIC_GROUPS_MEMBER_CACHE_TIMEOUT=0)
    def test_member_caching_disabled(self):
        """
        Verify that the members list of the DynamicGroup is not cached.
        """
        group = self.first_child

        class FakeQuerySet:
            def all(self):
                return []

        # Ensure the cache is empty from previous tests
        cache.delete(group.members_cache_key)

        with patch.object(group, "get_queryset", return_value=FakeQuerySet()) as mock_get_queryset:
            group.members_cached
            group.members_cached
            self.assertEqual(mock_get_queryset.call_count, 2)
>>>>>>> 95efda68


class DynamicGroupMembershipModelTest(DynamicGroupTestBase):
    """DynamicGroupMembership model tests."""

    def test_clean_content_type(self):
        """Assert that content_type b/w parent/group must match."""
        with self.assertRaises(ValidationError):
            self.first_child.content_type = self.dynamicgroup_ct
            self.parent.add_child(
                child=self.first_child,
                operator=DynamicGroupOperatorChoices.OPERATOR_DIFFERENCE,
                weight=10,
            )

        # Cleanup because we're using class-based fixtures in `setUpTestData()`
        self.first_child.refresh_from_db()

    def test_clean_block_self(self):
        """Assert that a group cannot be its own child."""
        with self.assertRaises(ValidationError):
            self.parent.add_child(
                child=self.parent,
                operator=DynamicGroupOperatorChoices.OPERATOR_DIFFERENCE,
                weight=10,
            )

    def test_clean_loop_detection(self):
        """Assert that graph loops are blocked (ancestors can't be a child)."""
        with self.assertRaises(ValidationError):
            self.third_child.add_child(
                child=self.parent,
                operator=DynamicGroupOperatorChoices.OPERATOR_DIFFERENCE,
                weight=10,
            )

    def test_clean_child_uniqueness(self):
        """Assert that membership uniqueness criteria are enforced."""
        with self.assertRaises(ValidationError):
            self.third_child.add_child(
                child=self.nested_child,
                weight=10,
                operator=DynamicGroupOperatorChoices.OPERATOR_INTERSECTION,
            )

    def test_clean_parent_filter_exclusivity(self):
        """Assert that if `parent_group.filter` is set that it blocks creation."""
        with self.assertRaises(ValidationError):
            DynamicGroupMembership.objects.create(
                parent_group=self.first_child,
                group=self.invalid_filter,
                weight=10,
                operator=DynamicGroupOperatorChoices.OPERATOR_INTERSECTION,
            )

    def test_group_attributes(self):
        """Test passthrough attributes to `self.group`."""
        mem = self.memberships[0]
        grp = mem.group

        self.assertEqual(mem.name, grp.name)
        self.assertEqual(sorted(mem.members), sorted(grp.members))
        self.assertEqual(mem.count, grp.count)
        self.assertEqual(mem.get_absolute_url(), grp.get_absolute_url())
        self.assertEqual(mem.get_group_members_url(), grp.get_group_members_url())


class DynamicGroupFilterTest(DynamicGroupTestBase):
    """DynamicGroup instance filterset tests."""

    queryset = DynamicGroup.objects.all()
    filterset = DynamicGroupFilterSet

    def test_id(self):
        params = {"id": self.queryset.values_list("pk", flat=True)[:2]}
        self.assertEqual(self.filterset(params, self.queryset).qs.count(), 2)

    def test_name(self):
        params = {"name": ["First Child", "Third Child"]}
        self.assertEqual(self.filterset(params, self.queryset).qs.count(), 2)

    def test_slug(self):
        params = {"slug": ["invalid-filter"]}
        self.assertEqual(self.filterset(params, self.queryset).qs.count(), 1)

    def test_content_type(self):
        params = {"content_type": ["dcim.device", "virtualization.virtualmachine"]}
        self.assertEqual(self.filterset(params, self.queryset).qs.count(), 7)

    def test_search(self):
        tests = {
            "Devices No Filter": 0,  # name
            "Invalid Filter": 1,  # name
            "invalid-filter": 1,  # slug
            "A group with a non-matching filter": 1,  # description
            "dcim": 7,  # content_type__app_label
            "device": 7,  # content_type__model
        }
        for value, cnt in tests.items():
            params = {"q": value}
            self.assertEqual(self.filterset(params, self.queryset).qs.count(), cnt)


class DynamicGroupMembershipFilterTest(DynamicGroupTestBase):
    """DynamicGroupMembership instance filterset tests."""

    queryset = DynamicGroupMembership.objects.all()
    filterset = DynamicGroupMembershipFilterSet

    def test_id(self):
        params = {"id": self.queryset.values_list("pk", flat=True)[:2]}
        self.assertEqual(self.filterset(params, self.queryset).qs.count(), 2)

    def test_operator(self):
        params = {"operator": DynamicGroupOperatorChoices.OPERATOR_INTERSECTION}
        self.assertEqual(self.filterset(params, self.queryset).qs.count(), 2)

    def test_weight(self):
        params = {"weight": [10]}
        self.assertEqual(self.filterset(params, self.queryset).qs.count(), 2)

    def test_group(self):
        group_pk = self.queryset.first().group.pk  # expecting 1
        group_slug = self.queryset.last().group.slug  # expecting 1
        params = {"group": [group_pk, group_slug]}
        self.assertEqual(self.filterset(params, self.queryset).qs.count(), 2)

    def test_parent_group(self):
        parent_group_pk = self.queryset.first().parent_group.pk  # expecting 3
        parent_group_slug = self.queryset.last().parent_group.slug  # expecting 1
        params = {"parent_group": [parent_group_pk, parent_group_slug]}
        self.assertEqual(self.filterset(params, self.queryset).qs.count(), 4)

    def test_search(self):
        tests = {
            "intersection": 2,  # operator
            "First Child": 1,  # group__name
            "second-child": 1,  # group__slug
            "Parent": 3,  # parent_group__name,
            "third-child": 2,  # parent_group__slug OR group__slug,
        }
        for value, cnt in tests.items():
            params = {"q": value}
            self.assertEqual(self.filterset(params, self.queryset).qs.count(), cnt)<|MERGE_RESOLUTION|>--- conflicted
+++ resolved
@@ -943,7 +943,6 @@
         expected = [str(device)]
         self.assertEqual(sorted(dg.members.values_list("name", flat=True)), expected)
 
-<<<<<<< HEAD
     def test_group_overloaded_filter_form_field(self):
         """FilterForm fields can overload how they pass in the values."""
 
@@ -962,7 +961,7 @@
 
         this_dg.set_filter({"example_plugin_prefix_tenant_name": [a_tenant]})
         this_dg.validated_save()
-=======
+
     def test_member_caching_output(self):
         group = self.first_child
 
@@ -1017,7 +1016,6 @@
             group.members_cached
             group.members_cached
             self.assertEqual(mock_get_queryset.call_count, 2)
->>>>>>> 95efda68
 
 
 class DynamicGroupMembershipModelTest(DynamicGroupTestBase):
