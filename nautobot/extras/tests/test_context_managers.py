--- conflicted
+++ resolved
@@ -195,8 +195,8 @@
                 status1 = Status.objects.create(name="Test Status 1")
             status2 = Status.objects.create(name="Test Status 2")
 
-<<<<<<< HEAD
-        self.assertEqual(get_changes_for_model(Status).count(), 2)
+        self.assertEqual(get_changes_for_model(status1).count(), 1)
+        self.assertEqual(get_changes_for_model(status2).count(), 1)
 
 
 class BulkEditDeleteChangeLogging(TestCase):
@@ -290,8 +290,4 @@
         with self.subTest():
             self.assertEqual(oc_list[0].change_context, ObjectChangeEventContextChoices.CONTEXT_ORM)
         with self.subTest():
-            self.assertEqual(oc_list[0].change_context_detail, "test_change_log_context")
-=======
-        self.assertEqual(get_changes_for_model(status1).count(), 1)
-        self.assertEqual(get_changes_for_model(status2).count(), 1)
->>>>>>> 6d73fba5
+            self.assertEqual(oc_list[0].change_context_detail, "test_change_log_context")