--- conflicted
+++ resolved
@@ -2129,16 +2129,12 @@
     @mock.patch("nautobot.extras.api.views.get_worker_count", return_value=1)
     def test_run_job_with_default_queue_with_empty_job_model_job_queues(self, _):
         self.add_permissions("extras.run_job")
-        job_model = Job.objects.get_for_class_path("pass.TestPass")
+        job_model = Job.objects.get_for_class_path("pass.TestPassJob")
         data = {
             "task_queue": job_model.default_job_queue.name,
         }
 
-<<<<<<< HEAD
         job_model.job_queues.set([])
-=======
-        job_model = Job.objects.get_for_class_path("pass.TestPassJob")
->>>>>>> e7f3ab31
         job_model.enabled = True
         job_model.validated_save()
         url = self.get_run_url("pass.TestPassJob")
