--- conflicted
+++ resolved
@@ -20,16 +20,10 @@
 from jsonschema.validators import Draft7Validator
 from rest_framework.utils.encoders import JSONEncoder
 
-<<<<<<< HEAD
-from nautobot.core.models import BaseModel
-from nautobot.core.models.fields import AutoSlugField, PositiveSmallIntegerField
-from nautobot.core.models.generics import OrganizationalModel
-=======
 from nautobot.core.models import BaseManager, BaseModel
-from nautobot.core.models.fields import ForeignKeyWithAutoRelatedName
+from nautobot.core.models.fields import ForeignKeyWithAutoRelatedName, PositiveSmallIntegerField
 from nautobot.core.models.generics import OrganizationalModel, PrimaryModel
 from nautobot.core.models.validators import EnhancedURLValidator
->>>>>>> 8c9d1650
 from nautobot.core.utils.data import deepmerge, render_jinja2
 from nautobot.extras.choices import (
     ButtonClassChoices,
@@ -207,13 +201,10 @@
             config_context_data = [
                 c["data"] for c in sorted(config_context_data, key=lambda k: (k["weight"], k["name"]))
             ]
-<<<<<<< HEAD
             # TODO: The `data` should be a dict in all cases, but in the case of sqlite, the annotation as currently
             #       implemented returns a JSON string rather than a Python object
             config_context_data = [json.loads(data) if isinstance(data, str) else data for data in config_context_data]
 
-=======
->>>>>>> 8c9d1650
         # Compile all config data, overwriting lower-weight values with higher-weight values where a collision occurs
         data = OrderedDict()
         for context in config_context_data:
