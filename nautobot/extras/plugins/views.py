from collections import OrderedDict

from django.apps import apps
from django.conf import settings
from django.http import Http404
from django.shortcuts import render
from django.urls.exceptions import NoReverseMatch
from django.views.generic import View
from django_tables2 import RequestConfig
from drf_spectacular.utils import extend_schema
from rest_framework import permissions
from rest_framework.response import Response
from rest_framework.reverse import reverse
from rest_framework.views import APIView

from nautobot.core.api.views import AuthenticatedAPIRootView, NautobotAPIVersionMixin
from nautobot.core.forms import TableConfigForm
<<<<<<< HEAD
=======
from nautobot.core.views.generic import GenericView
from nautobot.core.views.mixins import AdminRequiredMixin
>>>>>>> 06fda880
from nautobot.core.views.paginator import EnhancedPaginator, get_paginate_count
from nautobot.extras.plugins.tables import InstalledAppsTable


class InstalledAppsView(LoginRequiredMixin, View):
    """
    View for listing all installed Apps.
    """

    table = InstalledAppsTable

    def get(self, request):
        data = []
        for app in apps.get_app_configs():
            if app.name in settings.PLUGINS:
                data.append(
                    {
                        "name": app.verbose_name,
                        "package_name": app.name,
                        "app_label": app.label,
                        "author": app.author,
                        "author_email": app.author_email,
                        "description": app.description,
                        "version": app.version,
                        "actions": {
                            "home": app.home_view_name,
                            "configure": app.config_view_name,
                            "docs": app.docs_view_name,
                        },
                    }
                )
        table = self.table(data, user=request.user)

        paginate = {
            "paginator_class": EnhancedPaginator,
            "per_page": get_paginate_count(request),
        }
        RequestConfig(request, paginate).configure(table)

        return render(
            request,
            "extras/plugins_list.html",
            {
                "table": table,
                "table_config_form": TableConfigForm(table=table),
                "filter_form": None,
            },
        )


<<<<<<< HEAD
class InstalledAppDetailView(LoginRequiredMixin, View):
=======
class InstalledPluginDetailView(GenericView):
>>>>>>> 06fda880
    """
    View for showing details of an installed App.
    """

    def get(self, request, app=None, plugin=None):
        if plugin and not app:
            app = plugin
        app_config = apps.get_app_config(app)
        if app_config.name not in settings.PLUGINS:
            raise Http404

        return render(
            request,
            "extras/plugin_detail.html",
            {
                "object": app_config,
            },
        )


class InstalledAppsAPIView(NautobotAPIVersionMixin, APIView):
    """
    API view for listing all installed non-core Apps.
    """

    permission_classes = [permissions.IsAdminUser]

    def get_view_name(self):
        return "Installed Apps"

    @staticmethod
    def _get_app_data(app_config):
        try:
            home_url = reverse(app_config.home_view_name)
        except NoReverseMatch:
            home_url = None
        try:
            config_url = reverse(app_config.config_view_name)
        except NoReverseMatch:
            config_url = None
        try:
            docs_url = reverse(app_config.docs_view_name)
        except NoReverseMatch:
            docs_url = None
        return {
            "name": app_config.verbose_name,
            "package": app_config.name,
            "author": app_config.author,
            "author_email": app_config.author_email,
            "description": app_config.description,
            "version": app_config.version,
            "home_url": home_url,
            "config_url": config_url,
            "docs_url": docs_url,
        }

    @extend_schema(exclude=True)
    def get(self, request, format=None):  # pylint: disable=redefined-builtin
        return Response([self._get_app_data(apps.get_app_config(app)) for app in settings.PLUGINS])


<<<<<<< HEAD
class AppsAPIRootView(NautobotAPIVersionMixin, APIView):
    _ignore_model_permissions = True

    def get_view_name(self):
        return "Apps"
=======
class PluginsAPIRootView(AuthenticatedAPIRootView):
    name = "Apps"
    description = "API extension point for installed Nautobot Apps"
>>>>>>> 06fda880

    @staticmethod
    def _get_app_entry(app_config, request, format_):
        # Check if the App specifies any API URLs
        api_app_name = f"{app_config.name}-api"
        try:
            entry = (
                app_config.base_url or app_config.label,
                reverse(
                    f"plugins-api:{api_app_name}:api-root",
                    request=request,
                    format=format_,
                ),
            )
        except NoReverseMatch:
            # The App does not include an api-root url
            entry = None

        return entry

    @extend_schema(exclude=True)
    def get(self, request, format=None):  # pylint: disable=redefined-builtin
        entries = []
        for app_name in settings.PLUGINS:
            app_config = apps.get_app_config(app_name)
            entry = self._get_app_entry(app_config, request, format)
            if entry is not None:
                entries.append(entry)

        if "apps" in request.path:
            return Response(
                OrderedDict(
                    (
                        (
                            "installed-apps",
                            reverse("apps-api:apps-list", request=request, format=format),
                        ),
                        *entries,
                    )
                )
            )

        return Response(
            OrderedDict(
                (
                    (
                        "installed-plugins",
                        reverse("plugins-api:plugins-list", request=request, format=format),
                    ),
                    *entries,
                )
            )
        )<|MERGE_RESOLUTION|>--- conflicted
+++ resolved
@@ -15,16 +15,12 @@
 
 from nautobot.core.api.views import AuthenticatedAPIRootView, NautobotAPIVersionMixin
 from nautobot.core.forms import TableConfigForm
-<<<<<<< HEAD
-=======
 from nautobot.core.views.generic import GenericView
-from nautobot.core.views.mixins import AdminRequiredMixin
->>>>>>> 06fda880
 from nautobot.core.views.paginator import EnhancedPaginator, get_paginate_count
 from nautobot.extras.plugins.tables import InstalledAppsTable
 
 
-class InstalledAppsView(LoginRequiredMixin, View):
+class InstalledAppsView(GenericView):
     """
     View for listing all installed Apps.
     """
@@ -70,11 +66,7 @@
         )
 
 
-<<<<<<< HEAD
-class InstalledAppDetailView(LoginRequiredMixin, View):
-=======
 class InstalledPluginDetailView(GenericView):
->>>>>>> 06fda880
     """
     View for showing details of an installed App.
     """
@@ -136,17 +128,9 @@
         return Response([self._get_app_data(apps.get_app_config(app)) for app in settings.PLUGINS])
 
 
-<<<<<<< HEAD
-class AppsAPIRootView(NautobotAPIVersionMixin, APIView):
-    _ignore_model_permissions = True
-
-    def get_view_name(self):
-        return "Apps"
-=======
-class PluginsAPIRootView(AuthenticatedAPIRootView):
+class AppsAPIRootView(AuthenticatedAPIRootView):
     name = "Apps"
     description = "API extension point for installed Nautobot Apps"
->>>>>>> 06fda880
 
     @staticmethod
     def _get_app_entry(app_config, request, format_):
