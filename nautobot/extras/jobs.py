--- conflicted
+++ resolved
@@ -113,12 +113,9 @@
         - hidden (bool)
         - soft_time_limit (int)
         - task_queues (list)
-<<<<<<< HEAD
         - template_name (str)
         - time_limit (int)
-=======
         - is_singleton (bool)
->>>>>>> 591209cd
         """
 
     def __init__(self):
