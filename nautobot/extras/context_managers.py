from contextlib import contextmanager
import uuid

from django.contrib.auth import get_user_model
from django.contrib.auth.models import AnonymousUser
from django.db import transaction
from django.test.client import RequestFactory

from nautobot.core.events import publish_event
from nautobot.extras.choices import ObjectChangeEventContextChoices
from nautobot.extras.constants import CHANGELOG_MAX_CHANGE_CONTEXT_DETAIL
from nautobot.extras.models import ObjectChange
from nautobot.extras.signals import change_context_state, get_user_if_authenticated
from nautobot.extras.webhooks import enqueue_webhooks


class ChangeContext:
    """
    ChangeContext is used to describe a single transaction that may be related
    to one or more object changes. A unique id can be provided, otherwise
    one will be generated to relate any changes to this transaction. Convenience
    classes are provided for each context.

    :param user: User object
    :param request: WSGIRequest object to retrieve user from django rest framework after authentication is performed
    :param context: Context of the transaction, must match a choice in nautobot.extras.choices.ObjectChangeEventContextChoices
    :param context_detail: Optional extra details about the transaction (ex: the plugin name that initiated the change)
    :param change_id: Optional uuid object to uniquely identify the transaction. One will be generated if not supplied
    """

    defer_object_changes = False  # advanced usage, for creating object changes in bulk

    def __init__(self, user=None, request=None, context=None, context_detail="", change_id=None):
        self.request = request
        self.user = user
        self.reset_deferred_object_changes()

        if self.request is None and self.user is None:
            raise TypeError("Either user or request must be provided")

        if self.request is not None and self.user is not None:
            raise TypeError("Request and user cannot be used together")

        if context is not None:
            self.context = context
        if self.context not in ObjectChangeEventContextChoices.values():
            raise ValueError("Context must be a choice within ObjectChangeEventContextChoices")

        self.context_detail = context_detail

        self.change_id = change_id
        if self.change_id is None:
            self.change_id = uuid.uuid4()

    def get_user(self, instance=None):
        """Return self.user if set, otherwise return self.request.user"""
        if self.user is not None:
            return get_user_if_authenticated(self.user, instance)
        return get_user_if_authenticated(self.request.user, instance)

    def as_dict(self, instance=None):
        """
        Return ChangeContext attributes in dictionary format
        """
        context = {
            "user": self.get_user(instance),
            "change_id": self.change_id,
            "context": self.context,
        }
        return context

    def _object_change_batch(self, n):
        # Return first n keys from the self.deferred_object_changes dict
        keys = []
        for i, k in enumerate(self.deferred_object_changes.keys()):
            if i >= n:
                return keys
            keys.append(k)
        return keys

    def reset_deferred_object_changes(self):
        self.deferred_object_changes = {}

    def flush_deferred_object_changes(self, batch_size=1000):
        if self.defer_object_changes:
            self.create_object_changes(batch_size=batch_size)

    def create_object_changes(self, batch_size=1000):
        while self.deferred_object_changes:
            create_object_changes = []
            for key in self._object_change_batch(batch_size):
                for entry in self.deferred_object_changes[key]:
                    objectchange = entry["instance"].to_objectchange(entry["action"])
                    if objectchange is not None:
                        objectchange.user = entry["user"]
                        objectchange.user_name = objectchange.user.username
                        objectchange.request_id = self.change_id
                        objectchange.change_context = self.context
                        objectchange.change_context_detail = self.context_detail[:CHANGELOG_MAX_CHANGE_CONTEXT_DETAIL]
                        if not objectchange.changed_object_id:  # changed_object was deleted
                            # Clear out the GenericForeignKey to keep Django from complaining about an unsaved object:
                            objectchange.changed_object = None
                            # Set the component fields individually:
                            objectchange.changed_object_id = entry.get("changed_object_id")
                            objectchange.changed_object_type = entry.get("changed_object_type")
                        create_object_changes.append(objectchange)
                self.deferred_object_changes.pop(key, None)
            ObjectChange.objects.bulk_create(create_object_changes, batch_size=batch_size)


class JobChangeContext(ChangeContext):
    """ChangeContext for changes made by jobs"""

    context = ObjectChangeEventContextChoices.CONTEXT_JOB


class JobHookChangeContext(ChangeContext):
    """ChangeContext for changes made by job hooks"""

    context = ObjectChangeEventContextChoices.CONTEXT_JOB_HOOK


class ORMChangeContext(ChangeContext):
    """ChangeContext for changes made with web_request_context context manager"""

    context = ObjectChangeEventContextChoices.CONTEXT_ORM


class WebChangeContext(ChangeContext):
    """ChangeContext for changes made through the web interface"""

    context = ObjectChangeEventContextChoices.CONTEXT_WEB


@contextmanager
def change_logging(change_context):
    """
    Enable change logging by connecting the appropriate signals to their receivers before code is run, and
    disconnecting them afterward.

    :param change_context: ChangeContext instance
    """

    # Set change logging state
    prev_state = change_context_state.set(change_context)

    try:
        yield
    finally:
        # Reset change logging state. This is necessary to avoid recording any errant
        # changes during test cleanup.
        change_context_state.reset(prev_state)


@contextmanager
def web_request_context(
    user, context_detail="", change_id=None, context=ObjectChangeEventContextChoices.CONTEXT_ORM, request=None
):
    """
    Emulate the context of an HTTP request, which provides functions like change logging and webhook processing
    in response to data changes. This context manager is for use with low level utility tooling, such as the
    'nautobot-server nbshell' management command.

    By default, when working with the Django ORM, neither change logging nor webhook processing occur
    unless manually invoked and this context manager handles those functions. A valid User object must be provided.

    Example usage:

    >>> from nautobot.extras.context_managers import web_request_context
    >>> user = User.objects.get(username="admin")
    >>> with web_request_context(user, context_detail="manual-fix"):
    ...     lt = Location.objects.get(name="Root")
    ...     lax = Location(name="LAX", location_type=lt)
    ...     lax.validated_save()

    :param user: User object
    :param context_detail: Optional extra details about the transaction (ex: the plugin name that initiated the change)
    :param change_id: Optional uuid object to uniquely identify the transaction. One will be generated if not supplied
    :param context: Optional string value of the generated change log entries' "change_context" field.
        Defaults to `ObjectChangeEventContextChoices.CONTEXT_ORM`.
        Valid choices are in `nautobot.extras.choices.ObjectChangeEventContextChoices`.
    :param request: Optional web request instance, one will be generated if not supplied
    """
    from nautobot.extras.jobs import enqueue_job_hooks  # prevent circular import

    valid_contexts = {
        ObjectChangeEventContextChoices.CONTEXT_JOB: JobChangeContext,
        ObjectChangeEventContextChoices.CONTEXT_JOB_HOOK: JobHookChangeContext,
        ObjectChangeEventContextChoices.CONTEXT_ORM: ORMChangeContext,
        ObjectChangeEventContextChoices.CONTEXT_WEB: WebChangeContext,
    }

    if context not in valid_contexts:
        raise TypeError(f"{context} is not a valid context")

    if not isinstance(user, (get_user_model(), AnonymousUser)):
        raise TypeError(f"{user} is not a valid user object")

    if request is None:
        request = RequestFactory().request(SERVER_NAME="web_request_context")
        request.user = user
    change_context = valid_contexts[context](request=request, context_detail=context_detail, change_id=change_id)
    try:
        with change_logging(change_context):
            yield request
    finally:
        jobs_reloaded = False
        # enqueue jobhooks and webhooks, use change_context.change_id in case change_id was not supplied
<<<<<<< HEAD
        for oc in ObjectChange.objects.filter(request_id=change_context.change_id).iterator():
            if context != ObjectChangeEventContextChoices.CONTEXT_JOB_HOOK:
                # Make sure JobHooks are up to date (once) before calling them
                if not jobs_refreshed:
                    get_jobs(reload=True)
                    jobs_refreshed = True
                enqueue_job_hooks(oc)
            # TODO: get_snapshots() currently requires a DB query per object change processed.
            # We need to develop a more efficient approach: https://github.com/nautobot/nautobot/issues/6303
            snapshots = oc.get_snapshots()
            enqueue_webhooks(oc, snapshots)
            # topic examples: "nautobot.change.dcim.device", "nautobot.add.ipam.ipaddress"
            event_topic = f"nautobot.{oc.action}.{oc.changed_object_type.app_label}.{oc.changed_object_type.model}"
            event_payload = snapshots.copy()
            event_payload["context"] = {
                "change_context": oc.get_change_context_display(),
                "change_context_detail": oc.change_context_detail,
                "request_id": str(oc.request_id),
                "user_name": oc.user_name,
                "timestamp": str(oc.time),
            }
            publish_event(topic=event_topic, payload=event_payload)
=======
        for object_change in (
            ObjectChange.objects.filter(request_id=change_context.change_id).order_by("time").iterator()
        ):
            if context != ObjectChangeEventContextChoices.CONTEXT_JOB_HOOK:
                # Make sure JobHooks are up to date (only once) before calling them
                jobs_reloaded |= enqueue_job_hooks(object_change, may_reload_jobs=(not jobs_reloaded))
            enqueue_webhooks(object_change)
>>>>>>> 94a644d0


@contextmanager
def deferred_change_logging_for_bulk_operation():
    """
    Defers change logging until the end of the context manager to improve performance. For use with bulk edit views. This
    context manager is wrapped in an atomic transaction.
    """

    change_context = change_context_state.get()
    if change_context is None:
        raise ValueError("Change logging must be enabled before using deferred_change_logging_for_bulk_operation")

    with transaction.atomic():
        try:
            change_context.defer_object_changes = True
            yield
            change_context.flush_deferred_object_changes()
        finally:
            change_context.defer_object_changes = False
            change_context.reset_deferred_object_changes()<|MERGE_RESOLUTION|>--- conflicted
+++ resolved
@@ -206,14 +206,10 @@
     finally:
         jobs_reloaded = False
         # enqueue jobhooks and webhooks, use change_context.change_id in case change_id was not supplied
-<<<<<<< HEAD
-        for oc in ObjectChange.objects.filter(request_id=change_context.change_id).iterator():
+        for oc in ObjectChange.objects.filter(request_id=change_context.change_id).order_by("time").iterator():
             if context != ObjectChangeEventContextChoices.CONTEXT_JOB_HOOK:
-                # Make sure JobHooks are up to date (once) before calling them
-                if not jobs_refreshed:
-                    get_jobs(reload=True)
-                    jobs_refreshed = True
-                enqueue_job_hooks(oc)
+                # Make sure JobHooks are up to date (only once) before calling them
+                jobs_reloaded |= enqueue_job_hooks(oc, may_reload_jobs=(not jobs_reloaded))
             # TODO: get_snapshots() currently requires a DB query per object change processed.
             # We need to develop a more efficient approach: https://github.com/nautobot/nautobot/issues/6303
             snapshots = oc.get_snapshots()
@@ -229,15 +225,6 @@
                 "timestamp": str(oc.time),
             }
             publish_event(topic=event_topic, payload=event_payload)
-=======
-        for object_change in (
-            ObjectChange.objects.filter(request_id=change_context.change_id).order_by("time").iterator()
-        ):
-            if context != ObjectChangeEventContextChoices.CONTEXT_JOB_HOOK:
-                # Make sure JobHooks are up to date (only once) before calling them
-                jobs_reloaded |= enqueue_job_hooks(object_change, may_reload_jobs=(not jobs_reloaded))
-            enqueue_webhooks(object_change)
->>>>>>> 94a644d0
 
 
 @contextmanager
