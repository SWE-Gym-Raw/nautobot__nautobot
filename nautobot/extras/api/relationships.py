import logging

from django.contrib.contenttypes.models import ContentType
from django.db.models import Q
from drf_spectacular.utils import extend_schema_field
from rest_framework.fields import JSONField
from rest_framework.reverse import reverse
from rest_framework.serializers import ValidationError

from nautobot.core.api.exceptions import SerializerNotFound
from nautobot.core.api.mixins import WritableSerializerMixin
from nautobot.core.api.utils import (
    get_relation_info_for_nested_serializers,
    get_serializer_for_model,
    nested_serializer_factory,
)
from nautobot.extras.choices import RelationshipSideChoices
from nautobot.extras.models import Relationship

logger = logging.getLogger(__name__)


nested_abstract_serializer = {
    "type": "object",
    "properties": {
        "id": {"type": "string", "format": "uuid"},
        "url": {"type": "string", "format": "uri", "readOnly": True},
        "display": {"type": "string", "readOnly": True},
    },
    "additionalProperties": True,
}


side_data_schema = {
    "label": {"type": "string", "readOnly": True},
    "object_type": {"type": "string", "readOnly": True, "example": "dcim.site"},
    "objects": {"type": "array", "items": nested_abstract_serializer},
}


@extend_schema_field(
    {
        # Dictionary, keyed by relationship key
        "type": "object",
        "additionalProperties": {
            "type": "object",
            "required": ["id", "url", "label", "type"],
            "properties": {
                "id": {"type": "string", "format": "uuid", "readOnly": True},
                "url": {"type": "string", "format": "uri", "readOnly": True},
                "label": {"type": "string", "readOnly": True},
                "type": {"type": "string", "readOnly": True, "example": "one-to-many"},
                "source": {"type": "object", "properties": side_data_schema},
                "destination": {"type": "object", "properties": side_data_schema},
                "peer": {"type": "object", "properties": side_data_schema},
            },
        },
    }
)
class RelationshipsDataField(WritableSerializerMixin, JSONField):
    """
    Represent the set of all Relationships defined for a given model,
    and all RelationshipAssociations per Relationship that apply to a specific instance of that model.

    This is patterned after the CustomField handling in nautobot.extras.api.customfields.CustomFieldsDataField,
    including the ability to make point updates to individual relationships of an existing instance without needing
    to provide the entire dict of all relationships and associations.
    """

    queryset = None

    def to_representation(self, value):
        """
        Get a JSON representation of all relationships and associations applicable to this model.

        Returns:
            {
<<<<<<< HEAD
                "<relationship-key>": {
=======
                "<relationship_key>": {
>>>>>>> 2221d188
                    "id": ...,
                    "url": ...,
                    "label": ...,
                    "type": "one-to-one|one-to-many|many-to-many|...",
                    # if this model can be the destination of the relationship:
                    "source": {
                        "label": ...,
                        "object_type": "dcim.device|ipam.ipaddress|...",
                        "objects": [{...}, {...}, ...],
                    },
                    # if this model can be the source of the relationship:
                    "destination": {
                        "label": ...,
                        "object_type": "dcim.device|ipam.ipaddress|...",
                        "objects": [{...}, {...}, ...],
                    },
                    # if this relationship is symmetric, instead of source/destination above:
                    "peer": {
                        "label": ...,
                        "object_type": "dcim.device|ipam.ipaddress|...",
                        "objects": [{...}, {...}, ...],
                    },
                },
<<<<<<< HEAD
                "<relationship-key>": {
=======
                "<relationship_key>": {
>>>>>>> 2221d188
                    ...
                },
                ...
            }
        """
        data = {}
        relationships_data = value.get_relationships(include_hidden=True)
        for this_side, relationships in relationships_data.items():
            for relationship, associations in relationships.items():
                depth = int(self.context.get("depth", 0))
                data.setdefault(
                    relationship.key,
                    {
                        "id": str(relationship.id),
                        "url": reverse(
                            "extras-api:relationship-detail",
                            kwargs={"pk": relationship.id},
                            request=self.parent.context.get("request"),
                        ),
                        "label": relationship.label,
                        "type": relationship.type,
                    },
                )
                other_side = RelationshipSideChoices.OPPOSITE[this_side]
                data[relationship.key][other_side] = {"label": relationship.get_label(this_side)}

                other_type = getattr(relationship, f"{other_side}_type")
                data[relationship.key][other_side]["object_type"] = f"{other_type.app_label}.{other_type.model}"

                # Get the nested serializer, if any, for the objects of other_type.
                # This may fail, such as in the case of a plugin that has models but doesn't implement serializers,
                # or in the case of a relationship involving models from a plugin that's not currently enabled.
                other_side_serializer = None
                other_side_model = other_type.model_class()

                other_objects = [assoc.get_peer(value) for assoc in associations if assoc.get_peer(value) is not None]
                if other_side_model is not None:
                    try:
                        depth = int(self.context.get("depth", 0))
                        if depth != 0:
                            if associations and other_objects:
                                relation_info = get_relation_info_for_nested_serializers(
                                    associations[0], other_objects[0], f"{other_side}"
                                )
                                other_side_serializer, field_kwargs = self.build_nested_field(
                                    f"{other_side}", relation_info, depth
                                )
                    except SerializerNotFound:
                        pass

                if other_side_serializer is not None:
                    data[relationship.key][other_side]["objects"] = [
                        other_side_serializer(
                            other_obj, context={"request": self.context.get("request")}, **field_kwargs
                        ).data
                        for other_obj in other_objects
                    ]
                else:
                    # Simulate a serializer that contains nothing but the id field.
                    data[relationship.key][other_side]["objects"] = [
                        {"id": other_obj.id} for other_obj in other_objects
                    ]

        logger.debug("to_representation(%s) -> %s", value, data)
        return data

    def build_nested_field(self, field_name, relation_info, nested_depth):
        return nested_serializer_factory(relation_info, nested_depth)

    def to_internal_value(self, data):
        """
        Allow for updates to some relationships without overriding others.

        Returns:
            <self.field_name>: {
                <relationship>: {
                    "source": [<object>, <object>,...]
                },
                <relationship>: {
                    "destination": [<object>, <object>,...]
                },
                <relationship>: {
                    "destination": [<object>, ...],
                    "source": [...],
                },
                <relationship>: {
                    "peer": [<object>, <object>, ...],
                },
            }
        """
        # Set up the skeleton of the output data for all relevant relationships
        output_data = {}
        ct = ContentType.objects.get_for_model(self.parent.Meta.model)
        relationships = Relationship.objects.filter(Q(source_type=ct) | Q(destination_type=ct))
        for relationship in relationships:
            output_data[relationship] = {}
            if relationship.source_type == ct and not relationship.symmetric:
                output_data[relationship]["destination"] = []
            if relationship.destination_type == ct and not relationship.symmetric:
                output_data[relationship]["source"] = []
            if relationship.symmetric:
                output_data[relationship]["peer"] = []

        # Input validation - prevent referencing a relationship that doesn't exist or apply
        relationship_keys = [relationship.key for relationship in relationships]
        for relationship_key in data:
            if relationship_key not in relationship_keys:
                raise ValidationError(
                    f'"{relationship_key}" is not a relationship on {self.parent.Meta.model._meta.label}'
                )

        for relationship in relationships:
            if relationship.key not in data:
                # No changes to any associations for this relationship, can disregard it
                del output_data[relationship]
                continue

            relationship_data = data[relationship.key]

            for other_side in ["source", "destination", "peer"]:
                if other_side not in relationship_data:
                    # No changes to this side of the association for this relationship, can disregard it
                    if other_side in output_data[relationship]:
                        del output_data[relationship][other_side]
                    continue

                # Input validation - prevent referencing a side of the relationship that isn't relevant to this model
                if other_side not in output_data[relationship]:
                    raise ValidationError(
                        f'"{other_side}" is not a valid side for "{relationship}" '
                        f"on {self.parent.Meta.model._meta.label}"
                    )

                # Don't allow omitting 'objects' altogether as a shorthand for deleting all associations
                if "objects" not in relationship_data[other_side]:
                    raise ValidationError(
                        f'"objects" must be specified under ["{relationship.key}"]["{other_side}"] when present'
                    )
                objects_data = relationship_data[other_side]["objects"]
                if not isinstance(objects_data, (list, tuple)):
                    raise ValidationError('"objects" must be a list, not a single value')

                if not objects_data:
                    # Empty list -- delete all associations for this relationship, nothing further to handle below
                    continue

                # Don't allow multiple objects for a one-to-* relationship!
                if len(objects_data) > 1 and not relationship.has_many(other_side):
                    raise ValidationError(
                        f'For "{relationship}", "{other_side}" objects must include at most a single object'
                    )

                # Object lookup time!
                other_type = getattr(relationship, f"{other_side}_type")
                other_side_model = other_type.model_class()
                self.queryset = other_side_model.objects
                other_side_serializer = None
                if other_side_model is None:
                    raise ValidationError(f"Model {other_type} is not currently installed, cannot look it up")
                try:
                    other_side_serializer = get_serializer_for_model(other_side_model)
                except SerializerNotFound as exc:
                    raise ValidationError(
                        f"No Nested{other_side_model}Serializer found, cannot deserialize it"
                    ) from exc

                depth = int(self.context.get("depth", 0))

                if depth != 0:
                    for object_data in objects_data:
                        serializer_instance = other_side_serializer(data=object_data, context=self.context)
                        # may raise ValidationError, let it bubble up if so
                        serializer_instance.is_valid(raise_exception=True)

                        # We don't check/enforce relationship source_filter/destination_filter here, as that'll be handled
                        # later by `RelationshipAssociation.validated_save()` in RelationshipModelSerializerMixin.
                        output_data[relationship][other_side].append(serializer_instance.data)
                else:
                    for object_data in objects_data:
                        instance = super().to_internal_value(object_data)
                        output_data[relationship][other_side].append({"id": instance.id})
        logger.debug("to_internal_value(%s) -> %s", data, output_data)
        return {self.field_name: output_data}<|MERGE_RESOLUTION|>--- conflicted
+++ resolved
@@ -75,11 +75,7 @@
 
         Returns:
             {
-<<<<<<< HEAD
-                "<relationship-key>": {
-=======
                 "<relationship_key>": {
->>>>>>> 2221d188
                     "id": ...,
                     "url": ...,
                     "label": ...,
@@ -103,11 +99,7 @@
                         "objects": [{...}, {...}, ...],
                     },
                 },
-<<<<<<< HEAD
-                "<relationship-key>": {
-=======
                 "<relationship_key>": {
->>>>>>> 2221d188
                     ...
                 },
                 ...
