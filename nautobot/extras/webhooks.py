--- conflicted
+++ resolved
@@ -6,22 +6,18 @@
 from nautobot.extras.tasks import process_webhook
 
 
-<<<<<<< HEAD
-def enqueue_webhooks(object_change, snapshots):
-    """Find Webhook(s) assigned to this instance + action and enqueue them to be processed."""
-=======
-def enqueue_webhooks(object_change, webhook_queryset=None):
+def enqueue_webhooks(object_change, snapshots=None, webhook_queryset=None):
     """
     Find Webhook(s) assigned to this instance + action and enqueue them to be processed.
 
     Args:
         object_change (ObjectChange): The change that may trigger Webhooks to be sent.
+        snapshots (list): The before/after data snapshots corresponding to the object_change.
         webhook_queryset (QuerySet): Previously retrieved set of Webhooks to potentially send.
 
     Returns:
         webhook_queryset (QuerySet): for reuse when processing multiple ObjectChange with the same content-type+action.
     """
->>>>>>> b25a38b0
     # Determine whether this type of object supports webhooks
     app_label = object_change.changed_object_type.app_label
     model_name = object_change.changed_object_type.model
@@ -39,6 +35,8 @@
         webhook_queryset = Webhook.objects.filter(content_types=content_type, enabled=True, **{action_flag: True})
 
     if webhook_queryset:  # not .exists() as we *want* to populate the queryset cache
+        if snapshots is None:
+            snapshots = object_change.get_snapshots()
         # fall back to object_data if object_data_v2 is not available
         serialized_data = object_change.object_data_v2
         if serialized_data is None:
