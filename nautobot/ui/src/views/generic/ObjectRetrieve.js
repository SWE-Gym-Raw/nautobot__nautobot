import { Card, CardHeader } from "@chakra-ui/react"; // TODO: use nautobot-ui when available
import { faCheck, faXmark } from "@fortawesome/free-solid-svg-icons";
import { FontAwesomeIcon } from "@fortawesome/react-fontawesome";
import {
    Box,
    Button as UIButton,
    ButtonGroup,
    Heading,
    Link,
    Tab,
    Tabs,
    TabList,
    TabPanel,
    TabPanels,
    Table,
    TableContainer,
    Tbody,
    Td,
    Tr,
    Text,
    MeatballsIcon,
    NautobotGrid,
    NautobotGridItem,
    NtcThumbnailIcon,
} from "@nautobot/nautobot-ui";
import { ReferenceDataTag } from "@components/ReferenceDataTag";
import { useLocation, useParams } from "react-router-dom";
import useSWR from "swr";
import { useRef } from "react";
// import AppFullWidthComponentsWithProps from "@components/AppFullWidthComponents";
import AppComponents from "@components/Apps";
import { LoadingWidget } from "@components/LoadingWidget";
import GenericView from "@views/generic/GenericView";
import ObjectListTableNoButtons from "@components/ObjectListTableNoButtons";

const fetcher = (url) =>
    fetch(url, { credentials: "include" }).then((res) =>
        res.ok ? res.json() : null
    );
// const fetcherHTML = (url) =>
//     fetch(url, { credentials: "include" }).then((res) =>
//         res.ok ? res.text() : null
//     );
// const fetcherTabs = (url) =>
//     fetch(url, { credentials: "include" }).then((res) => {
//         return res.json().then((data) => {
//             let tabs = data.tabs.map((tab_top) =>
//                 Object.keys(tab_top).map(function (tab_key) {
//                     let tab = tab_top[tab_key];
//                     let tab_component = create_app_tab({ tab: tab });
//                     return tab_component;
//                 })
//             );
//             return tabs;
//         });
//     });

function render_header(value) {
    value = value
        .split("_")
        .map((x) => (x ? x[0].toUpperCase() + x.slice(1) : ""))
        .join(" ");
    value = value
        .split("-")
        .map((x) => (x ? x[0].toUpperCase() + x.slice(1) : ""))
        .join(" ");
    return value;
}

function Render_value(value) {
    const ref = useRef();
    if (value === undefined) {
        return <>&mdash;</>;
    }
    switch (typeof value) {
        case "object":
            return value === null ? (
                <>&mdash;</>
            ) : Array.isArray(value) ? (
                value.map((v) =>
                    typeof v === "object" && v !== null ? (
                        <div>
                            <Link ref={ref} href={v["web_url"]}>
                                {v["display"]}
                            </Link>
                        </div>
                    ) : (
                        <div>{v}</div>
                    )
                )
            ) : "web_url" in value ? (
                <Link ref={ref} href={value["web_url"]}>
                    {" "}
                    {value["display"]}{" "}
                </Link>
            ) : "label" in value ? (
                <>{value.label}</>
            ) : (
                <Table>
                    {Object.entries(value).map(([k, v]) => (
                        <Tr>
                            <Td>
                                <strong>{k.toString()}</strong>
                            </Td>
                            <Td>
                                {v === null
                                    ? "None"
                                    : typeof v === "object" && v !== null
                                    ? Object.entries(v).map(
                                          ([json_key, json_value]) => (
                                              <span>
                                                  {json_key}
                                                  {": "} {json_value}
                                              </span>
                                          )
                                      )
                                    : v.toString()}
                            </Td>
                        </Tr>
                    ))}
                </Table>
            );
        case "boolean":
            return value ? (
                <FontAwesomeIcon icon={faCheck} />
            ) : (
                <FontAwesomeIcon icon={faXmark} />
            );
        default:
            return value === "" ? <>&mdash;</> : value;
    }
}

function RenderRow(props) {
    var key = props.identifier;
    var value = props.value;

    if (
        ["id", "url", "display", "slug", "notes_url"].includes(key) ^
        !!props.advanced
    ) {
        return null;
    }

    if (key[0] === "_") return null;

    // "foo_bar" --> "Foo Bar"
    key = key
        .split("_")
        .map((x) => (x ? x[0].toUpperCase() + x.slice(1) : ""))
        .join(" ");
    return (
        <Tr>
            <Td>{key}</Td>
            <Td>{Render_value(value)}</Td>
        </Tr>
    );
}

export default function ObjectRetrieve({ api_url }) {
    const { app_name, model_name, object_id } = useParams();
    const location = useLocation();
    const isPluginView = location.pathname.includes("/plugins/");
    const pluginPrefix = isPluginView ? "plugins/" : "";
    if (!!app_name && !!model_name && !!object_id && !api_url) {
        api_url = `/api/${pluginPrefix}${app_name}/${model_name}/${object_id}/?depth=1`;
    }
    const { data: objectData, error } = useSWR(() => api_url, fetcher);
    // const { data: appHTML } = useSWR(
    //     () => (api_url ? api_url + "app_full_width_fragment/" : null),
    //     fetcherHTML
    // );
    const ui_url = objectData?.url
        ? `${objectData.url}/detail_view_config/`
        : null;
    var { data: extraAppConfig } = useSWR(() => ui_url, fetcher);

    const changelog_url = `/api/extras/object-changes/?changed_object_id=${object_id}`;
    const { data: changelogData, changelog_error } = useSWR(
        () => changelog_url,
        fetcher
    );
    const changelog_header_url = `/api/${pluginPrefix}${app_name}/${model_name}/changelog-table-fields/`;
    const { data: changelogTableFields, changelog_table_error } = useSWR(
        () => changelog_header_url,
        fetcher
    );
    const notes_url = `/api/${pluginPrefix}${app_name}/${model_name}/${object_id}/notes/`;
    const { data: noteData, note_error } = useSWR(() => notes_url, fetcher);

    const notes_header_url = `/api/${pluginPrefix}${app_name}/${model_name}/note-table-fields/`;
    // Current fetcher allows to be passed multiple endpoints and fetch them at once
    const { data: noteTableFields, note_table_error } = useSWR(
        () => notes_header_url,
        fetcher
    );
    if (
        error ||
        note_error ||
        changelog_error ||
        note_table_error ||
        changelog_table_error
    ) {
        return (
            <GenericView objectData={objectData}>
                <div>Failed to load {api_url}</div>
            </GenericView>
        );
    }

    if (
        !objectData ||
        !noteData ||
        !changelogData ||
        !noteTableFields ||
        !changelogTableFields ||
        !extraAppConfig
    ) {
        return (
            <GenericView>
                <LoadingWidget />
            </GenericView>
        );
    }
    const appConfig = {
        ...extraAppConfig,
    };
    const route_name = `${app_name}:${model_name}`;
    let obj = objectData;
    const default_view = (
        <GenericView>
            <Box background="white-0" borderRadius="md">
                <Box display="flex" justifyContent="space-between" padding="md">
                    <Heading display="flex" alignItems="center" gap="5px">
                        <NtcThumbnailIcon width="25px" height="30px" />{" "}
                        <Text size="H1" as="h1">
                            {obj.display}
                        </Text>
                        <Box flexGrow="1">
                            <Text size="P2">
                                <ReferenceDataTag
                                    model_name="statuses"
                                    id={obj.status.id}
                                    variant="unknown"
                                    size="sm"
                                />
                            </Text>
                        </Box>
                    </Heading>
<<<<<<< HEAD
=======
                    {obj.status ? (
                        <Box flexGrow="1">
                            <Text size="P2">
                                <ReferenceDataTag
                                    model_name="statuses"
                                    id={obj.status.id}
                                    variant="unknown"
                                    size="sm"
                                />
                            </Text>
                        </Box>
                    ) : (
                        <></>
                    )}

>>>>>>> 922bcfce
                    <ButtonGroup alignItems="center">
                        <UIButton size="sm" variant="secondary">
                            Filters
                        </UIButton>
                        <UIButton
                            size="sm"
                            variant="primaryAction"
                            leftIcon={<MeatballsIcon />}
                        >
                            Actions
                        </UIButton>
                    </ButtonGroup>
                </Box>

                <Tabs>
                    <TabList pl="md">
                        {Object.keys(appConfig).map((key, idx) => (
                            <Tab>{render_header(key)}</Tab>
                        ))}
                        <Tab>Notes</Tab>
                        <Tab>Change Log</Tab>
                    </TabList>
                    <TabPanels>
                        {Object.keys(appConfig).map((tab, idx) => (
                            <TabPanel
                                padding="none"
                                key={tab}
                                eventKey={tab}
                                title={render_header(tab)}
                            >
                                <Card>
                                    <NautobotGrid row={{ count: 5 }}>
                                        {Object.keys(appConfig[tab]).map(
                                            (item) => (
                                                <NautobotGridItem
                                                    colSpan={
                                                        appConfig[tab][item]
                                                            .colspan
                                                    }
                                                    rowSpan={
                                                        appConfig[tab][item]
                                                            .rowspan
                                                    }
                                                >
                                                    <Heading
                                                        display="flex"
                                                        alignItems="center"
                                                    >
                                                        <NtcThumbnailIcon
                                                            width="25px"
                                                            height="30px"
                                                        />
                                                        &nbsp;
                                                        {render_header(
                                                            appConfig[tab][item]
                                                                .name
                                                        )}
                                                    </Heading>
                                                    <br />
                                                    <TableContainer>
                                                        <Table>
                                                            <Tbody>
                                                                {Object.keys(
                                                                    appConfig[
                                                                        tab
                                                                    ][item]
                                                                        .fields
                                                                ).map(
                                                                    (
                                                                        key,
                                                                        idx
                                                                    ) => (
                                                                        <RenderRow
                                                                            identifier={
                                                                                appConfig[
                                                                                    tab
                                                                                ][
                                                                                    item
                                                                                ]
                                                                                    .fields[
                                                                                    key
                                                                                ]
                                                                            }
                                                                            value={
                                                                                obj[
                                                                                    appConfig[
                                                                                        tab
                                                                                    ][
                                                                                        item
                                                                                    ]
                                                                                        .fields[
                                                                                        key
                                                                                    ]
                                                                                ]
                                                                            }
                                                                            advanced={
                                                                                appConfig[
                                                                                    tab
                                                                                ][
                                                                                    item
                                                                                ]
                                                                                    .advanced
                                                                            }
                                                                            key={
                                                                                idx
                                                                            }
                                                                        />
                                                                    )
                                                                )}
                                                            </Tbody>
                                                        </Table>
                                                    </TableContainer>
                                                </NautobotGridItem>
                                            )
                                        )}
                                    </NautobotGrid>
                                </Card>
                            </TabPanel>
                        ))}
                        <TabPanel key="notes" eventKey="notes" title="Notes">
                            <Card>
                                <CardHeader>
                                    <strong>Notes</strong>
                                </CardHeader>
                                <ObjectListTableNoButtons
                                    tableData={noteData.results}
                                    tableHeader={noteTableFields.data}
                                    totalCount={noteData.count}
                                    page_size={50}
                                ></ObjectListTableNoButtons>
                            </Card>
                        </TabPanel>
                        <TabPanel
                            key="change_log"
                            eventKey="change_log"
                            title="Change Log"
                        >
                            <Card>
                                <CardHeader>
                                    <strong>Change Log</strong>
                                </CardHeader>
                                <ObjectListTableNoButtons
                                    tableData={changelogData.results}
                                    tableHeader={changelogTableFields.data}
                                    totalCount={changelogData.count}
                                    page_size={50}
                                ></ObjectListTableNoButtons>
                            </Card>
                        </TabPanel>
                    </TabPanels>
                </Tabs>
            </Box>
        </GenericView>
    );
    let return_view = default_view;
    if (
        AppComponents.CustomViews?.[route_name] &&
        "retrieve" in AppComponents.CustomViews?.[route_name]
    ) {
        const CustomView = AppComponents.CustomViews[route_name].retrieve;
        return_view = <CustomView {...obj} />;
    }

    return return_view;
}<|MERGE_RESOLUTION|>--- conflicted
+++ resolved
@@ -247,24 +247,6 @@
                             </Text>
                         </Box>
                     </Heading>
-<<<<<<< HEAD
-=======
-                    {obj.status ? (
-                        <Box flexGrow="1">
-                            <Text size="P2">
-                                <ReferenceDataTag
-                                    model_name="statuses"
-                                    id={obj.status.id}
-                                    variant="unknown"
-                                    size="sm"
-                                />
-                            </Text>
-                        </Box>
-                    ) : (
-                        <></>
-                    )}
-
->>>>>>> 922bcfce
                     <ButtonGroup alignItems="center">
                         <UIButton size="sm" variant="secondary">
                             Filters
