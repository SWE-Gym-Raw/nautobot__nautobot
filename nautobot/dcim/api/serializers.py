--- conflicted
+++ resolved
@@ -974,9 +974,7 @@
             "connected_endpoint_reachable",
         ]
 
-
-<<<<<<< HEAD
-class InterfaceCommonSerializer(NautobotModelSerializer, TaggedObjectSerializer):
+class InterfaceCommonSerializer(NautobotModelSerializer, TaggedModelSerializerMixin):
     def validate(self, data):
 
         # Validate many-to-many VLAN assignments
@@ -996,19 +994,11 @@
         return super().validate(data)
 
 
-# TODO: collapse this with InterfaceSerializer in 2.0.
+# 2.0 TODO: This becomes non-default in 2.0, removed in 2.2.
 class InterfaceSerializerVersion12(
     InterfaceCommonSerializer,
-    CableTerminationSerializer,
-    ConnectedEndpointSerializer,
-=======
-# 2.0 TODO: This becomes non-default in 2.0, removed in 2.2.
-class InterfaceSerializerVersion12(
-    NautobotModelSerializer,
-    TaggedModelSerializerMixin,
     CableTerminationModelSerializerMixin,
     PathEndpointModelSerializerMixin,
->>>>>>> 00ace5d5
 ):
     url = serializers.HyperlinkedIdentityField(view_name="dcim-api:interface-detail")
     device = NestedDeviceSerializer()
