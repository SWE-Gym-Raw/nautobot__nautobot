--- conflicted
+++ resolved
@@ -18,12 +18,9 @@
     InterfaceTypeChoices,
     PortTypeChoices,
     PowerOutletFeedLegChoices,
-<<<<<<< HEAD
     PowerOutletTypeChoices,
     PowerPortTypeChoices,
-=======
     SubdeviceRoleChoices,
->>>>>>> bf0ef57c
 )
 from nautobot.dcim.models import (
     Cable,
@@ -1743,7 +1740,6 @@
         self.device_type.software_image_files.add(software_image_file)
         self.device.validated_save()
 
-<<<<<<< HEAD
     def test_all_x_properties(self):
         self.assertEqual(self.device.all_modules.count(), 0)
         self.assertEqual(self.device.all_module_bays.count(), 1)
@@ -1838,7 +1834,7 @@
         self.assertEqual(self.device.all_rear_ports.count(), 3)
         self.assertEqual(self.device.all_power_ports.count(), 3)
         self.assertEqual(self.device.all_power_outlets.count(), 3)
-=======
+
     def test_child_devices_are_not_saved_when_unnecessary(self):
         parent_device = Device.objects.create(
             name="Parent Device 1",
@@ -1905,7 +1901,6 @@
         child_mtime_after_parent_site_update_save = str(Device.objects.get(name="Child Device 1").last_updated)
 
         self.assertNotEqual(child_mtime_after_parent_rack_update_save, child_mtime_after_parent_site_update_save)
->>>>>>> bf0ef57c
 
 
 class DeviceTypeToSoftwareImageFileTestCase(ModelTestCases.BaseModelTestCase):
