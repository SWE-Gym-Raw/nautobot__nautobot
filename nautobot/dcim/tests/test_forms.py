--- conflicted
+++ resolved
@@ -1,12 +1,7 @@
 from django.test import TestCase
 
-<<<<<<< HEAD
-from nautobot.dcim.forms import DeviceForm, InterfaceCreateForm
-from nautobot.dcim.choices import DeviceFaceChoices, InterfaceTypeChoices
-=======
-from nautobot.dcim.forms import CableCSVForm, DeviceForm, InterfaceCreateForm, InterfaceCSVForm, RackForm
-from nautobot.dcim.choices import DeviceFaceChoices, InterfaceStatusChoices, InterfaceTypeChoices, RackWidthChoices
->>>>>>> ad9fd961
+from nautobot.dcim.forms import DeviceForm, InterfaceCreateForm, RackForm
+from nautobot.dcim.choices import DeviceFaceChoices, InterfaceTypeChoices, RackWidthChoices
 
 from nautobot.dcim.models import (
     Device,
@@ -14,16 +9,12 @@
     Interface,
     Location,
     LocationType,
+    Manufacturer,
     Platform,
     Rack,
 )
-<<<<<<< HEAD
+from nautobot.tenancy.models import Tenant
 from nautobot.extras.models import Role, SecretsGroup, Status
-=======
-from nautobot.dcim.models.devices import Manufacturer
-from nautobot.extras.models import SecretsGroup, Status
-from nautobot.tenancy.models import Tenant
->>>>>>> ad9fd961
 from nautobot.virtualization.models import Cluster, ClusterGroup, ClusterType
 
 
@@ -199,212 +190,7 @@
         form = InterfaceCreateForm(bad_interface_data)
 
         self.assertFalse(form.is_valid())
-<<<<<<< HEAD
         self.assertIn("label_pattern", form.errors)
-=======
-        self.assertIn("label_pattern", form.errors)
-
-
-class TestCableCSVForm(TestCase):
-    @classmethod
-    def setUpTestData(cls):
-        site = Site.objects.first()
-        device_type = DeviceType.objects.first()
-        device_role = DeviceRole.objects.first()
-        cls.device_1 = Device.objects.create(
-            name="Device 1",
-            device_type=device_type,
-            device_role=device_role,
-            site=site,
-        )
-        cls.device_2 = Device.objects.create(
-            name="Device 2",
-            device_type=device_type,
-            device_role=device_role,
-            site=site,
-        )
-        cls.interface_1 = Interface.objects.create(
-            device=cls.device_1,
-            name="Interface 1",
-            type=InterfaceTypeChoices.TYPE_LAG,
-        )
-        cls.interface_2 = Interface.objects.create(
-            device=cls.device_2,
-            name="Interface 2",
-            type=InterfaceTypeChoices.TYPE_LAG,
-        )
-
-    def test_add_error_method_converts_error_fields_to_equivalent_in_CableCSVForm(self):
-        """Test invalid input (cabling to LAG interfaces) is correctly reported in the form."""
-        data = {
-            "side_a_device": self.device_1.name,
-            "side_a_type": "dcim.interface",
-            "side_a_name": self.interface_1.name,
-            "side_b_device": self.device_2.name,
-            "side_b_type": "dcim.interface",
-            "side_b_name": self.interface_2.name,
-            "status": "connected",
-        }
-        headers = {
-            "side_a_device": None,
-            "side_a_type": None,
-            "side_a_name": None,
-            "side_b_device": None,
-            "side_b_type": None,
-            "side_b_name": None,
-            "status": None,
-        }
-        form = CableCSVForm(data, headers=headers)
-        self.assertFalse(form.is_valid())
-        self.assertIn("side_a_name", form.errors)
-        self.assertNotIn("termination_a_id", form.errors)
-
-
-class TestInterfaceCSVForm(TestCase):
-    @classmethod
-    def setUpTestData(cls):
-        site = Site.objects.first()
-        device_type = DeviceType.objects.first()
-        device_role = DeviceRole.objects.first()
-
-        cls.devices = (
-            Device.objects.create(
-                name="Device 1",
-                device_type=device_type,
-                device_role=device_role,
-                site=site,
-            ),
-            Device.objects.create(
-                name="Device 2",
-                device_type=device_type,
-                device_role=device_role,
-                site=site,
-            ),
-            Device.objects.create(
-                name="Device 3",
-                device_type=device_type,
-                device_role=device_role,
-                site=site,
-            ),
-        )
-
-        virtualchassis = VirtualChassis.objects.create(
-            name="Virtual Chassis 1", master=cls.devices[0], domain="domain-1"
-        )
-        Device.objects.filter(id=cls.devices[0].id).update(virtual_chassis=virtualchassis, vc_position=1)
-        Device.objects.filter(id=cls.devices[1].id).update(virtual_chassis=virtualchassis, vc_position=2)
-
-        cls.interfaces = (
-            Interface.objects.create(
-                device=cls.devices[0],
-                name="Interface 1",
-                type=InterfaceTypeChoices.TYPE_1GE_SFP,
-            ),
-            Interface.objects.create(
-                device=cls.devices[1],
-                name="Interface 2",
-                type=InterfaceTypeChoices.TYPE_1GE_FIXED,
-            ),
-            Interface.objects.create(
-                device=cls.devices[1],
-                name="Interface 3",
-                type=InterfaceTypeChoices.TYPE_LAG,
-            ),
-            Interface.objects.create(
-                device=cls.devices[2],
-                name="Interface 4",
-                type=InterfaceTypeChoices.TYPE_LAG,
-            ),
-            Interface.objects.create(
-                device=cls.devices[2],
-                name="Interface 5",
-                type=InterfaceTypeChoices.TYPE_1GE_FIXED,
-            ),
-        )
-        cls.headers_1 = {
-            "device": None,
-            "name": None,
-            "status": None,
-            "parent_interface": None,
-            "bridge": None,
-            "type": None,
-        }
-        cls.headers_2 = {
-            "device": None,
-            "name": None,
-            "status": None,
-            "lag": None,
-            "bridge": None,
-            "type": None,
-        }
-
-    def test_interface_belonging_to_common_device_or_vc_allowed(self):
-        """Test parent, bridge, and LAG interfaces belonging to common device or VC is valid"""
-
-        data_1 = {
-            "device": self.devices[0].name,
-            "name": "interface test",
-            "status": "active",
-            "parent_interface": self.interfaces[0].name,
-            "bridge": self.interfaces[2].name,
-            "type": InterfaceTypeChoices.TYPE_VIRTUAL,
-        }
-
-        form = InterfaceCSVForm(data_1, headers=self.headers_1)
-        self.assertTrue(form.is_valid())
-        form.save()
-
-        interface = Interface.objects.get(name="interface test", device=self.devices[0])
-        self.assertEqual(interface.parent_interface, self.interfaces[0])
-        self.assertEqual(interface.bridge, self.interfaces[2])
-
-        # Assert LAG
-        data_2 = {
-            "device": self.devices[0].name,
-            "name": "interface lagged",
-            "status": "active",
-            "lag": self.interfaces[2].name,
-            "bridge": self.interfaces[1].name,
-            "type": InterfaceTypeChoices.TYPE_100ME_FIXED,
-        }
-
-        form = InterfaceCSVForm(data_2, headers=self.headers_2)
-        self.assertTrue(form.is_valid())
-        form.save()
-
-        interface = Interface.objects.get(name="interface lagged", device=self.devices[0])
-        self.assertEqual(interface.lag, self.interfaces[2])
-        self.assertEqual(interface.bridge, self.interfaces[1])
-
-    def test_interface_not_belonging_to_common_device_or_vc_not_allowed(self):
-        """Test parent, bridge, and LAG interfaces not belonging to common device or VC is invalid"""
-        data = {
-            "device": self.devices[0].name,
-            "name": "interface test",
-            "status": "active",
-            "parent_interface": self.interfaces[4].name,
-            "bridge": self.interfaces[4].name,
-            "type": InterfaceTypeChoices.TYPE_VIRTUAL,
-        }
-
-        form = InterfaceCSVForm(data, headers=self.headers_1)
-        self.assertFalse(form.is_valid())
-        self.assertTrue(form.has_error("parent_interface"))
-        self.assertTrue(form.has_error("bridge"))
-
-        # Assert LAG
-        data = {
-            "device": self.devices[0].name,
-            "name": "interface lagged",
-            "status": "active",
-            "lag": self.interfaces[3].name,
-            "bridge": self.interfaces[1].name,
-            "type": InterfaceTypeChoices.TYPE_VIRTUAL,
-        }
-
-        form = InterfaceCSVForm(data, headers=self.headers_2)
-        self.assertFalse(form.is_valid())
-        self.assertTrue(form.has_error("lag"))
 
 
 class RackTestCase(TestCase):
@@ -413,17 +199,14 @@
         # Rack post save signal tries updating rack devices if site is changed, which may result in an Exception
         # Asset this error is caught by RackForm.clean
         tenant = Tenant.objects.first()
+        locations = Location.objects.filter(location_type=LocationType.objects.get(name="Campus"))[:2]
         manufacturer = Manufacturer.objects.create(name="Manufacturer 1", slug="manufacturer-1")
         devicetype = DeviceType.objects.create(model="Device Type 1", slug="device-type-1", manufacturer=manufacturer)
-        devicerole = DeviceRole.objects.create(name="Device Role 1", slug="device-role-1")
+        devicerole = Role.objects.get_for_model(Device).first()
         status = Status.objects.get(name="Active")
-        sites = (
-            Site.objects.create(name="Site-1"),
-            Site.objects.create(name="Site-2"),
-        )
         racks = (
-            Rack.objects.create(name="Rack 1", site=sites[0], status=status),
-            Rack.objects.create(name="Rack 2", site=sites[1], status=status),
+            Rack.objects.create(name="Rack 1", site=locations[0], status=status),
+            Rack.objects.create(name="Rack 2", site=locations[1], status=status),
         )
 
         Device.objects.create(
@@ -455,5 +238,4 @@
         self.assertEqual(
             str(form.errors.as_data()["site"][0]),
             str(["Device with `name` in ['device1'] and site=Site-2 already exists."]),
-        )
->>>>>>> ad9fd961
+        )