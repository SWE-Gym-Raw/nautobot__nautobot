import django_filters
from django.contrib.auth import get_user_model
from django.db.models import Q
from drf_spectacular.utils import extend_schema_field
from timezone_field import TimeZoneField

from nautobot.core.filters import (
    BaseFilterSet,
    ContentTypeMultipleChoiceFilter,
    MultiValueCharFilter,
    MultiValueMACAddressFilter,
    MultiValueUUIDFilter,
    NameSearchFilterSet,
    NaturalKeyOrPKMultipleChoiceFilter,
    RelatedMembershipBooleanFilter,
    SearchFilter,
    TreeNodeMultipleChoiceFilter,
)
from nautobot.core.utils.deprecation import class_deprecated_in_favor_of
from nautobot.dcim.choices import (
    CableTypeChoices,
    ConsolePortTypeChoices,
    InterfaceTypeChoices,
    PowerOutletTypeChoices,
    PowerPortTypeChoices,
    RackTypeChoices,
    RackWidthChoices,
)
from nautobot.dcim.constants import NONCONNECTABLE_IFACE_TYPES, VIRTUAL_IFACE_TYPES, WIRELESS_IFACE_TYPES
from nautobot.dcim.filters.mixins import (
    CableTerminationModelFilterSetMixin,
    DeviceComponentModelFilterSetMixin,
    DeviceComponentTemplateModelFilterSetMixin,
    LocatableModelFilterSetMixin,
    PathEndpointModelFilterSetMixin,
)
from nautobot.dcim.models import (
    Cable,
    ConsolePort,
    ConsolePortTemplate,
    ConsoleServerPort,
    ConsoleServerPortTemplate,
    Device,
    DeviceBay,
    DeviceBayTemplate,
    DeviceRedundancyGroup,
    DeviceType,
    FrontPort,
    FrontPortTemplate,
    Interface,
    InterfaceRedundancyGroup,
    InterfaceRedundancyGroupAssociation,
    InterfaceTemplate,
    InventoryItem,
    Location,
    LocationType,
    Manufacturer,
    Platform,
    PowerFeed,
    PowerOutlet,
    PowerOutletTemplate,
    PowerPanel,
    PowerPort,
    PowerPortTemplate,
    Rack,
    RackGroup,
    RackReservation,
    RearPort,
    RearPortTemplate,
    VirtualChassis,
)
from nautobot.extras.filters import (
    NautobotFilterSet,
    LocalContextModelFilterSetMixin,
    RoleModelFilterSetMixin,
    StatusModelFilterSetMixin,
)
from nautobot.extras.models import SecretsGroup
from nautobot.extras.utils import FeatureQuery
from nautobot.ipam.models import IPAddress, VLAN, VLANGroup
from nautobot.tenancy.filters import TenancyModelFilterSetMixin
from nautobot.tenancy.models import Tenant
<<<<<<< HEAD
=======
from nautobot.utilities.deprecation import class_deprecated_in_favor_of
from nautobot.utilities.filters import (
    BaseFilterSet,
    ContentTypeMultipleChoiceFilter,
    MultiValueCharFilter,
    MultiValueMACAddressFilter,
    MultiValueUUIDFilter,
    NameSlugSearchFilterSet,
    NaturalKeyOrPKMultipleChoiceFilter,
    RelatedMembershipBooleanFilter,
    SearchFilter,
    TagFilter,
    TreeNodeMultipleChoiceFilter,
)
from nautobot.utilities.utils import is_uuid
>>>>>>> 56bbb42a
from nautobot.virtualization.models import Cluster


__all__ = (
    "CableFilterSet",
    "CableTerminationFilterSet",
    "CableTerminationModelFilterSetMixin",
    "ConsoleConnectionFilterSet",
    "ConsolePortFilterSet",
    "ConsolePortTemplateFilterSet",
    "ConsoleServerPortFilterSet",
    "ConsoleServerPortTemplateFilterSet",
    "DeviceBayFilterSet",
    "DeviceBayTemplateFilterSet",
    "DeviceFilterSet",
    "DeviceRedundancyGroupFilterSet",
    "DeviceTypeFilterSet",
    "FrontPortFilterSet",
    "FrontPortTemplateFilterSet",
    "InterfaceConnectionFilterSet",
    "InterfaceFilterSet",
    "InterfaceRedundancyGroupFilterSet",
    "InterfaceRedundancyGroupAssociationFilterSet",
    "InterfaceTemplateFilterSet",
    "InventoryItemFilterSet",
    "LocationFilterSet",
    "LocationTypeFilterSet",
    "ManufacturerFilterSet",
    "PathEndpointFilterSet",
    "PathEndpointModelFilterSetMixin",
    "PlatformFilterSet",
    "PowerConnectionFilterSet",
    "PowerFeedFilterSet",
    "PowerOutletFilterSet",
    "PowerOutletTemplateFilterSet",
    "PowerPanelFilterSet",
    "PowerPortFilterSet",
    "PowerPortTemplateFilterSet",
    "RackFilterSet",
    "RackGroupFilterSet",
    "RackReservationFilterSet",
    "RearPortFilterSet",
    "RearPortTemplateFilterSet",
    "VirtualChassisFilterSet",
)


class LocationTypeFilterSet(NautobotFilterSet, NameSearchFilterSet):
    parent = NaturalKeyOrPKMultipleChoiceFilter(
        queryset=LocationType.objects.all(),
        to_field_name="name",
        label="Parent location type (name or ID)",
    )
    content_types = ContentTypeMultipleChoiceFilter(
        choices=FeatureQuery("locations").get_choices,
    )

    class Meta:
        model = LocationType
        fields = ["id", "name", "description", "nestable"]


class LocationFilterSet(NautobotFilterSet, StatusModelFilterSetMixin, TenancyModelFilterSetMixin):
    q = SearchFilter(
        filter_predicates={
            "name": "icontains",
            "facility": "icontains",
            "description": "icontains",
            "physical_address": "icontains",
            "shipping_address": "icontains",
            "contact_name": "icontains",
            "contact_phone": "icontains",
            "contact_email": "icontains",
            "comments": "icontains",
            "asn": {
                "lookup_expr": "exact",
                "preprocessor": int,  # asn expects an int
            },
        },
    )
    location_type = NaturalKeyOrPKMultipleChoiceFilter(
        queryset=LocationType.objects.all(),
        to_field_name="name",
        label="Location type (name or ID)",
    )
    parent = NaturalKeyOrPKMultipleChoiceFilter(
        queryset=Location.objects.all(),
        to_field_name="name",
        label="Parent location (name or ID)",
    )
    subtree = NaturalKeyOrPKMultipleChoiceFilter(
        queryset=Location.objects.all(),
        to_field_name="name",
        label="Location(s) and descendants thereof (name or ID)",
        method="_subtree",
    )
    child_location_type = NaturalKeyOrPKMultipleChoiceFilter(
        queryset=LocationType.objects.all(),
        to_field_name="name",
        label="Child location type (name or ID)",
        method="_child_location_type",
    )
    content_type = ContentTypeMultipleChoiceFilter(
        field_name="location_type__content_types",
        choices=FeatureQuery("locations").get_choices,
        label="Object types allowed to be associated with this Location Type",
    )
    has_circuit_terminations = RelatedMembershipBooleanFilter(
        field_name="circuit_terminations",
        label="Has circuit terminations",
    )
    devices = NaturalKeyOrPKMultipleChoiceFilter(
        queryset=Device.objects.all(),
        to_field_name="name",
        label="Devices (name or ID)",
    )
    has_devices = RelatedMembershipBooleanFilter(
        field_name="devices",
        label="Has devices",
    )
    power_panels = NaturalKeyOrPKMultipleChoiceFilter(
        to_field_name="name",
        queryset=PowerPanel.objects.all(),
        label="Power panels (name or ID)",
    )
    has_power_panels = RelatedMembershipBooleanFilter(
        field_name="power_panels",
        label="Has power panels",
    )
    rack_groups = NaturalKeyOrPKMultipleChoiceFilter(
        queryset=RackGroup.objects.all(),
        to_field_name="name",
        label="Rack groups (name or ID)",
    )
    has_rack_groups = RelatedMembershipBooleanFilter(
        field_name="rack_groups",
        label="Has rack groups",
    )
    has_racks = RelatedMembershipBooleanFilter(
        field_name="racks",
        label="Has racks",
    )
    racks = NaturalKeyOrPKMultipleChoiceFilter(
        queryset=Rack.objects.all(),
        to_field_name="name",
        label="Rack (name or ID)",
    )
    has_prefixes = RelatedMembershipBooleanFilter(
        field_name="prefixes",
        label="Has prefixes",
    )
    vlan_groups = NaturalKeyOrPKMultipleChoiceFilter(
        queryset=VLANGroup.objects.all(),
        to_field_name="name",
        label="VLAN groups (name or ID)",
    )
    has_vlan_groups = RelatedMembershipBooleanFilter(
        field_name="vlan_groups",
        label="Has VLAN groups",
    )
    has_vlans = RelatedMembershipBooleanFilter(
        field_name="vlans",
        label="Has VLANs",
    )
    vlans = NaturalKeyOrPKMultipleChoiceFilter(
        to_field_name="vid",
        queryset=VLAN.objects.all(),
        label="Tagged VLANs (VID or ID)",
    )
    has_clusters = RelatedMembershipBooleanFilter(
        field_name="clusters",
        label="Has clusters",
    )
    clusters = NaturalKeyOrPKMultipleChoiceFilter(
        queryset=Cluster.objects.all(),
        to_field_name="name",
        label="Clusters (name or ID)",
    )
    time_zone = django_filters.MultipleChoiceFilter(
        choices=[(str(obj), name) for obj, name in TimeZoneField().choices],
        label="Time zone",
        null_value="",
    )

    class Meta:
        model = Location
        fields = [
            "id",
            "name",
            "description",
            "asn",
            "circuit_terminations",
            "comments",
            "contact_email",
            "contact_name",
            "contact_phone",
            "facility",
            "latitude",
            "longitude",
            "physical_address",
            "prefixes",
            "shipping_address",
            "tags",
        ]

    def generate_query__child_location_type(self, value):
        """Helper method used by DynamicGroups and by _child_location_type() method."""
        if value:
            # Locations whose location type is a parent of value, or whose location type *is* value but can be nested
            return Q(location_type__children__in=value) | Q(location_type__in=value, location_type__nestable=True)
        return Q()

    @extend_schema_field({"type": "string"})
    def _child_location_type(self, queryset, name, value):
        """FilterSet method for getting Locations that can have a child of the given LocationType(s)."""
        params = self.generate_query__child_location_type(value)
        return queryset.filter(params)

    def generate_query__subtree(self, value):
        """Helper method used by DynamicGroups and by _subtree() method."""
        if value:
            max_depth = Location.objects.with_tree_fields().extra(order_by=["-__tree.tree_depth"]).first().tree_depth
            params = Q(pk__in=[v.pk for v in value])
            filter_name = "in"
            for _i in range(max_depth):
                filter_name = f"parent__{filter_name}"
                params |= Q(**{filter_name: value})
            return params
        return Q()

    @extend_schema_field({"type": "string"})
    def _subtree(self, queryset, name, value):
        """FilterSet method for getting Locations that are or are descended from a given Location(s)."""
        params = self.generate_query__subtree(value)
        return queryset.filter(params)


class RackGroupFilterSet(NautobotFilterSet, LocatableModelFilterSetMixin, NameSearchFilterSet):
    parent = NaturalKeyOrPKMultipleChoiceFilter(
        queryset=RackGroup.objects.all(),
        to_field_name="name",
        label="Parent (name or ID)",
    )
    children = NaturalKeyOrPKMultipleChoiceFilter(
        queryset=RackGroup.objects.all(),
        to_field_name="name",
        label="Children (name or ID)",
    )
    has_children = RelatedMembershipBooleanFilter(
        field_name="children",
        label="Has children",
    )
    # TODO: solve https://github.com/nautobot/nautobot/issues/2875 to use this filter correctly
    power_panels = NaturalKeyOrPKMultipleChoiceFilter(
        field_name="power_panels",
        to_field_name="name",
        queryset=PowerPanel.objects.all(),
        label="Power panels (name or ID)",
    )
    has_power_panels = RelatedMembershipBooleanFilter(
        field_name="power_panels",
        label="Has power panels",
    )
    has_racks = RelatedMembershipBooleanFilter(
        field_name="racks",
        label="Has racks",
    )

    class Meta:
        model = RackGroup
        fields = ["id", "name", "description", "racks"]


class RackFilterSet(
    NautobotFilterSet,
    LocatableModelFilterSetMixin,
    TenancyModelFilterSetMixin,
    StatusModelFilterSetMixin,
    RoleModelFilterSetMixin,
):
    q = SearchFilter(
        filter_predicates={
            "name": "icontains",
            "facility_id": "icontains",
            "serial": {
                "lookup_expr": "icontains",
                "preprocessor": str.strip,
            },
            "asset_tag": {
                "lookup_expr": "icontains",
                "preprocessor": str.strip,
            },
            "comments": "icontains",
        },
    )
    rack_group = TreeNodeMultipleChoiceFilter(
        queryset=RackGroup.objects.all(),
        field_name="rack_group",
        to_field_name="name",
        label="Rack group (name or ID)",
    )
    type = django_filters.MultipleChoiceFilter(choices=RackTypeChoices)
    width = django_filters.MultipleChoiceFilter(choices=RackWidthChoices)
    serial = MultiValueCharFilter(lookup_expr="iexact", label="Serial Number")
    has_devices = RelatedMembershipBooleanFilter(
        field_name="devices",
        label="Has devices",
    )
    # TODO: solve https://github.com/nautobot/nautobot/issues/2875 to use this filter correctly
    power_feeds = NaturalKeyOrPKMultipleChoiceFilter(
        field_name="power_feeds",
        to_field_name="name",
        queryset=PowerFeed.objects.all(),
        label="Power feeds (name or ID)",
    )
    has_power_feeds = RelatedMembershipBooleanFilter(
        field_name="power_feeds",
        label="Has power feeds",
    )
    has_rack_reservations = RelatedMembershipBooleanFilter(
        field_name="rack_reservations",
        label="Has rack reservations",
    )

    class Meta:
        model = Rack
        fields = [
            "id",
            "name",
            "facility_id",
            "asset_tag",
            "u_height",
            "desc_units",
            "outer_width",
            "outer_depth",
            "outer_unit",
            "comments",
            "devices",
            "rack_reservations",
            "tags",
        ]


class RackReservationFilterSet(NautobotFilterSet, TenancyModelFilterSetMixin):
    q = SearchFilter(
        filter_predicates={
            "rack__name": "icontains",
            "rack__facility_id": "icontains",
            "user__username": "icontains",
            "description": "icontains",
        },
    )
    rack_group = TreeNodeMultipleChoiceFilter(
        queryset=RackGroup.objects.all(),
        field_name="rack__rack_group",
        to_field_name="name",
        label="Rack group (name or ID)",
    )
    user = NaturalKeyOrPKMultipleChoiceFilter(
        queryset=get_user_model().objects.all(),
        to_field_name="username",
        label="User (username or ID)",
    )
    # TODO: solve https://github.com/nautobot/nautobot/issues/2875 to use this filter correctly
    rack = NaturalKeyOrPKMultipleChoiceFilter(
        queryset=Rack.objects.all(),
        to_field_name="name",
        label="Rack (name or ID)",
    )

    class Meta:
        model = RackReservation
        fields = ["id", "created", "description", "tags"]


class ManufacturerFilterSet(NautobotFilterSet, NameSearchFilterSet):
    # TODO: solve https://github.com/nautobot/nautobot/issues/2875 to use this filter correctly
    inventory_items = NaturalKeyOrPKMultipleChoiceFilter(
        queryset=InventoryItem.objects.all(),
        to_field_name="name",
        label="Inventory items (name or ID)",
    )
    has_inventory_items = RelatedMembershipBooleanFilter(
        field_name="inventory_items",
        label="Has inventory items",
    )
    device_types = NaturalKeyOrPKMultipleChoiceFilter(
        queryset=DeviceType.objects.all(),
        to_field_name="model",
        label="Device types (model or ID)",
    )
    has_device_types = RelatedMembershipBooleanFilter(
        field_name="device_types",
        label="Has device types",
    )
    platforms = NaturalKeyOrPKMultipleChoiceFilter(
        queryset=Platform.objects.all(),
        to_field_name="name",
        label="Platforms (name or ID)",
    )
    has_platforms = RelatedMembershipBooleanFilter(
        field_name="platforms",
        label="Has platforms",
    )

    class Meta:
        model = Manufacturer
        fields = ["id", "name", "description"]


class DeviceTypeFilterSet(NautobotFilterSet):
    q = SearchFilter(
        filter_predicates={
            "manufacturer__name": "icontains",
            "model": "icontains",
            "part_number": "icontains",
            "comments": "icontains",
        },
    )
    manufacturer = NaturalKeyOrPKMultipleChoiceFilter(
        queryset=Manufacturer.objects.all(), to_field_name="name", label="Manufacturer (name or ID)"
    )
    console_ports = django_filters.BooleanFilter(
        method="_console_ports",
        label="Has console ports",
    )
    console_server_ports = django_filters.BooleanFilter(
        method="_console_server_ports",
        label="Has console server ports",
    )
    power_ports = django_filters.BooleanFilter(
        method="_power_ports",
        label="Has power ports",
    )
    power_outlets = django_filters.BooleanFilter(
        method="_power_outlets",
        label="Has power outlets",
    )
    interfaces = django_filters.BooleanFilter(
        method="_interfaces",
        label="Has interfaces",
    )
    pass_through_ports = django_filters.BooleanFilter(
        method="_pass_through_ports",
        label="Has pass-through ports",
    )
    device_bays = django_filters.BooleanFilter(
        method="_device_bays",
        label="Has device bays",
    )
    has_devices = RelatedMembershipBooleanFilter(
        field_name="devices",
        label="Has device instances",
    )
    # TODO: solve https://github.com/nautobot/nautobot/issues/2875 to use this filter correctly
    console_port_templates = NaturalKeyOrPKMultipleChoiceFilter(
        to_field_name="name",
        queryset=ConsolePortTemplate.objects.all(),
        label="Console port templates (name or ID)",
    )
    has_console_port_templates = RelatedMembershipBooleanFilter(
        field_name="console_port_templates",
        label="Has console port templates",
    )
    # TODO: solve https://github.com/nautobot/nautobot/issues/2875 to use this filter correctly
    console_server_port_templates = NaturalKeyOrPKMultipleChoiceFilter(
        to_field_name="name",
        queryset=ConsoleServerPortTemplate.objects.all(),
        label="Console server port templates (name or ID)",
    )
    has_console_server_port_templates = RelatedMembershipBooleanFilter(
        field_name="console_server_port_templates",
        label="Has console server port templates",
    )
    # TODO: solve https://github.com/nautobot/nautobot/issues/2875 to use this filter correctly
    power_port_templates = NaturalKeyOrPKMultipleChoiceFilter(
        to_field_name="name",
        queryset=PowerPortTemplate.objects.all(),
        label="Power port templates (name or ID)",
    )
    has_power_port_templates = RelatedMembershipBooleanFilter(
        field_name="power_port_templates",
        label="Has power port templates",
    )
    # TODO: solve https://github.com/nautobot/nautobot/issues/2875 to use this filter correctly
    power_outlet_templates = NaturalKeyOrPKMultipleChoiceFilter(
        to_field_name="name",
        queryset=PowerOutletTemplate.objects.all(),
        label="Power outlet templates (name or ID)",
    )
    has_power_outlet_templates = RelatedMembershipBooleanFilter(
        field_name="power_outlet_templates",
        label="Has power outlet templates",
    )
    # TODO: solve https://github.com/nautobot/nautobot/issues/2875 to use this filter correctly
    interface_templates = NaturalKeyOrPKMultipleChoiceFilter(
        to_field_name="name",
        queryset=InterfaceTemplate.objects.all(),
        label="Interface templates (name or ID)",
    )
    has_interface_templates = RelatedMembershipBooleanFilter(
        field_name="interface_templates",
        label="Has interface templates",
    )
    # TODO: solve https://github.com/nautobot/nautobot/issues/2875 to use this filter correctly
    front_port_templates = NaturalKeyOrPKMultipleChoiceFilter(
        to_field_name="name",
        queryset=FrontPortTemplate.objects.all(),
        label="Front port templates (name or ID)",
    )
    has_front_port_templates = RelatedMembershipBooleanFilter(
        field_name="front_port_templates",
        label="Has front port templates",
    )
    # TODO: solve https://github.com/nautobot/nautobot/issues/2875 to use this filter correctly
    rear_port_templates = NaturalKeyOrPKMultipleChoiceFilter(
        to_field_name="name",
        queryset=RearPortTemplate.objects.all(),
        label="Rear port templates (name or ID)",
    )
    has_rear_port_templates = RelatedMembershipBooleanFilter(
        field_name="rear_port_templates",
        label="Has rear port templates",
    )
    # TODO: solve https://github.com/nautobot/nautobot/issues/2875 to use this filter correctly
    device_bay_templates = NaturalKeyOrPKMultipleChoiceFilter(
        to_field_name="name",
        queryset=DeviceBayTemplate.objects.all(),
        label="Device bay templates (name or ID)",
    )
    has_device_bay_templates = RelatedMembershipBooleanFilter(
        field_name="device_bay_templates",
        label="Has device bay templates",
    )

    class Meta:
        model = DeviceType
        fields = [
            "id",
            "model",
            "part_number",
            "u_height",
            "is_full_depth",
            "subdevice_role",
            "comments",
            "devices",
            "tags",
        ]

    def _console_ports(self, queryset, name, value):
        return queryset.exclude(console_port_templates__isnull=value)

    def _console_server_ports(self, queryset, name, value):
        return queryset.exclude(console_server_port_templates__isnull=value)

    def _power_ports(self, queryset, name, value):
        return queryset.exclude(power_port_templates__isnull=value)

    def _power_outlets(self, queryset, name, value):
        return queryset.exclude(power_outlet_templates__isnull=value)

    def _interfaces(self, queryset, name, value):
        return queryset.exclude(interface_templates__isnull=value)

    def _pass_through_ports(self, queryset, name, value):
        return queryset.exclude(front_port_templates__isnull=value, rear_port_templates__isnull=value)

    def _device_bays(self, queryset, name, value):
        return queryset.exclude(device_bay_templates__isnull=value)


# TODO: remove in 2.2
@class_deprecated_in_favor_of(DeviceComponentTemplateModelFilterSetMixin)
class DeviceTypeComponentFilterSet(DeviceComponentTemplateModelFilterSetMixin):
    pass


class ConsolePortTemplateFilterSet(BaseFilterSet, DeviceComponentTemplateModelFilterSetMixin):
    class Meta:
        model = ConsolePortTemplate
        fields = ["type"]


class ConsoleServerPortTemplateFilterSet(BaseFilterSet, DeviceComponentTemplateModelFilterSetMixin):
    class Meta:
        model = ConsoleServerPortTemplate
        fields = ["type"]


class PowerPortTemplateFilterSet(BaseFilterSet, DeviceComponentTemplateModelFilterSetMixin):
    # TODO: solve https://github.com/nautobot/nautobot/issues/2875 to use this filter correctly
    power_outlet_templates = NaturalKeyOrPKMultipleChoiceFilter(
        to_field_name="name",
        queryset=PowerOutletTemplate.objects.all(),
        label="Power outlet templates (name or ID)",
    )
    has_power_outlet_templates = RelatedMembershipBooleanFilter(
        field_name="power_outlet_templates",
        label="Has power outlet templates",
    )

    class Meta:
        model = PowerPortTemplate
        fields = [
            "type",
            "maximum_draw",
            "allocated_draw",
        ]


class PowerOutletTemplateFilterSet(BaseFilterSet, DeviceComponentTemplateModelFilterSetMixin):
    # TODO: solve https://github.com/nautobot/nautobot/issues/2875 to use this filter correctly
    power_port_template = NaturalKeyOrPKMultipleChoiceFilter(
        to_field_name="name",
        queryset=PowerPortTemplate.objects.all(),
        label="Power port template (name or ID)",
    )

    class Meta:
        model = PowerOutletTemplate
        fields = ["type", "feed_leg"]


class InterfaceTemplateFilterSet(BaseFilterSet, DeviceComponentTemplateModelFilterSetMixin):
    class Meta:
        model = InterfaceTemplate
        fields = ["type", "mgmt_only"]


class FrontPortTemplateFilterSet(BaseFilterSet, DeviceComponentTemplateModelFilterSetMixin):
    rear_port_template = django_filters.ModelMultipleChoiceFilter(
        queryset=RearPortTemplate.objects.all(),
        label="Rear port template",
    )

    class Meta:
        model = FrontPortTemplate
        fields = ["type", "rear_port_position"]


class RearPortTemplateFilterSet(BaseFilterSet, DeviceComponentTemplateModelFilterSetMixin):
    front_port_templates = django_filters.ModelMultipleChoiceFilter(
        queryset=FrontPortTemplate.objects.all(),
        label="Front port templates",
    )
    has_front_port_templates = RelatedMembershipBooleanFilter(
        field_name="front_port_templates",
        label="Has front port templates",
    )

    class Meta:
        model = RearPortTemplate
        fields = ["type", "positions"]


class DeviceBayTemplateFilterSet(BaseFilterSet, DeviceComponentTemplateModelFilterSetMixin):
    class Meta:
        model = DeviceBayTemplate
        fields = []


class PlatformFilterSet(NautobotFilterSet, NameSearchFilterSet):
    manufacturer = NaturalKeyOrPKMultipleChoiceFilter(
        queryset=Manufacturer.objects.all(), to_field_name="name", label="Manufacturer (name or ID)"
    )
    has_devices = RelatedMembershipBooleanFilter(
        field_name="devices",
        label="Has devices",
    )
    has_virtual_machines = RelatedMembershipBooleanFilter(
        field_name="virtual_machines",
        label="Has virtual machines",
    )

    class Meta:
        model = Platform
        fields = [
            "id",
            "name",
            "napalm_driver",
            "napalm_args",
            "network_driver",
            "description",
            "devices",
            "virtual_machines",
        ]


class DeviceFilterSet(
    NautobotFilterSet,
    LocatableModelFilterSetMixin,
    TenancyModelFilterSetMixin,
    LocalContextModelFilterSetMixin,
    StatusModelFilterSetMixin,
    RoleModelFilterSetMixin,
):
    q = SearchFilter(
        filter_predicates={
            "name": "icontains",
            "serial": {
                "lookup_expr": "icontains",
                "preprocessor": str.strip,
            },
            "inventory_items__serial": {
                "lookup_expr": "icontains",
                "preprocessor": str.strip,
            },
            "asset_tag": {
                "lookup_expr": "icontains",
                "preprocessor": str.strip,
            },
            "comments": "icontains",
        },
    )
    manufacturer = NaturalKeyOrPKMultipleChoiceFilter(
        field_name="device_type__manufacturer",
        queryset=Manufacturer.objects.all(),
        to_field_name="name",
        label="Manufacturer (name or ID)",
    )
    device_type = NaturalKeyOrPKMultipleChoiceFilter(
        queryset=DeviceType.objects.all(),
        to_field_name="model",
        label="Device type (model or ID)",
    )
    platform = NaturalKeyOrPKMultipleChoiceFilter(
        queryset=Platform.objects.all(), to_field_name="name", label="Platform (name or ID)"
    )
    rack_group = TreeNodeMultipleChoiceFilter(
        queryset=RackGroup.objects.all(),
        field_name="rack__rack_group",
        to_field_name="name",
        label="Rack group (name or ID)",
    )
    # TODO: solve https://github.com/nautobot/nautobot/issues/2875 to use this filter correctly
    rack = NaturalKeyOrPKMultipleChoiceFilter(
        queryset=Rack.objects.all(),
        to_field_name="name",
        label="Rack (name or ID)",
    )
    # TODO: solve https://github.com/nautobot/nautobot/issues/2875 to use this filter correctly
    cluster = NaturalKeyOrPKMultipleChoiceFilter(
        queryset=Cluster.objects.all(),
        to_field_name="name",
        label="VM cluster (name or ID)",
    )
    is_full_depth = django_filters.BooleanFilter(
        field_name="device_type__is_full_depth",
        label="Is full depth",
    )
    mac_address = MultiValueMACAddressFilter(
        field_name="interfaces__mac_address",
        label="MAC address",
    )
    serial = MultiValueCharFilter(lookup_expr="iexact")
    has_primary_ip = django_filters.BooleanFilter(
        method="_has_primary_ip",
        label="Has a primary IP",
    )
    secrets_group = NaturalKeyOrPKMultipleChoiceFilter(
        queryset=SecretsGroup.objects.all(),
        to_field_name="name",
        label="Secrets group (name or ID)",
    )
    # TODO: solve https://github.com/nautobot/nautobot/issues/2875 to use this filter correctly
    virtual_chassis = NaturalKeyOrPKMultipleChoiceFilter(
        queryset=VirtualChassis.objects.all(),
        to_field_name="name",
        label="Virtual chassis (name or ID)",
    )
    is_virtual_chassis_member = RelatedMembershipBooleanFilter(
        field_name="virtual_chassis",
        label="Is a virtual chassis member",
    )
    device_redundancy_group = NaturalKeyOrPKMultipleChoiceFilter(
        field_name="device_redundancy_group",
        queryset=DeviceRedundancyGroup.objects.all(),
        to_field_name="name",
        label="Device Redundancy Groups (name or ID)",
    )
    virtual_chassis_member = is_virtual_chassis_member
    has_console_ports = RelatedMembershipBooleanFilter(
        field_name="console_ports",
        label="Has console ports",
    )
    console_ports = django_filters.ModelMultipleChoiceFilter(
        queryset=ConsolePort.objects.all(),
        label="Console Ports",
    )
    has_console_server_ports = RelatedMembershipBooleanFilter(
        field_name="console_server_ports",
        label="Has console server ports",
    )
    console_server_ports = django_filters.ModelMultipleChoiceFilter(
        queryset=ConsoleServerPort.objects.all(),
        label="Console Server Ports",
    )
    has_power_ports = RelatedMembershipBooleanFilter(
        field_name="power_ports",
        label="Has power ports",
    )
    power_ports = django_filters.ModelMultipleChoiceFilter(
        queryset=PowerPort.objects.all(),
        label="Power Ports",
    )
    has_power_outlets = RelatedMembershipBooleanFilter(
        field_name="power_outlets",
        label="Has power outlets",
    )
    power_outlets = django_filters.ModelMultipleChoiceFilter(
        queryset=PowerOutlet.objects.all(),
        label="Power Outlets",
    )
    has_interfaces = RelatedMembershipBooleanFilter(
        field_name="interfaces",
        label="Has interfaces",
    )
    has_front_ports = RelatedMembershipBooleanFilter(
        field_name="front_ports",
        label="Has front ports",
    )
    front_ports = django_filters.ModelMultipleChoiceFilter(
        queryset=FrontPort.objects.all(),
        label="Front Port",
    )
    has_rear_ports = RelatedMembershipBooleanFilter(
        field_name="rear_ports",
        label="Has rear ports",
    )
    rear_ports = django_filters.ModelMultipleChoiceFilter(
        queryset=RearPort.objects.all(),
        label="Rear Port",
    )
    has_device_bays = RelatedMembershipBooleanFilter(
        field_name="device_bays",
        label="Has device bays",
    )
    device_bays = django_filters.ModelMultipleChoiceFilter(
        queryset=DeviceBay.objects.all(),
        label="Device Bays",
    )

    class Meta:
        model = Device
        fields = [
            "id",
            "name",
            "asset_tag",
            "face",
            "position",
            "vc_position",
            "vc_priority",
            "device_redundancy_group_priority",
            "tags",
            "interfaces",
        ]

    def generate_query__has_primary_ip(self, value):
        query = Q(primary_ip4__isnull=False) | Q(primary_ip6__isnull=False)
        if not value:
            return ~query
        return query

    def _has_primary_ip(self, queryset, name, value):
        params = self.generate_query__has_primary_ip(value)
        return queryset.filter(params)


# TODO: remove in 2.2
@class_deprecated_in_favor_of(DeviceComponentModelFilterSetMixin)
class DeviceComponentFilterSet(DeviceComponentModelFilterSetMixin):
    pass


# TODO: remove in 2.2
@class_deprecated_in_favor_of(CableTerminationModelFilterSetMixin)
class CableTerminationFilterSet(CableTerminationModelFilterSetMixin):
    pass


# TODO: remove in 2.2
@class_deprecated_in_favor_of(PathEndpointModelFilterSetMixin)
class PathEndpointFilterSet(PathEndpointModelFilterSetMixin):
    pass


class ConsolePortFilterSet(
    BaseFilterSet,
    DeviceComponentModelFilterSetMixin,
    CableTerminationModelFilterSetMixin,
    PathEndpointModelFilterSetMixin,
):
    type = django_filters.MultipleChoiceFilter(choices=ConsolePortTypeChoices, null_value=None)

    class Meta:
        model = ConsolePort
        fields = ["id", "name", "description", "label", "tags"]


class ConsoleServerPortFilterSet(
    BaseFilterSet,
    DeviceComponentModelFilterSetMixin,
    CableTerminationModelFilterSetMixin,
    PathEndpointModelFilterSetMixin,
):
    type = django_filters.MultipleChoiceFilter(choices=ConsolePortTypeChoices, null_value=None)

    class Meta:
        model = ConsoleServerPort
        fields = ["id", "name", "description", "label", "tags"]


class PowerPortFilterSet(
    BaseFilterSet,
    DeviceComponentModelFilterSetMixin,
    CableTerminationModelFilterSetMixin,
    PathEndpointModelFilterSetMixin,
):
    type = django_filters.MultipleChoiceFilter(choices=PowerPortTypeChoices, null_value=None)
    # TODO: solve https://github.com/nautobot/nautobot/issues/2875 to use this filter correctly
    power_outlets = NaturalKeyOrPKMultipleChoiceFilter(
        field_name="power_outlets",
        to_field_name="name",
        queryset=PowerOutlet.objects.all(),
        label="Power outlets (name or ID)",
    )
    has_power_outlets = RelatedMembershipBooleanFilter(
        field_name="power_outlets",
        label="Has power outlets",
    )

    class Meta:
        model = PowerPort
        fields = ["id", "name", "maximum_draw", "allocated_draw", "description", "label", "tags"]


class PowerOutletFilterSet(
    BaseFilterSet,
    DeviceComponentModelFilterSetMixin,
    CableTerminationModelFilterSetMixin,
    PathEndpointModelFilterSetMixin,
):
    type = django_filters.MultipleChoiceFilter(choices=PowerOutletTypeChoices, null_value=None)
    power_port = django_filters.ModelMultipleChoiceFilter(
        queryset=PowerPort.objects.all(),
        label="Power port",
    )

    class Meta:
        model = PowerOutlet
        fields = ["id", "name", "feed_leg", "description", "label", "tags"]


class InterfaceFilterSet(
    BaseFilterSet,
    DeviceComponentModelFilterSetMixin,
    CableTerminationModelFilterSetMixin,
    PathEndpointModelFilterSetMixin,
    StatusModelFilterSetMixin,
):
    # Override device and device_id filters from DeviceComponentModelFilterSetMixin to
    # match against any peer virtual chassis members
    device = MultiValueCharFilter(
        method="filter_device",
        field_name="name",
        label="Device (name)",
    )
    device_id = MultiValueUUIDFilter(
        method="filter_device_id",
        field_name="pk",
        label="Device (ID)",
    )
    device_with_common_vc = django_filters.UUIDFilter(
        method="filter_device_common_vc_id",
        field_name="pk",
        label="Virtual Chassis member Device (ID)",
    )
    kind = django_filters.CharFilter(
        method="filter_kind",
        label="Kind of interface",
    )
    # TODO: solve https://github.com/nautobot/nautobot/issues/2875 to use this filter correctly
    parent_interface = NaturalKeyOrPKMultipleChoiceFilter(
        queryset=Interface.objects.all(),
        to_field_name="name",
        label="Parent interface (name or ID)",
    )
    # TODO: solve https://github.com/nautobot/nautobot/issues/2875 to use this filter correctly
    bridge = NaturalKeyOrPKMultipleChoiceFilter(
        queryset=Interface.objects.all(),
        to_field_name="name",
        label="Bridge interface (name or ID)",
    )
    # TODO: solve https://github.com/nautobot/nautobot/issues/2875 to use this filter correctly
    lag = NaturalKeyOrPKMultipleChoiceFilter(
        to_field_name="name",
        queryset=Interface.objects.filter(type=InterfaceTypeChoices.TYPE_LAG),
        label="LAG interface (name or ID)",
    )
    untagged_vlan = NaturalKeyOrPKMultipleChoiceFilter(
        to_field_name="vid",
        queryset=VLAN.objects.all(),
        label="Untagged VLAN (VID or ID)",
    )
    tagged_vlans = NaturalKeyOrPKMultipleChoiceFilter(
        to_field_name="vid",
        queryset=VLAN.objects.all(),
        label="Tagged VLANs (VID or ID)",
    )
    has_tagged_vlans = RelatedMembershipBooleanFilter(
        field_name="tagged_vlans",
        label="Has tagged VLANs",
    )
    # TODO: solve https://github.com/nautobot/nautobot/issues/2875 to use this filter correctly
    child_interfaces = NaturalKeyOrPKMultipleChoiceFilter(
        queryset=Interface.objects.all(),
        to_field_name="name",
        label="Child interfaces (name or ID)",
    )
    has_child_interfaces = RelatedMembershipBooleanFilter(
        field_name="child_interfaces",
        label="Has child interfaces",
    )
    # TODO: solve https://github.com/nautobot/nautobot/issues/2875 to use this filter correctly
    bridged_interfaces = NaturalKeyOrPKMultipleChoiceFilter(
        to_field_name="name",
        queryset=Interface.objects.all(),
        label="Bridged interfaces (name or ID)",
    )
    has_bridged_interfaces = RelatedMembershipBooleanFilter(
        field_name="bridged_interfaces",
        label="Has bridged interfaces",
    )
    # TODO: solve https://github.com/nautobot/nautobot/issues/2875 to use this filter correctly
    member_interfaces = NaturalKeyOrPKMultipleChoiceFilter(
        to_field_name="name",
        queryset=Interface.objects.all(),
        label="Member interfaces (name or ID)",
    )
    has_member_interfaces = RelatedMembershipBooleanFilter(
        field_name="member_interfaces",
        label="Has member interfaces",
    )
    mac_address = MultiValueMACAddressFilter()
    vlan_id = django_filters.CharFilter(method="filter_vlan_id", label="Assigned VLAN")
    vlan = django_filters.NumberFilter(method="filter_vlan", label="Assigned VID")
    type = django_filters.MultipleChoiceFilter(choices=InterfaceTypeChoices, null_value=None)
    interface_redundancy_groups = NaturalKeyOrPKMultipleChoiceFilter(
        queryset=InterfaceRedundancyGroup.objects.all(),
        to_field_name="name",
    )

    class Meta:
        model = Interface
        fields = [
            "id",
            "name",
            "type",
            "enabled",
            "mtu",
            "mgmt_only",
            "mode",
            "description",
            "label",
<<<<<<< HEAD
            "tags",
=======
            "interface_redundancy_groups",
>>>>>>> 56bbb42a
        ]

    def filter_device(self, queryset, name, value):
        try:
            devices = Device.objects.filter(**{f"{name}__in": value})
            vc_interface_ids = []
            for device in devices:
                vc_interface_ids.extend(device.vc_interfaces.values_list("id", flat=True))
            return queryset.filter(pk__in=vc_interface_ids)
        except Device.DoesNotExist:
            return queryset.none()

    def filter_device_id(self, queryset, name, id_list):
        # Include interfaces belonging to peer virtual chassis members
        vc_interface_ids = []
        try:
            devices = Device.objects.filter(pk__in=id_list)
            for device in devices:
                vc_interface_ids += device.vc_interfaces.values_list("id", flat=True)
            return queryset.filter(pk__in=vc_interface_ids)
        except Device.DoesNotExist:
            return queryset.none()

    def filter_device_common_vc_id(self, queryset, name, value):
        # Include interfaces that share common virtual chassis
        try:
            device = Device.objects.get(pk=value)
            return queryset.filter(pk__in=device.common_vc_interfaces.values_list("pk", flat=True))
        except Device.DoesNotExist:
            return queryset.none()

    def filter_vlan_id(self, queryset, name, value):
        value = value.strip()
        if not value:
            return queryset
        return queryset.filter(Q(untagged_vlan_id=value) | Q(tagged_vlans=value))

    def filter_vlan(self, queryset, name, value):
        value = str(value).strip()
        if not value:
            return queryset
        return queryset.filter(Q(untagged_vlan_id__vid=value) | Q(tagged_vlans__vid=value))

    def filter_kind(self, queryset, name, value):
        value = value.strip().lower()
        return {
            "physical": queryset.exclude(type__in=NONCONNECTABLE_IFACE_TYPES),
            "virtual": queryset.filter(type__in=VIRTUAL_IFACE_TYPES),
            "wireless": queryset.filter(type__in=WIRELESS_IFACE_TYPES),
        }.get(value, queryset.none())


class FrontPortFilterSet(BaseFilterSet, DeviceComponentModelFilterSetMixin, CableTerminationModelFilterSetMixin):
    # TODO: solve https://github.com/nautobot/nautobot/issues/2875 to use this filter correctly
    rear_port = NaturalKeyOrPKMultipleChoiceFilter(
        to_field_name="name",
        queryset=RearPort.objects.all(),
        label="Rear port (name or ID)",
    )

    class Meta:
        model = FrontPort
        fields = ["id", "name", "type", "description", "label", "rear_port_position", "tags"]


class RearPortFilterSet(BaseFilterSet, DeviceComponentModelFilterSetMixin, CableTerminationModelFilterSetMixin):
    front_ports = NaturalKeyOrPKMultipleChoiceFilter(
        to_field_name="name",
        queryset=FrontPort.objects.all(),
        label="Front ports (name or ID)",
    )
    has_front_ports = RelatedMembershipBooleanFilter(
        field_name="front_ports",
        label="Has front ports",
    )

    class Meta:
        model = RearPort
        fields = ["id", "name", "type", "positions", "description", "label", "tags"]


class DeviceBayFilterSet(BaseFilterSet, DeviceComponentModelFilterSetMixin):
    # TODO: solve https://github.com/nautobot/nautobot/issues/2875 to use this filter correctly
    installed_device = NaturalKeyOrPKMultipleChoiceFilter(
        field_name="installed_device",
        to_field_name="name",
        queryset=Device.objects.all(),
        label="Installed device (name or ID)",
    )

    class Meta:
        model = DeviceBay
        fields = ["id", "name", "description", "label", "tags"]


class InventoryItemFilterSet(BaseFilterSet, DeviceComponentModelFilterSetMixin):
    q = SearchFilter(
        filter_predicates={
            "name": "icontains",
            "part_id": "icontains",
            "serial": {
                "lookup_expr": "icontains",
                "preprocessor": str.strip,
            },
            "asset_tag": {
                "lookup_expr": "icontains",
                "preprocessor": str.strip,
            },
            "description": "icontains",
        },
    )
    location = NaturalKeyOrPKMultipleChoiceFilter(
        queryset=Location.objects.all(),
        field_name="device__location",
        to_field_name="name",
        label="Location (name or ID)",
    )
    # TODO: solve https://github.com/nautobot/nautobot/issues/2875 to use this filter correctly
    device = NaturalKeyOrPKMultipleChoiceFilter(
        queryset=Device.objects.all(),
        to_field_name="name",
        label="Device (name or ID)",
    )
    # TODO: solve https://github.com/nautobot/nautobot/issues/2875 to use this filter correctly
    parent = NaturalKeyOrPKMultipleChoiceFilter(
        queryset=InventoryItem.objects.all(),
        to_field_name="name",
        label="Parent items (name or ID)",
    )
    manufacturer = NaturalKeyOrPKMultipleChoiceFilter(
        queryset=Manufacturer.objects.all(),
        to_field_name="name",
        label="Manufacturer (name or ID)",
    )
    # TODO: solve https://github.com/nautobot/nautobot/issues/2875 to use this filter correctly
    children = NaturalKeyOrPKMultipleChoiceFilter(
        queryset=InventoryItem.objects.all(),
        to_field_name="name",
        label="Child items (name or ID)",
    )
    has_children = RelatedMembershipBooleanFilter(
        field_name="children",
        label="Has child items",
    )
    serial = MultiValueCharFilter(lookup_expr="iexact")

    class Meta:
        model = InventoryItem
        fields = ["id", "name", "part_id", "asset_tag", "discovered", "description", "label", "tags"]


class VirtualChassisFilterSet(NautobotFilterSet):
    q = SearchFilter(
        filter_predicates={
            "name": "icontains",
            "members__name": "icontains",
            "domain": "icontains",
        },
    )
    # TODO: solve https://github.com/nautobot/nautobot/issues/2875 to use this filter correctly
    master = NaturalKeyOrPKMultipleChoiceFilter(
        queryset=Device.objects.all(),
        to_field_name="name",
        label="Master (name or ID)",
    )
    location = NaturalKeyOrPKMultipleChoiceFilter(
        field_name="master__location",
        queryset=Location.objects.all(),
        to_field_name="name",
        label="Location (name or ID)",
    )
    tenant = NaturalKeyOrPKMultipleChoiceFilter(
        field_name="master__tenant",
        queryset=Tenant.objects.all(),
        to_field_name="name",
        label="Tenant (name or ID)",
    )
    # TODO: solve https://github.com/nautobot/nautobot/issues/2875 to use this filter correctly
    members = NaturalKeyOrPKMultipleChoiceFilter(
        to_field_name="name",
        queryset=Device.objects.all(),
        label="Device members (name or ID)",
    )
    has_members = RelatedMembershipBooleanFilter(
        field_name="members",
        label="Has device members",
    )

    class Meta:
        model = VirtualChassis
        fields = ["id", "domain", "name", "tags"]


class CableFilterSet(NautobotFilterSet, StatusModelFilterSetMixin):
    q = SearchFilter(filter_predicates={"label": "icontains"})
    type = django_filters.MultipleChoiceFilter(choices=CableTypeChoices)
    color = MultiValueCharFilter()
    device_id = MultiValueUUIDFilter(method="filter_device", label="Device (ID)")
    device = MultiValueCharFilter(method="filter_device", field_name="device__name", label="Device (name)")
    rack_id = MultiValueUUIDFilter(method="filter_device", field_name="device__rack_id", label="Rack (ID)")
    rack = MultiValueCharFilter(method="filter_device", field_name="device__rack__name", label="Rack (name)")
    location_id = MultiValueUUIDFilter(method="filter_device", field_name="device__location_id", label="Location (ID)")
    location = MultiValueCharFilter(
        method="filter_device", field_name="device__location__name", label="Location (name)"
    )
    tenant_id = MultiValueUUIDFilter(method="filter_device", field_name="device__tenant_id", label="Tenant (ID)")
    tenant = MultiValueCharFilter(method="filter_device", field_name="device__tenant__name", label="Tenant (name)")
    termination_a_type = ContentTypeMultipleChoiceFilter(
        choices=FeatureQuery("cable_terminations").get_choices,
        conjoined=False,
    )
    termination_b_type = ContentTypeMultipleChoiceFilter(
        choices=FeatureQuery("cable_terminations").get_choices,
        conjoined=False,
    )
    termination_type = ContentTypeMultipleChoiceFilter(
        choices=FeatureQuery("cable_terminations").get_choices,
        conjoined=False,
        distinct=True,
        lookup_expr="in",
        method="_termination_type",
        label="Termination (either end) type",
    )

    class Meta:
        model = Cable
        fields = [
            "id",
            "label",
            "length",
            "length_unit",
            "termination_a_id",
            "termination_b_id",
            "tags",
        ]

    def filter_device(self, queryset, name, value):
        queryset = queryset.filter(
            Q(**{f"_termination_a_{name}__in": value}) | Q(**{f"_termination_b_{name}__in": value})
        )
        return queryset

    def generate_query__termination_type(self, value):
        a_type_q = Q()
        b_type_q = Q()
        for label in value:
            app_label, model = label.split(".")
            a_type_q |= Q(termination_a_type__app_label=app_label, termination_a_type__model=model)
            b_type_q |= Q(termination_b_type__app_label=app_label, termination_b_type__model=model)
        return a_type_q | b_type_q

    @extend_schema_field({"type": "string"})
    def _termination_type(self, queryset, name, value):
        return queryset.filter(self.generate_query__termination_type(value)).distinct()


class ConnectionFilterSetMixin:
    def filter_location(self, queryset, name, value):
        if not value.strip():
            return queryset
        return queryset.filter(device__location__name=value)

    def filter_device(self, queryset, name, value):
        if not value:
            return queryset
        return queryset.filter(**{f"{name}__in": value})


# TODO: remove in 2.2
@class_deprecated_in_favor_of(ConnectionFilterSetMixin)
class ConnectionFilterSet(ConnectionFilterSetMixin):
    pass


class ConsoleConnectionFilterSet(ConnectionFilterSetMixin, BaseFilterSet):
    location = django_filters.CharFilter(
        method="filter_location",
        label="Location (name)",
    )
    device_id = MultiValueUUIDFilter(method="filter_device", label="Device (ID)")
    device = MultiValueCharFilter(method="filter_device", field_name="device__name", label="Device (name)")

    class Meta:
        model = ConsolePort
        fields = ["name"]


class PowerConnectionFilterSet(ConnectionFilterSetMixin, BaseFilterSet):
    location = django_filters.CharFilter(
        method="filter_location",
        label="Location (name)",
    )
    device_id = MultiValueUUIDFilter(method="filter_device", label="Device (ID)")
    device = MultiValueCharFilter(method="filter_device", field_name="device__name", label="Device (name)")

    class Meta:
        model = PowerPort
        fields = ["name"]


class InterfaceConnectionFilterSet(ConnectionFilterSetMixin, BaseFilterSet):
    location = django_filters.CharFilter(
        method="filter_location",
        label="Location (name)",
    )
    device_id = MultiValueUUIDFilter(method="filter_device", label="Device (ID)")
    device = MultiValueCharFilter(method="filter_device", field_name="device__name", label="Device (name)")

    class Meta:
        model = Interface
        fields = []


class PowerPanelFilterSet(NautobotFilterSet, LocatableModelFilterSetMixin):
    q = SearchFilter(filter_predicates={"name": "icontains"})
    rack_group = TreeNodeMultipleChoiceFilter(
        queryset=RackGroup.objects.all(),
        to_field_name="name",
        label="Rack group (name or ID)",
    )
    # TODO: solve https://github.com/nautobot/nautobot/issues/2875 to use this filter correctly
    power_feeds = NaturalKeyOrPKMultipleChoiceFilter(
        to_field_name="name",
        queryset=PowerFeed.objects.all(),
        label="Power feeds (name or ID)",
    )
    has_power_feeds = RelatedMembershipBooleanFilter(
        field_name="power_feeds",
        label="Has power feeds",
    )

    class Meta:
        model = PowerPanel
        fields = ["id", "name", "tags"]


class PowerFeedFilterSet(
    NautobotFilterSet, CableTerminationModelFilterSetMixin, PathEndpointModelFilterSetMixin, StatusModelFilterSetMixin
):
    q = SearchFilter(filter_predicates={"name": "icontains", "comments": "icontains"})
    location = NaturalKeyOrPKMultipleChoiceFilter(
        field_name="power_panel__location",
        queryset=Location.objects.all(),
        to_field_name="name",
        label="Location (name or ID)",
    )
    # TODO: solve https://github.com/nautobot/nautobot/issues/2875 to use this filter correctly
    power_panel = NaturalKeyOrPKMultipleChoiceFilter(
        queryset=PowerPanel.objects.all(),
        to_field_name="name",
        label="Power panel (name or ID)",
    )
    # TODO: solve https://github.com/nautobot/nautobot/issues/2875 to use this filter correctly
    rack = NaturalKeyOrPKMultipleChoiceFilter(
        queryset=Rack.objects.all(),
        to_field_name="name",
        label="Rack (name or ID)",
    )

    class Meta:
        model = PowerFeed
        fields = [
            "id",
            "name",
            "status",
            "type",
            "supply",
            "phase",
            "voltage",
            "amperage",
            "max_utilization",
            "comments",
            "available_power",
            "tags",
        ]


class DeviceRedundancyGroupFilterSet(NautobotFilterSet, StatusModelFilterSetMixin, NameSearchFilterSet):
    q = SearchFilter(filter_predicates={"name": "icontains", "comments": "icontains"})
    secrets_group = NaturalKeyOrPKMultipleChoiceFilter(
        queryset=SecretsGroup.objects.all(),
        to_field_name="name",
        label="Secrets group (name or ID)",
    )

    class Meta:
        model = DeviceRedundancyGroup
<<<<<<< HEAD
        fields = ["id", "name", "failover_strategy", "tags"]
=======
        fields = ["id", "name", "slug", "failover_strategy"]


class InterfaceRedundancyGroupFilterSet(BaseFilterSet, NameSlugSearchFilterSet):
    """Filter for InterfaceRedundancyGroup."""

    q = SearchFilter(filter_predicates={"name": "icontains"})
    tag = TagFilter()
    secrets_group = NaturalKeyOrPKMultipleChoiceFilter(
        field_name="secrets_group",
        queryset=SecretsGroup.objects.all(),
        to_field_name="slug",
        label="Secrets group",
    )
    virtual_ip = MultiValueCharFilter(
        method="filter_virtual_ip",
        label="Virtual IP Address (address or ID)",
    )

    class Meta:
        """Meta attributes for filter."""

        model = InterfaceRedundancyGroup
        fields = ["id", "name", "description", "secrets_group", "virtual_ip", "protocol", "protocol_group_id"]

    # 2.0 TODO(jathan): Eliminate these methods.
    def filter_virtual_ip(self, queryset, name, value):
        pk_values = set(item for item in value if is_uuid(item))
        addresses = set(item for item in value if item not in pk_values)

        ip_queryset = IPAddress.objects.filter_address_or_pk_in(addresses, pk_values)
        return queryset.filter(virtual_ip__in=ip_queryset)


class InterfaceRedundancyGroupAssociationFilterSet(BaseFilterSet, NameSlugSearchFilterSet):
    """Filter for InterfaceRedundancyGroupAssociation."""

    interface_redundancy_group = NaturalKeyOrPKMultipleChoiceFilter(
        queryset=InterfaceRedundancyGroup.objects.all(),
        to_field_name="name",
        label="Interface Redundancy Groups (name or ID)",
    )

    interface = NaturalKeyOrPKMultipleChoiceFilter(
        queryset=Interface.objects.all(),
        to_field_name="name",
        label="Interface (name or ID)",
    )

    class Meta:
        """Meta attributes for filter."""

        model = InterfaceRedundancyGroupAssociation

        fields = ["id", "interface_redundancy_group", "interface", "priority"]
>>>>>>> 56bbb42a
<|MERGE_RESOLUTION|>--- conflicted
+++ resolved
@@ -16,6 +16,7 @@
     SearchFilter,
     TreeNodeMultipleChoiceFilter,
 )
+from nautobot.core.utils.data import is_uuid
 from nautobot.core.utils.deprecation import class_deprecated_in_favor_of
 from nautobot.dcim.choices import (
     CableTypeChoices,
@@ -80,24 +81,6 @@
 from nautobot.ipam.models import IPAddress, VLAN, VLANGroup
 from nautobot.tenancy.filters import TenancyModelFilterSetMixin
 from nautobot.tenancy.models import Tenant
-<<<<<<< HEAD
-=======
-from nautobot.utilities.deprecation import class_deprecated_in_favor_of
-from nautobot.utilities.filters import (
-    BaseFilterSet,
-    ContentTypeMultipleChoiceFilter,
-    MultiValueCharFilter,
-    MultiValueMACAddressFilter,
-    MultiValueUUIDFilter,
-    NameSlugSearchFilterSet,
-    NaturalKeyOrPKMultipleChoiceFilter,
-    RelatedMembershipBooleanFilter,
-    SearchFilter,
-    TagFilter,
-    TreeNodeMultipleChoiceFilter,
-)
-from nautobot.utilities.utils import is_uuid
->>>>>>> 56bbb42a
 from nautobot.virtualization.models import Cluster
 
 
@@ -1162,11 +1145,8 @@
             "mode",
             "description",
             "label",
-<<<<<<< HEAD
             "tags",
-=======
             "interface_redundancy_groups",
->>>>>>> 56bbb42a
         ]
 
     def filter_device(self, queryset, name, value):
@@ -1554,17 +1534,13 @@
 
     class Meta:
         model = DeviceRedundancyGroup
-<<<<<<< HEAD
         fields = ["id", "name", "failover_strategy", "tags"]
-=======
-        fields = ["id", "name", "slug", "failover_strategy"]
-
-
-class InterfaceRedundancyGroupFilterSet(BaseFilterSet, NameSlugSearchFilterSet):
+
+
+class InterfaceRedundancyGroupFilterSet(BaseFilterSet, NameSearchFilterSet):
     """Filter for InterfaceRedundancyGroup."""
 
     q = SearchFilter(filter_predicates={"name": "icontains"})
-    tag = TagFilter()
     secrets_group = NaturalKeyOrPKMultipleChoiceFilter(
         field_name="secrets_group",
         queryset=SecretsGroup.objects.all(),
@@ -1580,7 +1556,7 @@
         """Meta attributes for filter."""
 
         model = InterfaceRedundancyGroup
-        fields = ["id", "name", "description", "secrets_group", "virtual_ip", "protocol", "protocol_group_id"]
+        fields = ["id", "name", "description", "secrets_group", "virtual_ip", "protocol", "protocol_group_id", "tags"]
 
     # 2.0 TODO(jathan): Eliminate these methods.
     def filter_virtual_ip(self, queryset, name, value):
@@ -1591,7 +1567,7 @@
         return queryset.filter(virtual_ip__in=ip_queryset)
 
 
-class InterfaceRedundancyGroupAssociationFilterSet(BaseFilterSet, NameSlugSearchFilterSet):
+class InterfaceRedundancyGroupAssociationFilterSet(BaseFilterSet, NameSearchFilterSet):
     """Filter for InterfaceRedundancyGroupAssociation."""
 
     interface_redundancy_group = NaturalKeyOrPKMultipleChoiceFilter(
@@ -1611,5 +1587,4 @@
 
         model = InterfaceRedundancyGroupAssociation
 
-        fields = ["id", "interface_redundancy_group", "interface", "priority"]
->>>>>>> 56bbb42a
+        fields = ["id", "interface_redundancy_group", "interface", "priority"]