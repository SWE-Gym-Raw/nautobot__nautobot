<<<<<<< HEAD
from nautobot.core.choices import ChoiceSet
=======
from nautobot.utilities.choices import ChoiceSet


#
# Sites
#


class SiteStatusChoices(ChoiceSet):
    STATUS_PLANNED = "planned"
    STATUS_STAGING = "staging"
    STATUS_ACTIVE = "active"
    STATUS_DECOMMISSIONING = "decommissioning"
    STATUS_RETIRED = "retired"

    CHOICES = (
        (STATUS_PLANNED, "Planned"),
        (STATUS_STAGING, "Staging"),
        (STATUS_ACTIVE, "Active"),
        (STATUS_DECOMMISSIONING, "Decommissioning"),
        (STATUS_RETIRED, "Retired"),
    )

    # 2.0 TODO: No longer used (see extras.management.COLOR_MAP instead), remove in 2.0
    CSS_CLASSES = {
        STATUS_PLANNED: "info",
        STATUS_STAGING: "primary",
        STATUS_ACTIVE: "success",
        STATUS_DECOMMISSIONING: "warning",
        STATUS_RETIRED: "danger",
    }
>>>>>>> 56bbb42a


#
# Locations
#


class LocationStatusChoices(ChoiceSet):
    STATUS_PLANNED = "planned"
    STATUS_STAGING = "staging"
    STATUS_ACTIVE = "active"
    STATUS_DECOMMISSIONING = "decommissioning"
    STATUS_RETIRED = "retired"

    CHOICES = (
        (STATUS_PLANNED, "Planned"),
        (STATUS_STAGING, "Staging"),
        (STATUS_ACTIVE, "Active"),
        (STATUS_DECOMMISSIONING, "Decommissioning"),
        (STATUS_RETIRED, "Retired"),
    )


#
# Racks
#


class RackTypeChoices(ChoiceSet):
    TYPE_2POST = "2-post-frame"
    TYPE_4POST = "4-post-frame"
    TYPE_CABINET = "4-post-cabinet"
    TYPE_WALLFRAME = "wall-frame"
    TYPE_WALLFRAME_VERTICAL = "wall-frame-vertical"
    TYPE_WALLCABINET = "wall-cabinet"
    TYPE_WALLCABINET_VERTICAL = "wall-cabinet-vertical"
    TYPE_OTHER = "other"

    CHOICES = (
        (TYPE_2POST, "2-post frame"),
        (TYPE_4POST, "4-post frame"),
        (TYPE_CABINET, "4-post cabinet"),
        (TYPE_WALLFRAME, "Wall-mounted frame"),
        (TYPE_WALLFRAME_VERTICAL, "Wall-mounted frame (vertical)"),
        (TYPE_WALLCABINET, "Wall-mounted cabinet"),
        (TYPE_WALLCABINET_VERTICAL, "Wall-mounted cabinet (vertical)"),
        (TYPE_OTHER, "Other"),
    )


class RackWidthChoices(ChoiceSet):
    WIDTH_10IN = 10
    WIDTH_19IN = 19
    WIDTH_21IN = 21
    WIDTH_23IN = 23

    CHOICES = (
        (WIDTH_10IN, "10 inches"),
        (WIDTH_19IN, "19 inches"),
        (WIDTH_21IN, "21 inches"),
        (WIDTH_23IN, "23 inches"),
    )


class RackStatusChoices(ChoiceSet):
    STATUS_RESERVED = "reserved"
    STATUS_AVAILABLE = "available"
    STATUS_PLANNED = "planned"
    STATUS_ACTIVE = "active"
    STATUS_DEPRECATED = "deprecated"

    CHOICES = (
        (STATUS_RESERVED, "Reserved"),
        (STATUS_AVAILABLE, "Available"),
        (STATUS_PLANNED, "Planned"),
        (STATUS_ACTIVE, "Active"),
        (STATUS_DEPRECATED, "Deprecated"),
    )


class RackDimensionUnitChoices(ChoiceSet):
    UNIT_MILLIMETER = "mm"
    UNIT_INCH = "in"

    CHOICES = (
        (UNIT_MILLIMETER, "Millimeters"),
        (UNIT_INCH, "Inches"),
    )


class RackElevationDetailRenderChoices(ChoiceSet):
    RENDER_JSON = "json"
    RENDER_SVG = "svg"

    CHOICES = ((RENDER_JSON, "json"), (RENDER_SVG, "svg"))


#
# DeviceTypes
#


class SubdeviceRoleChoices(ChoiceSet):
    ROLE_PARENT = "parent"
    ROLE_CHILD = "child"

    CHOICES = (
        (ROLE_PARENT, "Parent"),
        (ROLE_CHILD, "Child"),
    )


#
# Devices
#


class DeviceFaceChoices(ChoiceSet):
    FACE_FRONT = "front"
    FACE_REAR = "rear"

    CHOICES = (
        (FACE_FRONT, "Front"),
        (FACE_REAR, "Rear"),
    )


class DeviceStatusChoices(ChoiceSet):
    STATUS_OFFLINE = "offline"
    STATUS_ACTIVE = "active"
    STATUS_PLANNED = "planned"
    STATUS_STAGED = "staged"
    STATUS_FAILED = "failed"
    STATUS_INVENTORY = "inventory"
    STATUS_DECOMMISSIONING = "decommissioning"

    CHOICES = (
        (STATUS_OFFLINE, "Offline"),
        (STATUS_ACTIVE, "Active"),
        (STATUS_PLANNED, "Planned"),
        (STATUS_STAGED, "Staged"),
        (STATUS_FAILED, "Failed"),
        (STATUS_INVENTORY, "Inventory"),
        (STATUS_DECOMMISSIONING, "Decommissioning"),
    )


#
# ConsolePorts
#


class ConsolePortTypeChoices(ChoiceSet):
    TYPE_DE9 = "de-9"
    TYPE_DB25 = "db-25"
    TYPE_RJ11 = "rj-11"
    TYPE_RJ12 = "rj-12"
    TYPE_RJ45 = "rj-45"
    TYPE_MINI_DIN_8 = "mini-din-8"
    TYPE_USB_A = "usb-a"
    TYPE_USB_B = "usb-b"
    TYPE_USB_C = "usb-c"
    TYPE_USB_MINI_A = "usb-mini-a"
    TYPE_USB_MINI_B = "usb-mini-b"
    TYPE_USB_MICRO_A = "usb-micro-a"
    TYPE_USB_MICRO_B = "usb-micro-b"
    TYPE_USB_MICRO_AB = "usb-micro-ab"
    TYPE_OTHER = "other"

    CHOICES = (
        (
            "Serial",
            (
                (TYPE_DE9, "DE-9"),
                (TYPE_DB25, "DB-25"),
                (TYPE_RJ11, "RJ-11"),
                (TYPE_RJ12, "RJ-12"),
                (TYPE_RJ45, "RJ-45"),
                (TYPE_MINI_DIN_8, "Mini-DIN 8"),
            ),
        ),
        (
            "USB",
            (
                (TYPE_USB_A, "USB Type A"),
                (TYPE_USB_B, "USB Type B"),
                (TYPE_USB_C, "USB Type C"),
                (TYPE_USB_MINI_A, "USB Mini A"),
                (TYPE_USB_MINI_B, "USB Mini B"),
                (TYPE_USB_MICRO_A, "USB Micro A"),
                (TYPE_USB_MICRO_B, "USB Micro B"),
                (TYPE_USB_MICRO_AB, "USB Micro AB"),
            ),
        ),
        ("Other", ((TYPE_OTHER, "Other"),)),
    )


#
# PowerPorts
#


class PowerPortTypeChoices(ChoiceSet):
    # IEC 60320
    TYPE_IEC_C6 = "iec-60320-c6"
    TYPE_IEC_C8 = "iec-60320-c8"
    TYPE_IEC_C14 = "iec-60320-c14"
    TYPE_IEC_C16 = "iec-60320-c16"
    TYPE_IEC_C20 = "iec-60320-c20"
    TYPE_IEC_C22 = "iec-60320-c22"
    # IEC 60309
    TYPE_IEC_PNE4H = "iec-60309-p-n-e-4h"
    TYPE_IEC_PNE6H = "iec-60309-p-n-e-6h"
    TYPE_IEC_PNE9H = "iec-60309-p-n-e-9h"
    TYPE_IEC_2PE4H = "iec-60309-2p-e-4h"
    TYPE_IEC_2PE6H = "iec-60309-2p-e-6h"
    TYPE_IEC_2PE9H = "iec-60309-2p-e-9h"
    TYPE_IEC_3PE4H = "iec-60309-3p-e-4h"
    TYPE_IEC_3PE6H = "iec-60309-3p-e-6h"
    TYPE_IEC_3PE9H = "iec-60309-3p-e-9h"
    TYPE_IEC_3PNE4H = "iec-60309-3p-n-e-4h"
    TYPE_IEC_3PNE6H = "iec-60309-3p-n-e-6h"
    TYPE_IEC_3PNE9H = "iec-60309-3p-n-e-9h"
    # NEMA non-locking
    TYPE_NEMA_115P = "nema-1-15p"
    TYPE_NEMA_515P = "nema-5-15p"
    TYPE_NEMA_520P = "nema-5-20p"
    TYPE_NEMA_530P = "nema-5-30p"
    TYPE_NEMA_550P = "nema-5-50p"
    TYPE_NEMA_615P = "nema-6-15p"
    TYPE_NEMA_620P = "nema-6-20p"
    TYPE_NEMA_630P = "nema-6-30p"
    TYPE_NEMA_650P = "nema-6-50p"
    TYPE_NEMA_1030P = "nema-10-30p"
    TYPE_NEMA_1050P = "nema-10-50p"
    TYPE_NEMA_1420P = "nema-14-20p"
    TYPE_NEMA_1430P = "nema-14-30p"
    TYPE_NEMA_1450P = "nema-14-50p"
    TYPE_NEMA_1460P = "nema-14-60p"
    TYPE_NEMA_1515P = "nema-15-15p"
    TYPE_NEMA_1520P = "nema-15-20p"
    TYPE_NEMA_1530P = "nema-15-30p"
    TYPE_NEMA_1550P = "nema-15-50p"
    TYPE_NEMA_1560P = "nema-15-60p"
    # NEMA locking
    TYPE_NEMA_L115P = "nema-l1-15p"
    TYPE_NEMA_L515P = "nema-l5-15p"
    TYPE_NEMA_L520P = "nema-l5-20p"
    TYPE_NEMA_L530P = "nema-l5-30p"
    TYPE_NEMA_L550P = "nema-l5-50p"
    TYPE_NEMA_L615P = "nema-l6-15p"
    TYPE_NEMA_L620P = "nema-l6-20p"
    TYPE_NEMA_L630P = "nema-l6-30p"
    TYPE_NEMA_L650P = "nema-l6-50p"
    TYPE_NEMA_L1030P = "nema-l10-30p"
    TYPE_NEMA_L1420P = "nema-l14-20p"
    TYPE_NEMA_L1430P = "nema-l14-30p"
    TYPE_NEMA_L1450P = "nema-l14-50p"
    TYPE_NEMA_L1460P = "nema-l14-60p"
    TYPE_NEMA_L1520P = "nema-l15-20p"
    TYPE_NEMA_L1530P = "nema-l15-30p"
    TYPE_NEMA_L1550P = "nema-l15-50p"
    TYPE_NEMA_L1560P = "nema-l15-60p"
    TYPE_NEMA_L2120P = "nema-l21-20p"
    TYPE_NEMA_L2130P = "nema-l21-30p"
    TYPE_NEMA_L2230P = "nema-l22-30p"
    # California style
    TYPE_CS6361C = "cs6361c"
    TYPE_CS6365C = "cs6365c"
    TYPE_CS8165C = "cs8165c"
    TYPE_CS8265C = "cs8265c"
    TYPE_CS8365C = "cs8365c"
    TYPE_CS8465C = "cs8465c"
    # ITA/international
    TYPE_ITA_C = "ita-c"
    TYPE_ITA_E = "ita-e"
    TYPE_ITA_F = "ita-f"
    TYPE_ITA_EF = "ita-ef"
    TYPE_ITA_G = "ita-g"
    TYPE_ITA_H = "ita-h"
    TYPE_ITA_I = "ita-i"
    TYPE_ITA_J = "ita-j"
    TYPE_ITA_K = "ita-k"
    TYPE_ITA_L = "ita-l"
    TYPE_ITA_M = "ita-m"
    TYPE_ITA_N = "ita-n"
    TYPE_ITA_O = "ita-o"
    # USB
    TYPE_USB_A = "usb-a"
    TYPE_USB_B = "usb-b"
    TYPE_USB_C = "usb-c"
    TYPE_USB_MINI_A = "usb-mini-a"
    TYPE_USB_MINI_B = "usb-mini-b"
    TYPE_USB_MICRO_A = "usb-micro-a"
    TYPE_USB_MICRO_B = "usb-micro-b"
    TYPE_USB_MICRO_AB = "usb-micro-ab"
    TYPE_USB_3_B = "usb-3-b"
    TYPE_USB_3_MICROB = "usb-3-micro-b"
    # Direct current (DC)
    TYPE_DC = "dc-terminal"
    # Proprietary
    TYPE_SAF_D_GRID = "saf-d-grid"
    TYPE_NEUTRIK_POWERCON_20A = "neutrik-powercon-20"
    TYPE_NEUTRIK_POWERCON_32A = "neutrik-powercon-32"
    TYPE_NEUTRIK_POWERCON_TRUE1 = "neutrik-powercon-true1"
    TYPE_NEUTRIK_POWERCON_TRUE1_TOP = "neutrik-powercon-true1-top"
    TYPE_UBIQUITI_SMARTPOWER = "ubiquiti-smartpower"
    # Other
    TYPE_HARDWIRED = "hardwired"
    TYPE_OTHER = "other"

    CHOICES = (
        (
            "IEC 60320",
            (
                (TYPE_IEC_C6, "C6"),
                (TYPE_IEC_C8, "C8"),
                (TYPE_IEC_C14, "C14"),
                (TYPE_IEC_C16, "C16"),
                (TYPE_IEC_C20, "C20"),
                (TYPE_IEC_C22, "C22"),
            ),
        ),
        (
            "IEC 60309",
            (
                (TYPE_IEC_PNE4H, "P+N+E 4H"),
                (TYPE_IEC_PNE6H, "P+N+E 6H"),
                (TYPE_IEC_PNE9H, "P+N+E 9H"),
                (TYPE_IEC_2PE4H, "2P+E 4H"),
                (TYPE_IEC_2PE6H, "2P+E 6H"),
                (TYPE_IEC_2PE9H, "2P+E 9H"),
                (TYPE_IEC_3PE4H, "3P+E 4H"),
                (TYPE_IEC_3PE6H, "3P+E 6H"),
                (TYPE_IEC_3PE9H, "3P+E 9H"),
                (TYPE_IEC_3PNE4H, "3P+N+E 4H"),
                (TYPE_IEC_3PNE6H, "3P+N+E 6H"),
                (TYPE_IEC_3PNE9H, "3P+N+E 9H"),
            ),
        ),
        (
            "NEMA (Non-locking)",
            (
                (TYPE_NEMA_115P, "NEMA 1-15P"),
                (TYPE_NEMA_515P, "NEMA 5-15P"),
                (TYPE_NEMA_520P, "NEMA 5-20P"),
                (TYPE_NEMA_530P, "NEMA 5-30P"),
                (TYPE_NEMA_550P, "NEMA 5-50P"),
                (TYPE_NEMA_615P, "NEMA 6-15P"),
                (TYPE_NEMA_620P, "NEMA 6-20P"),
                (TYPE_NEMA_630P, "NEMA 6-30P"),
                (TYPE_NEMA_650P, "NEMA 6-50P"),
                (TYPE_NEMA_1030P, "NEMA 10-30P"),
                (TYPE_NEMA_1050P, "NEMA 10-50P"),
                (TYPE_NEMA_1420P, "NEMA 14-20P"),
                (TYPE_NEMA_1430P, "NEMA 14-30P"),
                (TYPE_NEMA_1450P, "NEMA 14-50P"),
                (TYPE_NEMA_1460P, "NEMA 14-60P"),
                (TYPE_NEMA_1515P, "NEMA 15-15P"),
                (TYPE_NEMA_1520P, "NEMA 15-20P"),
                (TYPE_NEMA_1530P, "NEMA 15-30P"),
                (TYPE_NEMA_1550P, "NEMA 15-50P"),
                (TYPE_NEMA_1560P, "NEMA 15-60P"),
            ),
        ),
        (
            "NEMA (Locking)",
            (
                (TYPE_NEMA_L115P, "NEMA L1-15P"),
                (TYPE_NEMA_L515P, "NEMA L5-15P"),
                (TYPE_NEMA_L520P, "NEMA L5-20P"),
                (TYPE_NEMA_L530P, "NEMA L5-30P"),
                (TYPE_NEMA_L550P, "NEMA L5-50P"),
                (TYPE_NEMA_L615P, "NEMA L6-15P"),
                (TYPE_NEMA_L620P, "NEMA L6-20P"),
                (TYPE_NEMA_L630P, "NEMA L6-30P"),
                (TYPE_NEMA_L650P, "NEMA L6-50P"),
                (TYPE_NEMA_L1030P, "NEMA L10-30P"),
                (TYPE_NEMA_L1420P, "NEMA L14-20P"),
                (TYPE_NEMA_L1430P, "NEMA L14-30P"),
                (TYPE_NEMA_L1450P, "NEMA L14-50P"),
                (TYPE_NEMA_L1460P, "NEMA L14-60P"),
                (TYPE_NEMA_L1520P, "NEMA L15-20P"),
                (TYPE_NEMA_L1530P, "NEMA L15-30P"),
                (TYPE_NEMA_L1550P, "NEMA L15-50P"),
                (TYPE_NEMA_L1560P, "NEMA L15-60P"),
                (TYPE_NEMA_L2120P, "NEMA L21-20P"),
                (TYPE_NEMA_L2130P, "NEMA L21-30P"),
                (TYPE_NEMA_L2230P, "NEMA L22-30P"),
            ),
        ),
        (
            "California Style",
            (
                (TYPE_CS6361C, "CS6361C"),
                (TYPE_CS6365C, "CS6365C"),
                (TYPE_CS8165C, "CS8165C"),
                (TYPE_CS8265C, "CS8265C"),
                (TYPE_CS8365C, "CS8365C"),
                (TYPE_CS8465C, "CS8465C"),
            ),
        ),
        (
            "International/ITA",
            (
                (TYPE_ITA_C, "ITA Type C (CEE 7/16)"),
                (TYPE_ITA_E, "ITA Type E (CEE 7/6)"),
                (TYPE_ITA_F, "ITA Type F (CEE 7/4)"),
                (TYPE_ITA_EF, "ITA Type E/F (CEE 7/7)"),
                (TYPE_ITA_G, "ITA Type G (BS 1363)"),
                (TYPE_ITA_H, "ITA Type H"),
                (TYPE_ITA_I, "ITA Type I"),
                (TYPE_ITA_J, "ITA Type J"),
                (TYPE_ITA_K, "ITA Type K"),
                (TYPE_ITA_L, "ITA Type L (CEI 23-50)"),
                (TYPE_ITA_M, "ITA Type M (BS 546)"),
                (TYPE_ITA_N, "ITA Type N"),
                (TYPE_ITA_O, "ITA Type O"),
            ),
        ),
        (
            "USB",
            (
                (TYPE_USB_A, "USB Type A"),
                (TYPE_USB_B, "USB Type B"),
                (TYPE_USB_C, "USB Type C"),
                (TYPE_USB_MINI_A, "USB Mini A"),
                (TYPE_USB_MINI_B, "USB Mini B"),
                (TYPE_USB_MICRO_A, "USB Micro A"),
                (TYPE_USB_MICRO_B, "USB Micro B"),
                (TYPE_USB_MICRO_AB, "USB Micro AB"),
                (TYPE_USB_3_B, "USB 3.0 Type B"),
                (TYPE_USB_3_MICROB, "USB 3.0 Micro B"),
            ),
        ),
        ("DC", ((TYPE_DC, "DC Terminal"),)),
        (
            "Proprietary",
            (
                (TYPE_SAF_D_GRID, "Saf-D-Grid"),
                (TYPE_NEUTRIK_POWERCON_20A, "Neutrik powerCON (20A)"),
                (TYPE_NEUTRIK_POWERCON_32A, "Neutrik powerCON (32A)"),
                (TYPE_NEUTRIK_POWERCON_TRUE1, "Neutrik powerCON TRUE1"),
                (TYPE_NEUTRIK_POWERCON_TRUE1_TOP, "Neutrik powerCON TRUE1 TOP"),
                (TYPE_UBIQUITI_SMARTPOWER, "Ubiquiti SmartPower"),
            ),
        ),
        (
            "Other",
            (
                (TYPE_HARDWIRED, "Hardwired"),
                (TYPE_OTHER, "Other"),
            ),
        ),
    )


#
# PowerOutlets
#


class PowerOutletTypeChoices(ChoiceSet):
    # IEC 60320
    TYPE_IEC_C5 = "iec-60320-c5"
    TYPE_IEC_C7 = "iec-60320-c7"
    TYPE_IEC_C13 = "iec-60320-c13"
    TYPE_IEC_C15 = "iec-60320-c15"
    TYPE_IEC_C19 = "iec-60320-c19"
    TYPE_IEC_C21 = "iec-60320-c21"
    # IEC 60309
    TYPE_IEC_PNE4H = "iec-60309-p-n-e-4h"
    TYPE_IEC_PNE6H = "iec-60309-p-n-e-6h"
    TYPE_IEC_PNE9H = "iec-60309-p-n-e-9h"
    TYPE_IEC_2PE4H = "iec-60309-2p-e-4h"
    TYPE_IEC_2PE6H = "iec-60309-2p-e-6h"
    TYPE_IEC_2PE9H = "iec-60309-2p-e-9h"
    TYPE_IEC_3PE4H = "iec-60309-3p-e-4h"
    TYPE_IEC_3PE6H = "iec-60309-3p-e-6h"
    TYPE_IEC_3PE9H = "iec-60309-3p-e-9h"
    TYPE_IEC_3PNE4H = "iec-60309-3p-n-e-4h"
    TYPE_IEC_3PNE6H = "iec-60309-3p-n-e-6h"
    TYPE_IEC_3PNE9H = "iec-60309-3p-n-e-9h"
    # NEMA non-locking
    TYPE_NEMA_115R = "nema-1-15r"
    TYPE_NEMA_515R = "nema-5-15r"
    TYPE_NEMA_520R = "nema-5-20r"
    TYPE_NEMA_530R = "nema-5-30r"
    TYPE_NEMA_550R = "nema-5-50r"
    TYPE_NEMA_615R = "nema-6-15r"
    TYPE_NEMA_620R = "nema-6-20r"
    TYPE_NEMA_630R = "nema-6-30r"
    TYPE_NEMA_650R = "nema-6-50r"
    TYPE_NEMA_1030R = "nema-10-30r"
    TYPE_NEMA_1050R = "nema-10-50r"
    TYPE_NEMA_1420R = "nema-14-20r"
    TYPE_NEMA_1430R = "nema-14-30r"
    TYPE_NEMA_1450R = "nema-14-50r"
    TYPE_NEMA_1460R = "nema-14-60r"
    TYPE_NEMA_1515R = "nema-15-15r"
    TYPE_NEMA_1520R = "nema-15-20r"
    TYPE_NEMA_1530R = "nema-15-30r"
    TYPE_NEMA_1550R = "nema-15-50r"
    TYPE_NEMA_1560R = "nema-15-60r"
    # NEMA locking
    TYPE_NEMA_L115R = "nema-l1-15r"
    TYPE_NEMA_L515R = "nema-l5-15r"
    TYPE_NEMA_L520R = "nema-l5-20r"
    TYPE_NEMA_L530R = "nema-l5-30r"
    TYPE_NEMA_L550R = "nema-l5-50r"
    TYPE_NEMA_L615R = "nema-l6-15r"
    TYPE_NEMA_L620R = "nema-l6-20r"
    TYPE_NEMA_L630R = "nema-l6-30r"
    TYPE_NEMA_L650R = "nema-l6-50r"
    TYPE_NEMA_L1030R = "nema-l10-30r"
    TYPE_NEMA_L1420R = "nema-l14-20r"
    TYPE_NEMA_L1430R = "nema-l14-30r"
    TYPE_NEMA_L1450R = "nema-l14-50r"
    TYPE_NEMA_L1460R = "nema-l14-60r"
    TYPE_NEMA_L1520R = "nema-l15-20r"
    TYPE_NEMA_L1530R = "nema-l15-30r"
    TYPE_NEMA_L1550R = "nema-l15-50r"
    TYPE_NEMA_L1560R = "nema-l15-60r"
    TYPE_NEMA_L2120R = "nema-l21-20r"
    TYPE_NEMA_L2130R = "nema-l21-30r"
    TYPE_NEMA_L2230R = "nema-l22-30r"
    # California style
    TYPE_CS6360C = "CS6360C"
    TYPE_CS6364C = "CS6364C"
    TYPE_CS8164C = "CS8164C"
    TYPE_CS8264C = "CS8264C"
    TYPE_CS8364C = "CS8364C"
    TYPE_CS8464C = "CS8464C"
    # ITA/international
    TYPE_ITA_E = "ita-e"
    TYPE_ITA_F = "ita-f"
    TYPE_ITA_G = "ita-g"
    TYPE_ITA_H = "ita-h"
    TYPE_ITA_I = "ita-i"
    TYPE_ITA_J = "ita-j"
    TYPE_ITA_K = "ita-k"
    TYPE_ITA_L = "ita-l"
    TYPE_ITA_M = "ita-m"
    TYPE_ITA_N = "ita-n"
    TYPE_ITA_O = "ita-o"
    TYPE_ITA_MULTISTANDARD = "ita-multistandard"
    # USB
    TYPE_USB_A = "usb-a"
    TYPE_USB_MICROB = "usb-micro-b"
    TYPE_USB_C = "usb-c"
    # Direct current (DC)
    TYPE_DC = "dc-terminal"
    # Proprietary
    TYPE_HDOT_CX = "hdot-cx"
    TYPE_SAF_D_GRID = "saf-d-grid"
    TYPE_NEUTRIK_POWERCON_20A = "neutrik-powercon-20a"
    TYPE_NEUTRIK_POWERCON_32A = "neutrik-powercon-32a"
    TYPE_NEUTRIK_POWERCON_TRUE1 = "neutrik-powercon-true1"
    TYPE_NEUTRIK_POWERCON_TRUE1_TOP = "neutrik-powercon-true1-top"
    TYPE_UBIQUITI_SMARTPOWER = "ubiquiti-smartpower"
    # Other
    TYPE_HARDWIRED = "hardwired"
    TYPE_OTHER = "other"

    CHOICES = (
        (
            "IEC 60320",
            (
                (TYPE_IEC_C5, "C5"),
                (TYPE_IEC_C7, "C7"),
                (TYPE_IEC_C13, "C13"),
                (TYPE_IEC_C15, "C15"),
                (TYPE_IEC_C19, "C19"),
                (TYPE_IEC_C21, "C21"),
            ),
        ),
        (
            "IEC 60309",
            (
                (TYPE_IEC_PNE4H, "P+N+E 4H"),
                (TYPE_IEC_PNE6H, "P+N+E 6H"),
                (TYPE_IEC_PNE9H, "P+N+E 9H"),
                (TYPE_IEC_2PE4H, "2P+E 4H"),
                (TYPE_IEC_2PE6H, "2P+E 6H"),
                (TYPE_IEC_2PE9H, "2P+E 9H"),
                (TYPE_IEC_3PE4H, "3P+E 4H"),
                (TYPE_IEC_3PE6H, "3P+E 6H"),
                (TYPE_IEC_3PE9H, "3P+E 9H"),
                (TYPE_IEC_3PNE4H, "3P+N+E 4H"),
                (TYPE_IEC_3PNE6H, "3P+N+E 6H"),
                (TYPE_IEC_3PNE9H, "3P+N+E 9H"),
            ),
        ),
        (
            "NEMA (Non-locking)",
            (
                (TYPE_NEMA_115R, "NEMA 1-15R"),
                (TYPE_NEMA_515R, "NEMA 5-15R"),
                (TYPE_NEMA_520R, "NEMA 5-20R"),
                (TYPE_NEMA_530R, "NEMA 5-30R"),
                (TYPE_NEMA_550R, "NEMA 5-50R"),
                (TYPE_NEMA_615R, "NEMA 6-15R"),
                (TYPE_NEMA_620R, "NEMA 6-20R"),
                (TYPE_NEMA_630R, "NEMA 6-30R"),
                (TYPE_NEMA_650R, "NEMA 6-50R"),
                (TYPE_NEMA_1030R, "NEMA 10-30R"),
                (TYPE_NEMA_1050R, "NEMA 10-50R"),
                (TYPE_NEMA_1420R, "NEMA 14-20R"),
                (TYPE_NEMA_1430R, "NEMA 14-30R"),
                (TYPE_NEMA_1450R, "NEMA 14-50R"),
                (TYPE_NEMA_1460R, "NEMA 14-60R"),
                (TYPE_NEMA_1515R, "NEMA 15-15R"),
                (TYPE_NEMA_1520R, "NEMA 15-20R"),
                (TYPE_NEMA_1530R, "NEMA 15-30R"),
                (TYPE_NEMA_1550R, "NEMA 15-50R"),
                (TYPE_NEMA_1560R, "NEMA 15-60R"),
            ),
        ),
        (
            "NEMA (Locking)",
            (
                (TYPE_NEMA_L115R, "NEMA L1-15R"),
                (TYPE_NEMA_L515R, "NEMA L5-15R"),
                (TYPE_NEMA_L520R, "NEMA L5-20R"),
                (TYPE_NEMA_L530R, "NEMA L5-30R"),
                (TYPE_NEMA_L550R, "NEMA L5-50R"),
                (TYPE_NEMA_L615R, "NEMA L6-15R"),
                (TYPE_NEMA_L620R, "NEMA L6-20R"),
                (TYPE_NEMA_L630R, "NEMA L6-30R"),
                (TYPE_NEMA_L650R, "NEMA L6-50R"),
                (TYPE_NEMA_L1030R, "NEMA L10-30R"),
                (TYPE_NEMA_L1420R, "NEMA L14-20R"),
                (TYPE_NEMA_L1430R, "NEMA L14-30R"),
                (TYPE_NEMA_L1450R, "NEMA L14-50R"),
                (TYPE_NEMA_L1460R, "NEMA L14-60R"),
                (TYPE_NEMA_L1520R, "NEMA L15-20R"),
                (TYPE_NEMA_L1530R, "NEMA L15-30R"),
                (TYPE_NEMA_L1550R, "NEMA L15-50R"),
                (TYPE_NEMA_L1560R, "NEMA L15-60R"),
                (TYPE_NEMA_L2120R, "NEMA L21-20R"),
                (TYPE_NEMA_L2130R, "NEMA L21-30R"),
                (TYPE_NEMA_L2230R, "NEMA L22-30R"),
            ),
        ),
        (
            "California Style",
            (
                (TYPE_CS6360C, "CS6360C"),
                (TYPE_CS6364C, "CS6364C"),
                (TYPE_CS8164C, "CS8164C"),
                (TYPE_CS8264C, "CS8264C"),
                (TYPE_CS8364C, "CS8364C"),
                (TYPE_CS8464C, "CS8464C"),
            ),
        ),
        (
            "ITA/International",
            (
                (TYPE_ITA_E, "ITA Type E (CEE 7/5)"),
                (TYPE_ITA_F, "ITA Type F (CEE 7/3)"),
                (TYPE_ITA_G, "ITA Type G (BS 1363)"),
                (TYPE_ITA_H, "ITA Type H"),
                (TYPE_ITA_I, "ITA Type I"),
                (TYPE_ITA_J, "ITA Type J"),
                (TYPE_ITA_K, "ITA Type K"),
                (TYPE_ITA_L, "ITA Type L (CEI 23-50)"),
                (TYPE_ITA_M, "ITA Type M (BS 546)"),
                (TYPE_ITA_N, "ITA Type N"),
                (TYPE_ITA_O, "ITA Type O"),
                (TYPE_ITA_MULTISTANDARD, "ITA Multistandard"),
            ),
        ),
        (
            "USB",
            (
                (TYPE_USB_A, "USB Type A"),
                (TYPE_USB_MICROB, "USB Micro B"),
                (TYPE_USB_C, "USB Type C"),
            ),
        ),
        ("DC", ((TYPE_DC, "DC Terminal"),)),
        (
            "Proprietary",
            (
                (TYPE_HDOT_CX, "HDOT Cx"),
                (TYPE_SAF_D_GRID, "Saf-D-Grid"),
                (TYPE_NEUTRIK_POWERCON_20A, "Neutrik powerCON (20A)"),
                (TYPE_NEUTRIK_POWERCON_32A, "Neutrik powerCON (32A)"),
                (TYPE_NEUTRIK_POWERCON_TRUE1, "Neutrik powerCON TRUE1"),
                (TYPE_NEUTRIK_POWERCON_TRUE1_TOP, "Neutrik powerCON TRUE1 TOP"),
                (TYPE_UBIQUITI_SMARTPOWER, "Ubiquiti SmartPower"),
            ),
        ),
        (
            "Other",
            (
                (TYPE_HARDWIRED, "Hardwired"),
                (TYPE_OTHER, "Other"),
            ),
        ),
    )


class PowerOutletFeedLegChoices(ChoiceSet):
    FEED_LEG_A = "A"
    FEED_LEG_B = "B"
    FEED_LEG_C = "C"

    CHOICES = (
        (FEED_LEG_A, "A"),
        (FEED_LEG_B, "B"),
        (FEED_LEG_C, "C"),
    )


#
# Interfaces
#


class InterfaceTypeChoices(ChoiceSet):
    # Virtual
    TYPE_VIRTUAL = "virtual"
    TYPE_BRIDGE = "bridge"
    TYPE_LAG = "lag"

    # Ethernet
    TYPE_100ME_FX = "100base-fx"
    TYPE_100ME_LFX = "100base-lfx"
    TYPE_100ME_FIXED = "100base-tx"
    TYPE_100ME_T1 = "100base-t1"
    TYPE_1GE_FIXED = "1000base-t"
    TYPE_1GE_GBIC = "1000base-x-gbic"
    TYPE_1GE_SFP = "1000base-x-sfp"
    TYPE_2GE_FIXED = "2.5gbase-t"
    TYPE_5GE_FIXED = "5gbase-t"
    TYPE_10GE_FIXED = "10gbase-t"
    TYPE_10GE_CX4 = "10gbase-cx4"
    TYPE_10GE_SFP_PLUS = "10gbase-x-sfpp"
    TYPE_10GE_XFP = "10gbase-x-xfp"
    TYPE_10GE_XENPAK = "10gbase-x-xenpak"
    TYPE_10GE_X2 = "10gbase-x-x2"
    TYPE_25GE_SFP28 = "25gbase-x-sfp28"
    TYPE_50GE_SFP56 = "50gbase-x-sfp56"
    TYPE_40GE_QSFP_PLUS = "40gbase-x-qsfpp"
    TYPE_50GE_QSFP28 = "50gbase-x-sfp28"
    TYPE_100GE_CFP = "100gbase-x-cfp"
    TYPE_100GE_CFP2 = "100gbase-x-cfp2"
    TYPE_100GE_CFP4 = "100gbase-x-cfp4"
    TYPE_100GE_CPAK = "100gbase-x-cpak"
    TYPE_100GE_QSFP28 = "100gbase-x-qsfp28"
    TYPE_200GE_CFP2 = "200gbase-x-cfp2"
    TYPE_200GE_QSFP56 = "200gbase-x-qsfp56"
    TYPE_400GE_QSFP_DD = "400gbase-x-qsfpdd"
    TYPE_400GE_OSFP = "400gbase-x-osfp"
    TYPE_800GE_QSFP_DD = "800gbase-x-qsfpdd"
    TYPE_800GE_OSFP = "800gbase-x-osfp"

    # Ethernet Backplane
    TYPE_1GE_KX = "1000base-kx"
    TYPE_10GE_KR = "10gbase-kr"
    TYPE_10GE_KX4 = "10gbase-kx4"
    TYPE_25GE_KR = "25gbase-kr"
    TYPE_40GE_KR4 = "40gbase-kr4"
    TYPE_50GE_KR = "50gbase-kr"
    TYPE_100GE_KP4 = "100gbase-kp4"
    TYPE_100GE_KR2 = "100gbase-kr2"
    TYPE_100GE_KR4 = "100gbase-kr4"

    # Wireless
    TYPE_80211A = "ieee802.11a"
    TYPE_80211G = "ieee802.11g"
    TYPE_80211N = "ieee802.11n"
    TYPE_80211AC = "ieee802.11ac"
    TYPE_80211AD = "ieee802.11ad"
    TYPE_80211AX = "ieee802.11ax"
    TYPE_80211AY = "ieee802.11ay"
    TYPE_802151 = "ieee802.15.1"
    TYPE_OTHER_WIRELESS = "other-wireless"

    # Cellular
    TYPE_GSM = "gsm"
    TYPE_CDMA = "cdma"
    TYPE_LTE = "lte"

    # SONET
    TYPE_SONET_OC3 = "sonet-oc3"
    TYPE_SONET_OC12 = "sonet-oc12"
    TYPE_SONET_OC48 = "sonet-oc48"
    TYPE_SONET_OC192 = "sonet-oc192"
    TYPE_SONET_OC768 = "sonet-oc768"
    TYPE_SONET_OC1920 = "sonet-oc1920"
    TYPE_SONET_OC3840 = "sonet-oc3840"

    # Fibrechannel
    TYPE_1GFC_SFP = "1gfc-sfp"
    TYPE_2GFC_SFP = "2gfc-sfp"
    TYPE_4GFC_SFP = "4gfc-sfp"
    TYPE_8GFC_SFP_PLUS = "8gfc-sfpp"
    TYPE_16GFC_SFP_PLUS = "16gfc-sfpp"
    TYPE_32GFC_SFP28 = "32gfc-sfp28"
    TYPE_64GFC_QSFP_PLUS = "64gfc-qsfpp"
    TYPE_128GFC_QSFP28 = "128gfc-sfp28"

    # InfiniBand
    TYPE_INFINIBAND_SDR = "infiniband-sdr"
    TYPE_INFINIBAND_DDR = "infiniband-ddr"
    TYPE_INFINIBAND_QDR = "infiniband-qdr"
    TYPE_INFINIBAND_FDR10 = "infiniband-fdr10"
    TYPE_INFINIBAND_FDR = "infiniband-fdr"
    TYPE_INFINIBAND_EDR = "infiniband-edr"
    TYPE_INFINIBAND_HDR = "infiniband-hdr"
    TYPE_INFINIBAND_NDR = "infiniband-ndr"
    TYPE_INFINIBAND_XDR = "infiniband-xdr"

    # Serial
    TYPE_T1 = "t1"
    TYPE_E1 = "e1"
    TYPE_T3 = "t3"
    TYPE_E3 = "e3"

    # ATM/DSL
    TYPE_XDSL = "xdsl"

    # Coaxial
    TYPE_DOCSIS = "docsis"

    # PON
    TYPE_GPON = "gpon"
    TYPE_XG_PON = "xg-pon"
    TYPE_XGS_PON = "xgs-pon"
    TYPE_NG_PON2 = "ng-pon2"
    TYPE_EPON = "epon"
    TYPE_10G_EPON = "10g-epon"

    # Stacking
    TYPE_STACKWISE = "cisco-stackwise"
    TYPE_STACKWISE_PLUS = "cisco-stackwise-plus"
    TYPE_FLEXSTACK = "cisco-flexstack"
    TYPE_FLEXSTACK_PLUS = "cisco-flexstack-plus"
    TYPE_STACKWISE80 = "cisco-stackwise-80"
    TYPE_STACKWISE160 = "cisco-stackwise-160"
    TYPE_STACKWISE320 = "cisco-stackwise-320"
    TYPE_STACKWISE480 = "cisco-stackwise-480"
    TYPE_STACKWISE1T = "cisco-stackwise-1t"
    TYPE_JUNIPER_VCP = "juniper-vcp"
    TYPE_SUMMITSTACK = "extreme-summitstack"
    TYPE_SUMMITSTACK128 = "extreme-summitstack-128"
    TYPE_SUMMITSTACK256 = "extreme-summitstack-256"
    TYPE_SUMMITSTACK512 = "extreme-summitstack-512"

    # Other
    TYPE_OTHER = "other"

    CHOICES = (
        (
            "Virtual interfaces",
            (
                (TYPE_VIRTUAL, "Virtual"),
                (TYPE_BRIDGE, "Bridge"),
                (TYPE_LAG, "Link Aggregation Group (LAG)"),
            ),
        ),
        (
            "Ethernet (fixed)",
            (
                (TYPE_100ME_FX, "100BASE-FX (10/100ME FIBER)"),
                (TYPE_100ME_LFX, "100BASE-LFX (10/100ME FIBER)"),
                (TYPE_100ME_FIXED, "100BASE-TX (10/100ME)"),
                (TYPE_100ME_T1, "100BASE-T1 (10/100ME Single Pair)"),
                (TYPE_1GE_FIXED, "1000BASE-T (1GE)"),
                (TYPE_2GE_FIXED, "2.5GBASE-T (2.5GE)"),
                (TYPE_5GE_FIXED, "5GBASE-T (5GE)"),
                (TYPE_10GE_FIXED, "10GBASE-T (10GE)"),
                (TYPE_10GE_CX4, "10GBASE-CX4 (10GE)"),
            ),
        ),
        (
            "Ethernet (modular)",
            (
                (TYPE_1GE_GBIC, "GBIC (1GE)"),
                (TYPE_1GE_SFP, "SFP (1GE)"),
                (TYPE_10GE_SFP_PLUS, "SFP+ (10GE)"),
                (TYPE_10GE_XFP, "XFP (10GE)"),
                (TYPE_10GE_XENPAK, "XENPAK (10GE)"),
                (TYPE_10GE_X2, "X2 (10GE)"),
                (TYPE_25GE_SFP28, "SFP28 (25GE)"),
                (TYPE_50GE_SFP56, "SFP56 (50GE)"),
                (TYPE_40GE_QSFP_PLUS, "QSFP+ (40GE)"),
                (TYPE_50GE_QSFP28, "QSFP28 (50GE)"),
                (TYPE_100GE_CFP, "CFP (100GE)"),
                (TYPE_100GE_CFP2, "CFP2 (100GE)"),
                (TYPE_200GE_CFP2, "CFP2 (200GE)"),
                (TYPE_100GE_CFP4, "CFP4 (100GE)"),
                (TYPE_100GE_CPAK, "Cisco CPAK (100GE)"),
                (TYPE_100GE_QSFP28, "QSFP28 (100GE)"),
                (TYPE_200GE_QSFP56, "QSFP56 (200GE)"),
                (TYPE_400GE_QSFP_DD, "QSFP-DD (400GE)"),
                (TYPE_400GE_OSFP, "OSFP (400GE)"),
                (TYPE_800GE_QSFP_DD, "QSFP-DD (800GE)"),
                (TYPE_800GE_OSFP, "OSFP (800GE)"),
            ),
        ),
        (
            "Ethernet (backplane)",
            (
                (TYPE_1GE_KX, "1000BASE-KX (1GE)"),
                (TYPE_10GE_KR, "10GBASE-KR (10GE)"),
                (TYPE_10GE_KX4, "10GBASE-KX4 (10GE)"),
                (TYPE_25GE_KR, "25GBASE-KR (25GE)"),
                (TYPE_40GE_KR4, "40GBASE-KR4 (40GE)"),
                (TYPE_50GE_KR, "50GBASE-KR (50GE)"),
                (TYPE_100GE_KP4, "100GBASE-KP4 (100GE)"),
                (TYPE_100GE_KR2, "100GBASE-KR2 (100GE)"),
                (TYPE_100GE_KR4, "100GBASE-KR4 (100GE)"),
            ),
        ),
        (
            "Wireless",
            (
                (TYPE_80211A, "IEEE 802.11a"),
                (TYPE_80211G, "IEEE 802.11b/g"),
                (TYPE_80211N, "IEEE 802.11n"),
                (TYPE_80211AC, "IEEE 802.11ac"),
                (TYPE_80211AD, "IEEE 802.11ad"),
                (TYPE_80211AX, "IEEE 802.11ax"),
                (TYPE_80211AY, "IEEE 802.11ay"),
                (TYPE_802151, "IEEE 802.15.1 (Bluetooth)"),
                (TYPE_OTHER_WIRELESS, "Other (Wireless)"),
            ),
        ),
        (
            "Cellular",
            (
                (TYPE_GSM, "GSM"),
                (TYPE_CDMA, "CDMA"),
                (TYPE_LTE, "LTE"),
            ),
        ),
        (
            "SONET",
            (
                (TYPE_SONET_OC3, "OC-3/STM-1"),
                (TYPE_SONET_OC12, "OC-12/STM-4"),
                (TYPE_SONET_OC48, "OC-48/STM-16"),
                (TYPE_SONET_OC192, "OC-192/STM-64"),
                (TYPE_SONET_OC768, "OC-768/STM-256"),
                (TYPE_SONET_OC1920, "OC-1920/STM-640"),
                (TYPE_SONET_OC3840, "OC-3840/STM-1234"),
            ),
        ),
        (
            "FibreChannel",
            (
                (TYPE_1GFC_SFP, "SFP (1GFC)"),
                (TYPE_2GFC_SFP, "SFP (2GFC)"),
                (TYPE_4GFC_SFP, "SFP (4GFC)"),
                (TYPE_8GFC_SFP_PLUS, "SFP+ (8GFC)"),
                (TYPE_16GFC_SFP_PLUS, "SFP+ (16GFC)"),
                (TYPE_32GFC_SFP28, "SFP28 (32GFC)"),
                (TYPE_64GFC_QSFP_PLUS, "QSFP+ (64GFC)"),
                (TYPE_128GFC_QSFP28, "QSFP28 (128GFC)"),
            ),
        ),
        (
            "InfiniBand",
            (
                (TYPE_INFINIBAND_SDR, "SDR (2 Gbps)"),
                (TYPE_INFINIBAND_DDR, "DDR (4 Gbps)"),
                (TYPE_INFINIBAND_QDR, "QDR (8 Gbps)"),
                (TYPE_INFINIBAND_FDR10, "FDR10 (10 Gbps)"),
                (TYPE_INFINIBAND_FDR, "FDR (13.5 Gbps)"),
                (TYPE_INFINIBAND_EDR, "EDR (25 Gbps)"),
                (TYPE_INFINIBAND_HDR, "HDR (50 Gbps)"),
                (TYPE_INFINIBAND_NDR, "NDR (100 Gbps)"),
                (TYPE_INFINIBAND_XDR, "XDR (250 Gbps)"),
            ),
        ),
        (
            "Serial",
            (
                (TYPE_T1, "T1 (1.544 Mbps)"),
                (TYPE_E1, "E1 (2.048 Mbps)"),
                (TYPE_T3, "T3 (45 Mbps)"),
                (TYPE_E3, "E3 (34 Mbps)"),
            ),
        ),
        ("ATM", ((TYPE_XDSL, "xDSL"),)),
        ("Coaxial", ((TYPE_DOCSIS, "DOCSIS"),)),
        (
            "PON",
            (
                (TYPE_GPON, "GPON (2.5 Gbps / 1.25 Gps)"),
                (TYPE_XG_PON, "XG-PON (10 Gbps / 2.5 Gbps)"),
                (TYPE_XGS_PON, "XGS-PON (10 Gbps)"),
                (TYPE_NG_PON2, "NG-PON2 (TWDM-PON) (4x10 Gbps)"),
                (TYPE_EPON, "EPON (1 Gbps)"),
                (TYPE_10G_EPON, "10G-EPON (10 Gbps)"),
            ),
        ),
        (
            "Stacking",
            (
                (TYPE_STACKWISE, "Cisco StackWise"),
                (TYPE_STACKWISE_PLUS, "Cisco StackWise Plus"),
                (TYPE_FLEXSTACK, "Cisco FlexStack"),
                (TYPE_FLEXSTACK_PLUS, "Cisco FlexStack Plus"),
                (TYPE_STACKWISE80, "Cisco StackWise-80"),
                (TYPE_STACKWISE160, "Cisco StackWise-160"),
                (TYPE_STACKWISE320, "Cisco StackWise-320"),
                (TYPE_STACKWISE480, "Cisco StackWise-480"),
                (TYPE_STACKWISE1T, "Cisco StackWise-1T"),
                (TYPE_JUNIPER_VCP, "Juniper VCP"),
                (TYPE_SUMMITSTACK, "Extreme SummitStack"),
                (TYPE_SUMMITSTACK128, "Extreme SummitStack-128"),
                (TYPE_SUMMITSTACK256, "Extreme SummitStack-256"),
                (TYPE_SUMMITSTACK512, "Extreme SummitStack-512"),
            ),
        ),
        ("Other", ((TYPE_OTHER, "Other"),)),
    )


class InterfaceModeChoices(ChoiceSet):
    MODE_ACCESS = "access"
    MODE_TAGGED = "tagged"
    MODE_TAGGED_ALL = "tagged-all"

    CHOICES = (
        (MODE_ACCESS, "Access"),
        (MODE_TAGGED, "Tagged"),
        (MODE_TAGGED_ALL, "Tagged (All)"),
    )


class InterfaceStatusChoices(ChoiceSet):
    STATUS_PLANNED = "planned"
    STATUS_ACTIVE = "active"
    STATUS_DECOMMISSIONING = "decommissioning"
    STATUS_FAILED = "failed"
    STATUS_MAINTENANCE = "maintenance"

    CHOICES = (
        (STATUS_PLANNED, "Planned"),
        (STATUS_FAILED, "Failed"),
        (STATUS_ACTIVE, "Active"),
        (STATUS_DECOMMISSIONING, "Decommissioning"),
        (STATUS_MAINTENANCE, "Maintenance"),
    )


#
# FrontPorts/RearPorts
#


class PortTypeChoices(ChoiceSet):
    TYPE_8P8C = "8p8c"
    TYPE_8P6C = "8p6c"
    TYPE_8P4C = "8p4c"
    TYPE_8P2C = "8p2c"
    TYPE_6P6C = "6p6c"
    TYPE_6P4C = "6p4c"
    TYPE_6P2C = "6p2c"
    TYPE_4P4C = "4p4c"
    TYPE_4P2C = "4p2c"
    TYPE_GG45 = "gg45"
    TYPE_TERA4P = "tera-4p"
    TYPE_TERA2P = "tera-2p"
    TYPE_TERA1P = "tera-1p"
    TYPE_110_PUNCH = "110-punch"
    TYPE_BNC = "bnc"
    TYPE_F = "f"
    TYPE_N = "n"
    TYPE_MRJ21 = "mrj21"
    TYPE_ST = "st"
    TYPE_SC = "sc"
    TYPE_SC_PC = "sc-pc"
    TYPE_SC_UPC = "sc-upc"
    TYPE_SC_APC = "sc-apc"
    TYPE_FC = "fc"
    TYPE_LC = "lc"
    TYPE_LC_PC = "lc-pc"
    TYPE_LC_UPC = "lc-upc"
    TYPE_LC_APC = "lc-apc"
    TYPE_MTRJ = "mtrj"
    TYPE_MPO = "mpo"
    TYPE_LSH = "lsh"
    TYPE_LSH_PC = "lsh-pc"
    TYPE_LSH_UPC = "lsh-upc"
    TYPE_LSH_APC = "lsh-apc"
    TYPE_SPLICE = "splice"
    TYPE_CS = "cs"
    TYPE_SN = "sn"
    TYPE_SMA_905 = "sma-905"
    TYPE_SMA_906 = "sma-906"
    TYPE_URM_P2 = "urm-p2"
    TYPE_URM_P4 = "urm-p4"
    TYPE_URM_P8 = "urm-p8"
    TYPE_OTHER = "other"

    CHOICES = (
        (
            "Copper",
            (
                (TYPE_8P8C, "8P8C"),
                (TYPE_8P6C, "8P6C"),
                (TYPE_8P4C, "8P4C"),
                (TYPE_8P2C, "8P2C"),
                (TYPE_6P6C, "6P6C"),
                (TYPE_6P4C, "6P4C"),
                (TYPE_6P2C, "6P2C"),
                (TYPE_4P4C, "4P4C"),
                (TYPE_4P2C, "4P2C"),
                (TYPE_GG45, "GG45"),
                (TYPE_TERA4P, "TERA 4P"),
                (TYPE_TERA2P, "TERA 2P"),
                (TYPE_TERA1P, "TERA 1P"),
                (TYPE_110_PUNCH, "110 Punch"),
                (TYPE_BNC, "BNC"),
                (TYPE_F, "F Connector"),
                (TYPE_N, "N Connector"),
                (TYPE_MRJ21, "MRJ21"),
            ),
        ),
        (
            "Fiber Optic",
            (
                (TYPE_FC, "FC"),
                (TYPE_LC, "LC"),
                (TYPE_LC_PC, "LC/PC"),
                (TYPE_LC_UPC, "LC/UPC"),
                (TYPE_LC_APC, "LC/APC"),
                (TYPE_LSH, "LSH"),
                (TYPE_LSH_PC, "LSH/PC"),
                (TYPE_LSH_UPC, "LSH/UPC"),
                (TYPE_LSH_APC, "LSH/APC"),
                (TYPE_MPO, "MPO"),
                (TYPE_MTRJ, "MTRJ"),
                (TYPE_SC, "SC"),
                (TYPE_SC_PC, "SC/PC"),
                (TYPE_SC_UPC, "SC/UPC"),
                (TYPE_SC_APC, "SC/APC"),
                (TYPE_ST, "ST"),
                (TYPE_CS, "CS"),
                (TYPE_SN, "SN"),
                (TYPE_SMA_905, "SMA 905"),
                (TYPE_SMA_906, "SMA 906"),
                (TYPE_URM_P2, "URM-P2"),
                (TYPE_URM_P4, "URM-P4"),
                (TYPE_URM_P8, "URM-P8"),
                (TYPE_SPLICE, "Splice"),
            ),
        ),
        ("Other", ((TYPE_OTHER, "Other"),)),
    )


#
# Cables
#


class CableTypeChoices(ChoiceSet):
    TYPE_CAT3 = "cat3"
    TYPE_CAT5 = "cat5"
    TYPE_CAT5E = "cat5e"
    TYPE_CAT6 = "cat6"
    TYPE_CAT6A = "cat6a"
    TYPE_CAT7 = "cat7"
    TYPE_CAT7A = "cat7a"
    TYPE_CAT8 = "cat8"
    TYPE_DAC_ACTIVE = "dac-active"
    TYPE_DAC_PASSIVE = "dac-passive"
    TYPE_MRJ21_TRUNK = "mrj21-trunk"
    TYPE_COAXIAL = "coaxial"
    TYPE_MMF = "mmf"
    TYPE_MMF_OM1 = "mmf-om1"
    TYPE_MMF_OM2 = "mmf-om2"
    TYPE_MMF_OM3 = "mmf-om3"
    TYPE_MMF_OM4 = "mmf-om4"
    TYPE_SMF = "smf"
    TYPE_SMF_OS1 = "smf-os1"
    TYPE_SMF_OS2 = "smf-os2"
    TYPE_AOC = "aoc"
    TYPE_POWER = "power"
    TYPE_OTHER = "other"

    CHOICES = (
        (
            "Copper",
            (
                (TYPE_CAT3, "CAT3"),
                (TYPE_CAT5, "CAT5"),
                (TYPE_CAT5E, "CAT5e"),
                (TYPE_CAT6, "CAT6"),
                (TYPE_CAT6A, "CAT6a"),
                (TYPE_CAT7, "CAT7"),
                (TYPE_CAT7A, "CAT7a"),
                (TYPE_CAT8, "CAT8"),
                (TYPE_DAC_ACTIVE, "Direct Attach Copper (Active)"),
                (TYPE_DAC_PASSIVE, "Direct Attach Copper (Passive)"),
                (TYPE_MRJ21_TRUNK, "MRJ21 Trunk"),
                (TYPE_COAXIAL, "Coaxial"),
            ),
        ),
        (
            "Fiber",
            (
                (TYPE_MMF, "Multimode Fiber"),
                (TYPE_MMF_OM1, "Multimode Fiber (OM1)"),
                (TYPE_MMF_OM2, "Multimode Fiber (OM2)"),
                (TYPE_MMF_OM3, "Multimode Fiber (OM3)"),
                (TYPE_MMF_OM4, "Multimode Fiber (OM4)"),
                (TYPE_SMF, "Singlemode Fiber"),
                (TYPE_SMF_OS1, "Singlemode Fiber (OS1)"),
                (TYPE_SMF_OS2, "Singlemode Fiber (OS2)"),
                (TYPE_AOC, "Active Optical Cabling (AOC)"),
            ),
        ),
        (TYPE_POWER, "Power"),
        ("Other", ((TYPE_OTHER, "Other"),)),
    )


class CableStatusChoices(ChoiceSet):
    STATUS_CONNECTED = "connected"
    STATUS_PLANNED = "planned"
    STATUS_DECOMMISSIONING = "decommissioning"

    CHOICES = (
        (STATUS_CONNECTED, "Connected"),
        (STATUS_PLANNED, "Planned"),
        (STATUS_DECOMMISSIONING, "Decommissioning"),
    )


class CableLengthUnitChoices(ChoiceSet):
    # Metric
    UNIT_KILOMETER = "km"
    UNIT_METER = "m"
    UNIT_CENTIMETER = "cm"

    # Imperial
    UNIT_MILE = "mi"
    UNIT_FOOT = "ft"
    UNIT_INCH = "in"

    CHOICES = (
        (UNIT_KILOMETER, "Kilometers"),
        (UNIT_METER, "Meters"),
        (UNIT_CENTIMETER, "Centimeters"),
        (UNIT_MILE, "Miles"),
        (UNIT_FOOT, "Feet"),
        (UNIT_INCH, "Inches"),
    )


#
# PowerFeeds
#


class PowerFeedStatusChoices(ChoiceSet):
    STATUS_OFFLINE = "offline"
    STATUS_ACTIVE = "active"
    STATUS_PLANNED = "planned"
    STATUS_FAILED = "failed"

    CHOICES = (
        (STATUS_OFFLINE, "Offline"),
        (STATUS_ACTIVE, "Active"),
        (STATUS_PLANNED, "Planned"),
        (STATUS_FAILED, "Failed"),
    )


class PowerFeedTypeChoices(ChoiceSet):
    TYPE_PRIMARY = "primary"
    TYPE_REDUNDANT = "redundant"

    CHOICES = (
        (TYPE_PRIMARY, "Primary"),
        (TYPE_REDUNDANT, "Redundant"),
    )

    CSS_CLASSES = {
        TYPE_PRIMARY: "success",
        TYPE_REDUNDANT: "info",
    }


class PowerFeedSupplyChoices(ChoiceSet):
    SUPPLY_AC = "ac"
    SUPPLY_DC = "dc"

    CHOICES = (
        (SUPPLY_AC, "AC"),
        (SUPPLY_DC, "DC"),
    )


class PowerFeedPhaseChoices(ChoiceSet):
    PHASE_SINGLE = "single-phase"
    PHASE_3PHASE = "three-phase"

    CHOICES = (
        (PHASE_SINGLE, "Single phase"),
        (PHASE_3PHASE, "Three-phase"),
    )


#
# Device Redundancy Groups
#


class DeviceRedundancyGroupStatusChoices(ChoiceSet):
    STATUS_PLANNED = "planned"
    STATUS_STAGING = "staging"
    STATUS_ACTIVE = "active"
    STATUS_DECOMMISSIONING = "decommissioning"
    STATUS_RETIRED = "retired"

    CHOICES = (
        (STATUS_PLANNED, "Planned"),
        (STATUS_STAGING, "Staging"),
        (STATUS_ACTIVE, "Active"),
        (STATUS_DECOMMISSIONING, "Decommissioning"),
        (STATUS_RETIRED, "Retired"),
    )


class DeviceRedundancyGroupFailoverStrategyChoices(ChoiceSet):
    FAILOVER_UNSPECIFIED = ""
    FAILOVER_ACTIVE_ACTIVE = "active-active"
    FAILOVER_ACTIVE_PASSIVE = "active-passive"

    CHOICES = (
        (FAILOVER_UNSPECIFIED, "(unspecified)"),
        (FAILOVER_ACTIVE_ACTIVE, "Active/Active"),
        (FAILOVER_ACTIVE_PASSIVE, "Active/Passive"),
    )


#
# Interface Redundancy Groups
#


class InterfaceRedundancyGroupStatusChoices(ChoiceSet):
    STATUS_PLANNED = "planned"
    STATUS_STAGING = "staging"
    STATUS_ACTIVE = "active"
    STATUS_DECOMMISSIONING = "decommissioning"
    STATUS_RETIRED = "retired"

    CHOICES = (
        (STATUS_PLANNED, "Planned"),
        (STATUS_STAGING, "Staging"),
        (STATUS_ACTIVE, "Active"),
        (STATUS_DECOMMISSIONING, "Decommissioning"),
        (STATUS_RETIRED, "Retired"),
    )


class InterfaceRedundancyGroupProtocolChoices(ChoiceSet):
    HSRP = "hsrp"
    VRRP = "vrrp"
    GLBP = "glbp"
    CARP = "carp"

    CHOICES = (
        (HSRP, "HSRP"),
        (VRRP, "VRRP"),
        (GLBP, "GLBP"),
        (CARP, "CARP"),
    )<|MERGE_RESOLUTION|>--- conflicted
+++ resolved
@@ -1,38 +1,4 @@
-<<<<<<< HEAD
 from nautobot.core.choices import ChoiceSet
-=======
-from nautobot.utilities.choices import ChoiceSet
-
-
-#
-# Sites
-#
-
-
-class SiteStatusChoices(ChoiceSet):
-    STATUS_PLANNED = "planned"
-    STATUS_STAGING = "staging"
-    STATUS_ACTIVE = "active"
-    STATUS_DECOMMISSIONING = "decommissioning"
-    STATUS_RETIRED = "retired"
-
-    CHOICES = (
-        (STATUS_PLANNED, "Planned"),
-        (STATUS_STAGING, "Staging"),
-        (STATUS_ACTIVE, "Active"),
-        (STATUS_DECOMMISSIONING, "Decommissioning"),
-        (STATUS_RETIRED, "Retired"),
-    )
-
-    # 2.0 TODO: No longer used (see extras.management.COLOR_MAP instead), remove in 2.0
-    CSS_CLASSES = {
-        STATUS_PLANNED: "info",
-        STATUS_STAGING: "primary",
-        STATUS_ACTIVE: "success",
-        STATUS_DECOMMISSIONING: "warning",
-        STATUS_RETIRED: "danger",
-    }
->>>>>>> 56bbb42a
 
 
 #
