from django.test import override_settings
from django.contrib.contenttypes.models import ContentType
from netaddr import EUI

from nautobot.core.testing import ViewTestCases, post_data
from nautobot.dcim.choices import InterfaceModeChoices
from nautobot.dcim.models import Device, Location, LocationType, Platform
from nautobot.extras.models import ConfigContextSchema, CustomField, Role, Status, Tag
from nautobot.ipam.factory import VLANGroupFactory
from nautobot.ipam.models import VLAN
from nautobot.virtualization.factory import ClusterGroupFactory, ClusterTypeFactory
from nautobot.virtualization.models import (
    Cluster,
    ClusterGroup,
    ClusterType,
    VirtualMachine,
    VMInterface,
)


class ClusterGroupTestCase(ViewTestCases.OrganizationalObjectViewTestCase):
    model = ClusterGroup

    @classmethod
    def setUpTestData(cls):
<<<<<<< HEAD
        ClusterGroupFactory.create_batch(4)
=======
        ClusterGroup.objects.create(name="Cluster Group 1", slug="cluster-group-1")
        ClusterGroup.objects.create(name="Cluster Group 2", slug="cluster-group-2")
        ClusterGroup.objects.create(name="Cluster Group 3", slug="cluster-group-3")
        ClusterGroup.objects.create(name="Cluster Group 8")
>>>>>>> 56bbb42a

        cls.form_data = {
            "name": "Cluster Group X",
            "description": "A new cluster group",
        }

        cls.csv_data = (
            "name,description",
            "Cluster Group 4,Fourth cluster group",
            "Cluster Group 5,Fifth cluster group",
            "Cluster Group 6,Sixth cluster group",
            "Cluster Group 7,Seventh cluster group",
        )


class ClusterTypeTestCase(ViewTestCases.OrganizationalObjectViewTestCase):
    model = ClusterType

    @classmethod
    def setUpTestData(cls):
        ClusterType.objects.all().delete()

        ClusterType.objects.create(name="Cluster Type 1")
        ClusterType.objects.create(name="Cluster Type 2")
        ClusterType.objects.create(name="Cluster Type 3")
        ClusterType.objects.create(name="Cluster Type 8")

        cls.form_data = {
            "name": "Cluster Type X",
            "description": "A new cluster type",
        }

        cls.csv_data = (
            "name,description",
            'Cluster Type ""4"",Fourth cluster type',
            'Cluster Type ""5"",Fifth cluster type',
            'Cluster Type ""6"",Sixth cluster type',
            'Cluster Type ""7"",Seventh cluster type',
        )


class ClusterTestCase(ViewTestCases.PrimaryObjectViewTestCase):
    model = Cluster

    @classmethod
    def setUpTestData(cls):
<<<<<<< HEAD
        location_type = LocationType.objects.get(name="Campus")
        location_status = Status.objects.get_for_model(Location).first()
        locations = (
            Location.objects.create(name="Location 1", location_type=location_type, status=location_status),
            Location.objects.create(name="Location 2", location_type=location_type, status=location_status),
=======
        sites = (
            Site.objects.create(name="Site 1", slug="site-1"),
            Site.objects.create(name="Site 2", slug="site-2"),
>>>>>>> 56bbb42a
        )

        clustergroups = ClusterGroupFactory.create_batch(2)

        clustertypes = ClusterTypeFactory.create_batch(2)

        Cluster.objects.create(
            name="Cluster 1",
            cluster_group=clustergroups[0],
            cluster_type=clustertypes[0],
            location=locations[0],
        )
        Cluster.objects.create(
            name="Cluster 2",
            cluster_group=clustergroups[0],
            cluster_type=clustertypes[0],
            location=locations[0],
        )
        Cluster.objects.create(
            name="Cluster 3",
            cluster_group=clustergroups[0],
            cluster_type=clustertypes[0],
            location=locations[0],
        )

        cls.form_data = {
            "name": "Cluster X",
            "cluster_group": clustergroups[1].pk,
            "cluster_type": clustertypes[1].pk,
            "tenant": None,
            "location": locations[1].pk,
            "comments": "Some comments",
            "tags": [t.pk for t in Tag.objects.get_for_model(Cluster)],
        }

        cls.csv_data = (
            "name,cluster_type",
            f"Cluster 4,{clustertypes[0].name}",
            f"Cluster 5,{clustertypes[0].name}",
            f"Cluster 6,{clustertypes[0].name}",
        )

        cls.bulk_edit_data = {
            "cluster_group": clustergroups[1].pk,
            "cluster_type": clustertypes[1].pk,
            "tenant": None,
            "location": locations[1].pk,
            "comments": "New comments",
        }


class VirtualMachineTestCase(ViewTestCases.PrimaryObjectViewTestCase):
    model = VirtualMachine

    @classmethod
    def setUpTestData(cls):
<<<<<<< HEAD
        deviceroles = Role.objects.get_for_model(VirtualMachine)[:2]
        location_type = LocationType.objects.get(name="Campus")
        location_status = Status.objects.get_for_model(Location).first()
        locations = (
            Location.objects.create(name="Location 1", location_type=location_type, status=location_status),
            Location.objects.create(name="Location 2", location_type=location_type, status=location_status),
=======
        deviceroles = (
            DeviceRole.objects.create(name="Device Role 1", slug="device-role-1"),
            DeviceRole.objects.create(name="Device Role 2", slug="device-role-2"),
>>>>>>> 56bbb42a
        )

        platforms = Platform.objects.all()[:2]

        clustertype = ClusterType.objects.create(name="Cluster Type 1")

        clusters = (
            Cluster.objects.create(name="Cluster 1", cluster_type=clustertype, location=locations[0]),
            Cluster.objects.create(name="Cluster 2", cluster_type=clustertype, location=locations[0]),
        )

        statuses = Status.objects.get_for_model(VirtualMachine)
        status_staged = statuses[0]

        VirtualMachine.objects.create(
            name="Virtual Machine 1",
            cluster=clusters[0],
            role=deviceroles[0],
            platform=platforms[0],
            status=statuses[0],
        )
        VirtualMachine.objects.create(
            name="Virtual Machine 2",
            cluster=clusters[0],
            role=deviceroles[0],
            platform=platforms[0],
            status=statuses[0],
        )
        VirtualMachine.objects.create(
            name="Virtual Machine 3",
            cluster=clusters[0],
            role=deviceroles[0],
            platform=platforms[0],
            status=statuses[0],
        )

        cls.form_data = {
            "cluster": clusters[1].pk,
            "tenant": None,
            "platform": platforms[1].pk,
            "name": "Virtual Machine X",
            "status": status_staged.pk,
            "role": deviceroles[1].pk,
            "primary_ip4": None,
            "primary_ip6": None,
            "vcpus": 4,
            "memory": 32768,
            "disk": 4000,
            "comments": "Some comments",
            "tags": [t.pk for t in Tag.objects.get_for_model(VirtualMachine)],
            "local_config_context_data": None,
        }

        cls.csv_data = (
            "name,cluster,status",
            f"Virtual Machine 4,Cluster 1,{statuses[0].name}",
            f"Virtual Machine 5,Cluster 1,{statuses[0].name}",
            f"Virtual Machine 6,Cluster 1,{statuses[0].name}",
        )

        cls.bulk_edit_data = {
            "cluster": clusters[1].pk,
            "tenant": None,
            "platform": platforms[1].pk,
            "status": status_staged.pk,
            "role": deviceroles[1].pk,
            "vcpus": 8,
            "memory": 65535,
            "disk": 8000,
            "comments": "New comments",
        }

    @override_settings(EXEMPT_VIEW_PERMISSIONS=["*"])
    def test_local_config_context_schema_validation_pass(self):
        """
        Given a config context schema
        And a vm with local context that conforms to that schema
        Assert that the local context passes schema validation via full_clean()
        """
        schema = ConfigContextSchema.objects.create(
            name="Schema 1", data_schema={"type": "object", "properties": {"foo": {"type": "string"}}}
        )
        self.add_permissions("virtualization.add_virtualmachine")

        form_data = self.form_data.copy()
        form_data["local_config_context_schema"] = schema.pk
        form_data["local_config_context_data"] = '{"foo": "bar"}'

        # Try POST with model-level permission
        request = {
            "path": self._get_url("add"),
            "data": post_data(form_data),
        }
        self.assertHttpStatus(self.client.post(**request), 302)
        self.assertEqual(self._get_queryset().get(name="Virtual Machine X").local_config_context_schema.pk, schema.pk)

    @override_settings(EXEMPT_VIEW_PERMISSIONS=["*"])
    def test_local_config_context_schema_validation_fails(self):
        """
        Given a config context schema
        And a vm with local context that *does not* conform to that schema
        Assert that the local context fails schema validation via full_clean()
        """
        schema = ConfigContextSchema.objects.create(
            name="Schema 1", data_schema={"type": "object", "properties": {"foo": {"type": "integer"}}}
        )
        self.add_permissions("virtualization.add_virtualmachine")

        form_data = self.form_data.copy()
        form_data["local_config_context_schema"] = schema.pk
        form_data["local_config_context_data"] = '{"foo": "bar"}'

        # Try POST with model-level permission
        request = {
            "path": self._get_url("add"),
            "data": post_data(form_data),
        }
        self.assertHttpStatus(self.client.post(**request), 200)
        self.assertEqual(self._get_queryset().filter(name="Virtual Machine X").count(), 0)

    @override_settings(EXEMPT_VIEW_PERMISSIONS=["*"])
    def test_sort_by_ip_address(self):
        # Assert https://github.com/nautobot/nautobot/issues/3503 is fixed.
        self.add_permissions("virtualization.view_virtualmachine")
        url = self._get_url("list") + "?sort=primary_ip"
        response = self.client.get(url)
        self.assertEqual(response.status_code, 200)
        response = response.content.decode(response.charset)
        self.assertInHTML("Virtual Machine 1", response)
        self.assertInHTML("Virtual Machine 2", response)
        self.assertInHTML("Virtual Machine 3", response)


class VMInterfaceTestCase(ViewTestCases.DeviceComponentViewTestCase):
    model = VMInterface

    @classmethod
    def setUpTestData(cls):
<<<<<<< HEAD
        location_type = LocationType.objects.get(name="Campus")
        location_status = Status.objects.get_for_model(Location).first()
        location = Location.objects.create(name="Location 1", location_type=location_type, status=location_status)
        devicerole = Role.objects.get_for_model(Device).first()
        clustertype = ClusterType.objects.create(name="Cluster Type 1")
        cluster = Cluster.objects.create(name="Cluster 1", cluster_type=clustertype, location=location)
        vm_status = Status.objects.get_for_model(VirtualMachine).first()
=======
        site = Site.objects.create(name="Site 1", slug="site-1")
        devicerole = DeviceRole.objects.create(name="Device Role 1", slug="device-role-1")
        clustertype = ClusterType.objects.create(name="Cluster Type 1", slug="cluster-type-1")
        cluster = Cluster.objects.create(name="Cluster 1", type=clustertype, site=site)
>>>>>>> 56bbb42a
        virtualmachines = (
            VirtualMachine.objects.create(name="Virtual Machine 1", cluster=cluster, role=devicerole, status=vm_status),
            VirtualMachine.objects.create(name="Virtual Machine 2", cluster=cluster, role=devicerole, status=vm_status),
        )

        statuses = Status.objects.get_for_model(VMInterface)
        status = statuses.first()

        interfaces = (
            VMInterface.objects.create(virtual_machine=virtualmachines[0], name="Interface 1", status=status),
            VMInterface.objects.create(virtual_machine=virtualmachines[0], name="Interface 2", status=status),
            VMInterface.objects.create(virtual_machine=virtualmachines[0], name="Interface 3", status=status),
            VMInterface.objects.create(virtual_machine=virtualmachines[1], name="BRIDGE", status=status),
        )
        # Required by ViewTestCases.DeviceComponentViewTestCase.test_bulk_rename
        cls.selected_objects = interfaces[:3]
        cls.selected_objects_parent_name = virtualmachines[0].name

        vlan_status = Status.objects.get_for_model(VLAN).first()
        vlan_group = VLANGroupFactory.create(location=location)
        vlans = (
            VLAN.objects.create(vid=1, name="VLAN1", location=location, status=vlan_status, vlan_group=vlan_group),
            VLAN.objects.create(vid=101, name="VLAN101", location=location, status=vlan_status, vlan_group=vlan_group),
            VLAN.objects.create(vid=102, name="VLAN102", location=location, status=vlan_status, vlan_group=vlan_group),
            VLAN.objects.create(vid=103, name="VLAN103", location=location, status=vlan_status, vlan_group=vlan_group),
        )

        obj_type = ContentType.objects.get_for_model(VMInterface)
        cf = CustomField.objects.create(label="Custom Field 1", type="text")
        cf.save()
        cf.content_types.set([obj_type])

        cls.form_data = {
            "virtual_machine": virtualmachines[1].pk,
            "name": "Interface X",
            "status": status.pk,
            "enabled": False,
            "bridge": interfaces[3].pk,
            "mac_address": EUI("01-02-03-04-05-06"),
            "mtu": 2000,
            "description": "New description",
            "mode": InterfaceModeChoices.MODE_TAGGED,
            "untagged_vlan": vlans[0].pk,
            "tagged_vlans": [v.pk for v in vlans[1:4]],
            "custom_field_1": "Custom Field Data",
            "tags": [t.pk for t in Tag.objects.get_for_model(VMInterface)],
        }

        cls.bulk_create_data = {
            "virtual_machine": virtualmachines[1].pk,
            "name_pattern": "Interface [4-6]",
            "enabled": False,
            "bridge": interfaces[3].pk,
            "status": status.pk,
            "mac_address": EUI("01-02-03-04-05-06"),
            "mtu": 2000,
            "description": "New description",
            "mode": InterfaceModeChoices.MODE_TAGGED,
            "untagged_vlan": vlans[0].pk,
            "tagged_vlans": [v.pk for v in vlans[1:4]],
            "custom_field_1": "Custom Field Data",
            "tags": [t.pk for t in Tag.objects.get_for_model(VMInterface)],
        }

        cls.bulk_add_data = {
            "virtual_machine": virtualmachines[1].pk,
            "name_pattern": "Interface [4-6]",
            "enabled": True,
            "status": status.pk,
            "mtu": 1500,
            "description": "New Description",
            "mode": InterfaceModeChoices.MODE_TAGGED,
            "custom_field_1": "Custom field data",
            "tags": [],
        }

        cls.csv_data = (
            "virtual_machine,name,status",
            f"{virtualmachines[1].composite_key},Interface 4,{statuses[0].name}",
            f"{virtualmachines[1].composite_key},Interface 5,{statuses[0].name}",
            f"{virtualmachines[1].composite_key},Interface 6,{statuses[0].name}",
        )

        cls.bulk_edit_data = {
            "enabled": False,
            "mtu": 2000,
            "status": status.pk,
            "description": "New description",
            "mode": InterfaceModeChoices.MODE_TAGGED,
            "untagged_vlan": vlans[0].pk,
            "tagged_vlans": [v.pk for v in vlans[1:4]],
            "custom_field_1": "New Custom Field Data",
        }<|MERGE_RESOLUTION|>--- conflicted
+++ resolved
@@ -23,14 +23,7 @@
 
     @classmethod
     def setUpTestData(cls):
-<<<<<<< HEAD
         ClusterGroupFactory.create_batch(4)
-=======
-        ClusterGroup.objects.create(name="Cluster Group 1", slug="cluster-group-1")
-        ClusterGroup.objects.create(name="Cluster Group 2", slug="cluster-group-2")
-        ClusterGroup.objects.create(name="Cluster Group 3", slug="cluster-group-3")
-        ClusterGroup.objects.create(name="Cluster Group 8")
->>>>>>> 56bbb42a
 
         cls.form_data = {
             "name": "Cluster Group X",
@@ -77,17 +70,11 @@
 
     @classmethod
     def setUpTestData(cls):
-<<<<<<< HEAD
         location_type = LocationType.objects.get(name="Campus")
         location_status = Status.objects.get_for_model(Location).first()
         locations = (
             Location.objects.create(name="Location 1", location_type=location_type, status=location_status),
             Location.objects.create(name="Location 2", location_type=location_type, status=location_status),
-=======
-        sites = (
-            Site.objects.create(name="Site 1", slug="site-1"),
-            Site.objects.create(name="Site 2", slug="site-2"),
->>>>>>> 56bbb42a
         )
 
         clustergroups = ClusterGroupFactory.create_batch(2)
@@ -144,18 +131,12 @@
 
     @classmethod
     def setUpTestData(cls):
-<<<<<<< HEAD
-        deviceroles = Role.objects.get_for_model(VirtualMachine)[:2]
+        vmroles = Role.objects.get_for_model(VirtualMachine)[:2]
         location_type = LocationType.objects.get(name="Campus")
         location_status = Status.objects.get_for_model(Location).first()
         locations = (
             Location.objects.create(name="Location 1", location_type=location_type, status=location_status),
             Location.objects.create(name="Location 2", location_type=location_type, status=location_status),
-=======
-        deviceroles = (
-            DeviceRole.objects.create(name="Device Role 1", slug="device-role-1"),
-            DeviceRole.objects.create(name="Device Role 2", slug="device-role-2"),
->>>>>>> 56bbb42a
         )
 
         platforms = Platform.objects.all()[:2]
@@ -173,21 +154,21 @@
         VirtualMachine.objects.create(
             name="Virtual Machine 1",
             cluster=clusters[0],
-            role=deviceroles[0],
+            role=vmroles[0],
             platform=platforms[0],
             status=statuses[0],
         )
         VirtualMachine.objects.create(
             name="Virtual Machine 2",
             cluster=clusters[0],
-            role=deviceroles[0],
+            role=vmroles[0],
             platform=platforms[0],
             status=statuses[0],
         )
         VirtualMachine.objects.create(
             name="Virtual Machine 3",
             cluster=clusters[0],
-            role=deviceroles[0],
+            role=vmroles[0],
             platform=platforms[0],
             status=statuses[0],
         )
@@ -198,7 +179,7 @@
             "platform": platforms[1].pk,
             "name": "Virtual Machine X",
             "status": status_staged.pk,
-            "role": deviceroles[1].pk,
+            "role": vmroles[1].pk,
             "primary_ip4": None,
             "primary_ip6": None,
             "vcpus": 4,
@@ -221,7 +202,7 @@
             "tenant": None,
             "platform": platforms[1].pk,
             "status": status_staged.pk,
-            "role": deviceroles[1].pk,
+            "role": vmroles[1].pk,
             "vcpus": 8,
             "memory": 65535,
             "disk": 8000,
@@ -294,7 +275,6 @@
 
     @classmethod
     def setUpTestData(cls):
-<<<<<<< HEAD
         location_type = LocationType.objects.get(name="Campus")
         location_status = Status.objects.get_for_model(Location).first()
         location = Location.objects.create(name="Location 1", location_type=location_type, status=location_status)
@@ -302,12 +282,6 @@
         clustertype = ClusterType.objects.create(name="Cluster Type 1")
         cluster = Cluster.objects.create(name="Cluster 1", cluster_type=clustertype, location=location)
         vm_status = Status.objects.get_for_model(VirtualMachine).first()
-=======
-        site = Site.objects.create(name="Site 1", slug="site-1")
-        devicerole = DeviceRole.objects.create(name="Device Role 1", slug="device-role-1")
-        clustertype = ClusterType.objects.create(name="Cluster Type 1", slug="cluster-type-1")
-        cluster = Cluster.objects.create(name="Cluster 1", type=clustertype, site=site)
->>>>>>> 56bbb42a
         virtualmachines = (
             VirtualMachine.objects.create(name="Virtual Machine 1", cluster=cluster, role=devicerole, status=vm_status),
             VirtualMachine.objects.create(name="Virtual Machine 2", cluster=cluster, role=devicerole, status=vm_status),
