from django.test import override_settings
from django.contrib.contenttypes.models import ContentType
from netaddr import EUI

from nautobot.core.testing import ViewTestCases, post_data
from nautobot.dcim.choices import InterfaceModeChoices
from nautobot.dcim.models import Device, Location, LocationType, Platform
from nautobot.extras.models import ConfigContextSchema, CustomField, Role, Status, Tag
from nautobot.ipam.models import VLAN
from nautobot.virtualization.factory import ClusterGroupFactory, ClusterTypeFactory
from nautobot.virtualization.models import (
    Cluster,
    ClusterGroup,
    ClusterType,
    VirtualMachine,
    VMInterface,
)


class ClusterGroupTestCase(ViewTestCases.OrganizationalObjectViewTestCase):
    model = ClusterGroup

    @classmethod
    def setUpTestData(cls):
        ClusterGroupFactory.create_batch(4)

        cls.form_data = {
            "name": "Cluster Group X",
            "description": "A new cluster group",
        }

        cls.csv_data = (
            "name,description",
            "Cluster Group 4,Fourth cluster group",
            "Cluster Group 5,Fifth cluster group",
            "Cluster Group 6,Sixth cluster group",
            "Cluster Group 7,Seventh cluster group",
        )


class ClusterTypeTestCase(ViewTestCases.OrganizationalObjectViewTestCase):
    model = ClusterType

    @classmethod
    def setUpTestData(cls):
<<<<<<< HEAD
        ClusterType.objects.create(name="Cluster Type 1")
        ClusterType.objects.create(name="Cluster Type 2")
        ClusterType.objects.create(name="Cluster Type 3")
        ClusterType.objects.create(name="Cluster Type 8")

        cls.form_data = {
            "name": "Cluster Type X",
=======
        ClusterType.objects.all().delete()

        # Include quotes in the names as a test for https://github.com/nautobot/nautobot/issues/3083
        ClusterType.objects.create(name='Cluster Type "1"', slug="cluster-type-1")
        ClusterType.objects.create(name='Cluster Type "2"', slug="cluster-type-2")
        ClusterType.objects.create(name='Cluster Type "3"', slug="cluster-type-3")
        ClusterType.objects.create(name='Cluster Type "8"')

        cls.form_data = {
            "name": 'Cluster Type "X"',
            "slug": "cluster-type-x",
>>>>>>> 97612499
            "description": "A new cluster type",
        }

        cls.csv_data = (
<<<<<<< HEAD
            "name,description",
            "Cluster Type 4,Fourth cluster type",
            "Cluster Type 5,Fifth cluster type",
            "Cluster Type 6,Sixth cluster type",
            "Cluster Type 7,Seventh cluster type",
        )
=======
            "name,slug,description",
            'Cluster Type ""4"",cluster-type-4,Fourth cluster type',
            'Cluster Type ""5"",cluster-type-5,Fifth cluster type',
            'Cluster Type ""6"",cluster-type-6,Sixth cluster type',
            'Cluster Type ""7"",,Seventh cluster type',
        )
        cls.slug_source = "name"
        cls.slug_test_object = 'Cluster Type "8"'
>>>>>>> 97612499


class ClusterTestCase(ViewTestCases.PrimaryObjectViewTestCase):
    model = Cluster

    @classmethod
    def setUpTestData(cls):
        location_type = LocationType.objects.get(name="Campus")
        locations = (
            Location.objects.create(name="Location 1", slug="location-1", location_type=location_type),
            Location.objects.create(name="Location 2", slug="location-2", location_type=location_type),
        )

        clustergroups = ClusterGroupFactory.create_batch(2)

        clustertypes = ClusterTypeFactory.create_batch(2)

        Cluster.objects.create(
            name="Cluster 1",
            cluster_group=clustergroups[0],
            cluster_type=clustertypes[0],
            location=locations[0],
        )
        Cluster.objects.create(
            name="Cluster 2",
            cluster_group=clustergroups[0],
            cluster_type=clustertypes[0],
            location=locations[0],
        )
        Cluster.objects.create(
            name="Cluster 3",
            cluster_group=clustergroups[0],
            cluster_type=clustertypes[0],
            location=locations[0],
        )

        cls.form_data = {
            "name": "Cluster X",
            "cluster_group": clustergroups[1].pk,
            "cluster_type": clustertypes[1].pk,
            "tenant": None,
            "location": locations[1].pk,
            "comments": "Some comments",
            "tags": [t.pk for t in Tag.objects.get_for_model(Cluster)],
        }

        cls.csv_data = (
            "name,cluster_type",
            f"Cluster 4,{clustertypes[0].name}",
            f"Cluster 5,{clustertypes[0].name}",
            f"Cluster 6,{clustertypes[0].name}",
        )

        cls.bulk_edit_data = {
            "cluster_group": clustergroups[1].pk,
            "cluster_type": clustertypes[1].pk,
            "tenant": None,
            "location": locations[1].pk,
            "comments": "New comments",
        }


class VirtualMachineTestCase(ViewTestCases.PrimaryObjectViewTestCase):
    model = VirtualMachine

    @classmethod
    def setUpTestData(cls):
        deviceroles = Role.objects.get_for_model(VirtualMachine)[:2]
        location_type = LocationType.objects.get(name="Campus")
        locations = (
            Location.objects.create(name="Location 1", slug="location-1", location_type=location_type),
            Location.objects.create(name="Location 2", slug="location-2", location_type=location_type),
        )

        platforms = Platform.objects.all()[:2]

        clustertype = ClusterType.objects.create(name="Cluster Type 1")

        clusters = (
            Cluster.objects.create(name="Cluster 1", cluster_type=clustertype, location=locations[0]),
            Cluster.objects.create(name="Cluster 2", cluster_type=clustertype, location=locations[0]),
        )

        statuses = Status.objects.get_for_model(VirtualMachine)
        status_staged = statuses[0]

        VirtualMachine.objects.create(
            name="Virtual Machine 1",
            cluster=clusters[0],
            role=deviceroles[0],
            platform=platforms[0],
            status=statuses[0],
        )
        VirtualMachine.objects.create(
            name="Virtual Machine 2",
            cluster=clusters[0],
            role=deviceroles[0],
            platform=platforms[0],
            status=statuses[0],
        )
        VirtualMachine.objects.create(
            name="Virtual Machine 3",
            cluster=clusters[0],
            role=deviceroles[0],
            platform=platforms[0],
            status=statuses[0],
        )

        cls.form_data = {
            "cluster": clusters[1].pk,
            "tenant": None,
            "platform": platforms[1].pk,
            "name": "Virtual Machine X",
            "status": status_staged.pk,
            "role": deviceroles[1].pk,
            "primary_ip4": None,
            "primary_ip6": None,
            "vcpus": 4,
            "memory": 32768,
            "disk": 4000,
            "comments": "Some comments",
            "tags": [t.pk for t in Tag.objects.get_for_model(VirtualMachine)],
            "local_config_context_data": None,
        }

        cls.csv_data = (
            "name,cluster,status",
            f"Virtual Machine 4,Cluster 1,{statuses[0].name}",
            f"Virtual Machine 5,Cluster 1,{statuses[0].name}",
            f"Virtual Machine 6,Cluster 1,{statuses[0].name}",
        )

        cls.bulk_edit_data = {
            "cluster": clusters[1].pk,
            "tenant": None,
            "platform": platforms[1].pk,
            "status": status_staged.pk,
            "role": deviceroles[1].pk,
            "vcpus": 8,
            "memory": 65535,
            "disk": 8000,
            "comments": "New comments",
        }

    @override_settings(EXEMPT_VIEW_PERMISSIONS=["*"])
    def test_local_config_context_schema_validation_pass(self):
        """
        Given a config context schema
        And a vm with local context that conforms to that schema
        Assert that the local context passes schema validation via full_clean()
        """
        schema = ConfigContextSchema.objects.create(
            name="Schema 1", slug="schema-1", data_schema={"type": "object", "properties": {"foo": {"type": "string"}}}
        )
        self.add_permissions("virtualization.add_virtualmachine")

        form_data = self.form_data.copy()
        form_data["local_config_context_schema"] = schema.pk
        form_data["local_config_context_data"] = '{"foo": "bar"}'

        # Try POST with model-level permission
        request = {
            "path": self._get_url("add"),
            "data": post_data(form_data),
        }
        self.assertHttpStatus(self.client.post(**request), 302)
        self.assertEqual(self._get_queryset().get(name="Virtual Machine X").local_config_context_schema.pk, schema.pk)

    @override_settings(EXEMPT_VIEW_PERMISSIONS=["*"])
    def test_local_config_context_schema_validation_fails(self):
        """
        Given a config context schema
        And a vm with local context that *does not* conform to that schema
        Assert that the local context fails schema validation via full_clean()
        """
        schema = ConfigContextSchema.objects.create(
            name="Schema 1", slug="schema-1", data_schema={"type": "object", "properties": {"foo": {"type": "integer"}}}
        )
        self.add_permissions("virtualization.add_virtualmachine")

        form_data = self.form_data.copy()
        form_data["local_config_context_schema"] = schema.pk
        form_data["local_config_context_data"] = '{"foo": "bar"}'

        # Try POST with model-level permission
        request = {
            "path": self._get_url("add"),
            "data": post_data(form_data),
        }
        self.assertHttpStatus(self.client.post(**request), 200)
        self.assertEqual(self._get_queryset().filter(name="Virtual Machine X").count(), 0)


class VMInterfaceTestCase(ViewTestCases.DeviceComponentViewTestCase):
    model = VMInterface

    @classmethod
    def setUpTestData(cls):
        location_type = LocationType.objects.get(name="Campus")
        location = Location.objects.create(name="Location 1", slug="location-1", location_type=location_type)
        devicerole = Role.objects.get_for_model(Device).first()
        clustertype = ClusterType.objects.create(name="Cluster Type 1")
        cluster = Cluster.objects.create(name="Cluster 1", cluster_type=clustertype, location=location)
        virtualmachines = (
            VirtualMachine.objects.create(name="Virtual Machine 1", cluster=cluster, role=devicerole),
            VirtualMachine.objects.create(name="Virtual Machine 2", cluster=cluster, role=devicerole),
        )

        interfaces = (
            VMInterface.objects.create(virtual_machine=virtualmachines[0], name="Interface 1"),
            VMInterface.objects.create(virtual_machine=virtualmachines[0], name="Interface 2"),
            VMInterface.objects.create(virtual_machine=virtualmachines[0], name="Interface 3"),
            VMInterface.objects.create(virtual_machine=virtualmachines[1], name="BRIDGE"),
        )
        # Required by ViewTestCases.DeviceComponentViewTestCase.test_bulk_rename
        cls.selected_objects = interfaces[:3]
        cls.selected_objects_parent_name = virtualmachines[0].name

        vlans = (
            VLAN.objects.create(vid=1, name="VLAN1", location=location),
            VLAN.objects.create(vid=101, name="VLAN101", location=location),
            VLAN.objects.create(vid=102, name="VLAN102", location=location),
            VLAN.objects.create(vid=103, name="VLAN103", location=location),
        )

        obj_type = ContentType.objects.get_for_model(VMInterface)
        cf = CustomField.objects.create(label="Custom Field 1", type="text")
        cf.save()
        cf.content_types.set([obj_type])

        statuses = Status.objects.get_for_model(VMInterface)
        status = statuses.first()

        cls.form_data = {
            "virtual_machine": virtualmachines[1].pk,
            "name": "Interface X",
            "status": status.pk,
            "enabled": False,
            "bridge": interfaces[3].pk,
            "mac_address": EUI("01-02-03-04-05-06"),
            "mtu": 2000,
            "description": "New description",
            "mode": InterfaceModeChoices.MODE_TAGGED,
            "untagged_vlan": vlans[0].pk,
            "tagged_vlans": [v.pk for v in vlans[1:4]],
            "custom_field_1": "Custom Field Data",
            "tags": [t.pk for t in Tag.objects.get_for_model(VMInterface)],
        }

        cls.bulk_create_data = {
            "virtual_machine": virtualmachines[1].pk,
            "name_pattern": "Interface [4-6]",
            "enabled": False,
            "bridge": interfaces[3].pk,
            "status": status.pk,
            "mac_address": EUI("01-02-03-04-05-06"),
            "mtu": 2000,
            "description": "New description",
            "mode": InterfaceModeChoices.MODE_TAGGED,
            "untagged_vlan": vlans[0].pk,
            "tagged_vlans": [v.pk for v in vlans[1:4]],
            "custom_field_1": "Custom Field Data",
            "tags": [t.pk for t in Tag.objects.get_for_model(VMInterface)],
        }

        cls.bulk_add_data = {
            "virtual_machine": virtualmachines[1].pk,
            "name_pattern": "Interface [4-6]",
            "enabled": True,
            "status": status.pk,
            "mtu": 1500,
            "description": "New Description",
            "mode": InterfaceModeChoices.MODE_TAGGED,
            "custom_field_1": "Custom field data",
            "tags": [],
        }

        cls.csv_data = (
            "virtual_machine,name,status",
            f"Virtual Machine 2,Interface 4,{statuses[0].name}",
            f"Virtual Machine 2,Interface 5,{statuses[0].name}",
            f"Virtual Machine 2,Interface 6,{statuses[0].name}",
        )

        cls.bulk_edit_data = {
            "enabled": False,
            "mtu": 2000,
            "status": status.pk,
            "description": "New description",
            "mode": InterfaceModeChoices.MODE_TAGGED,
            "untagged_vlan": vlans[0].pk,
            "tagged_vlans": [v.pk for v in vlans[1:4]],
            "custom_field_1": "New Custom Field Data",
        }<|MERGE_RESOLUTION|>--- conflicted
+++ resolved
@@ -43,7 +43,8 @@
 
     @classmethod
     def setUpTestData(cls):
-<<<<<<< HEAD
+        ClusterType.objects.all().delete()
+
         ClusterType.objects.create(name="Cluster Type 1")
         ClusterType.objects.create(name="Cluster Type 2")
         ClusterType.objects.create(name="Cluster Type 3")
@@ -51,40 +52,16 @@
 
         cls.form_data = {
             "name": "Cluster Type X",
-=======
-        ClusterType.objects.all().delete()
-
-        # Include quotes in the names as a test for https://github.com/nautobot/nautobot/issues/3083
-        ClusterType.objects.create(name='Cluster Type "1"', slug="cluster-type-1")
-        ClusterType.objects.create(name='Cluster Type "2"', slug="cluster-type-2")
-        ClusterType.objects.create(name='Cluster Type "3"', slug="cluster-type-3")
-        ClusterType.objects.create(name='Cluster Type "8"')
-
-        cls.form_data = {
-            "name": 'Cluster Type "X"',
-            "slug": "cluster-type-x",
->>>>>>> 97612499
             "description": "A new cluster type",
         }
 
         cls.csv_data = (
-<<<<<<< HEAD
             "name,description",
-            "Cluster Type 4,Fourth cluster type",
-            "Cluster Type 5,Fifth cluster type",
-            "Cluster Type 6,Sixth cluster type",
-            "Cluster Type 7,Seventh cluster type",
-        )
-=======
-            "name,slug,description",
-            'Cluster Type ""4"",cluster-type-4,Fourth cluster type',
-            'Cluster Type ""5"",cluster-type-5,Fifth cluster type',
-            'Cluster Type ""6"",cluster-type-6,Sixth cluster type',
-            'Cluster Type ""7"",,Seventh cluster type',
-        )
-        cls.slug_source = "name"
-        cls.slug_test_object = 'Cluster Type "8"'
->>>>>>> 97612499
+            'Cluster Type ""4"",Fourth cluster type',
+            'Cluster Type ""5"",Fifth cluster type',
+            'Cluster Type ""6"",Sixth cluster type',
+            'Cluster Type ""7"",Seventh cluster type',
+        )
 
 
 class ClusterTestCase(ViewTestCases.PrimaryObjectViewTestCase):
