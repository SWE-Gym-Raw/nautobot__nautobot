import random
import string

from django.contrib.contenttypes.models import ContentType
from django.db.models import Count, Q
from django.db.models.fields.related import ManyToManyField
from django.db.models.fields.reverse_related import ManyToManyRel, ManyToOneRel
from django.test import tag

<<<<<<< HEAD
from nautobot.core.filters import (
    ContentTypeChoiceFilter,
    ContentTypeFilter,
    ContentTypeMultipleChoiceFilter,
    RelatedMembershipBooleanFilter,
    SearchFilter,
)
=======
from nautobot.core.constants import CHARFIELD_MAX_LENGTH
from nautobot.core.filters import RelatedMembershipBooleanFilter, SearchFilter
>>>>>>> de469ce0
from nautobot.core.models.generics import PrimaryModel
from nautobot.core.testing import views
from nautobot.tenancy import models


@tag("unit")
class FilterTestCases:
    class BaseFilterTestCase(views.TestCase):
        """Base class for testing of FilterSets."""

        def get_filterset_test_values(self, field_name, queryset=None):
            """Returns a list of distinct values from the requested queryset field to use in filterset tests.

            Returns a list for use in testing multiple choice filters. The size of the returned list is random
            but will contain at minimum 2 unique values. The list of values will match at least 2 instances when
            passed to the queryset's filter(field_name__in=[]) method but will fail to match at least one instance.

            Args:
                field_name (str): The name of the field to retrieve test values from.
                queryset (QuerySet): The queryset to retrieve test values. Defaults to `self.queryset`.

            Returns:
                (list): A list of unique values derived from the queryset.

            Raises:
                ValueError: Raised if unable to find a combination of 2 or more unique values
                    to filter the queryset to a subset of the total instances.
            """
            test_values = []
            if queryset is None:
                queryset = self.queryset
            qs_count = queryset.count()
            values_with_count = queryset.values(field_name).annotate(count=Count(field_name)).order_by("count")
            for value in values_with_count:
                # randomly break out of loop after 2 values have been selected
                if len(test_values) > 1 and random.choice([True, False]):  # noqa: S311  # suspicious-non-cryptographic-random-usage
                    break
                if value[field_name] and value["count"] < qs_count:
                    qs_count -= value["count"]
                    test_values.append(str(value[field_name]))

            if len(test_values) < 2:
                raise ValueError(
                    f"Cannot find enough valid test data for {queryset.model._meta.object_name} field {field_name} "
                    f"(found {len(test_values)} option(s): {test_values}) but need at least 2 of them"
                )
            return test_values

    class FilterTestCase(BaseFilterTestCase):
        """Add common tests for all FilterSets."""

        queryset = None
        filterset = None

        # filter predicate fields that should be excluded from q test case
        exclude_q_filter_predicates = []

        # list of filters to be tested by `test_filters_generic`
        # list of iterables with filter name and optional field name
        # example:
        #   generic_filter_tests = [
        #       ["filter1"],
        #       ["filter2", "field2__name"],
        #   ]
        generic_filter_tests = []

        def get_q_filter(self):
            """Helper method to return q filter."""
            return self.filterset.declared_filters["q"].filter_predicates

        def test_id(self):
            """Verify that the filterset supports filtering by id."""
            params = {"id": self.queryset.values_list("pk", flat=True)[:2]}
            filterset = self.filterset(params, self.queryset)
            self.assertTrue(filterset.is_valid())
            self.assertEqual(filterset.qs.count(), 2)

        def test_invalid_filter(self):
            """Verify that the filterset reports as invalid when initialized with an unsupported filter parameter."""
            params = {"ice_cream_flavor": ["chocolate"]}
            self.assertFalse(self.filterset(params, self.queryset).is_valid())

        def test_filters_generic(self):
            """Test all multiple choice filters declared in `self.generic_filter_tests`.

            This test uses `get_filterset_test_values()` to retrieve a valid set of test data and asserts
            that the filterset filter output matches the corresponding queryset filter.
            The majority of Nautobot filters use conjoined=False, so the extra logic to support conjoined=True has not
            been implemented here. TagFilter and similar "AND" filters are not supported.

            Examples:
                Multiple tests can be performed for the same filter by adding multiple entries in
                `generic_filter_tests` with explicit field names.
                For example, to test a NaturalKeyOrPKMultipleChoiceFilter, use:
                    generic_filter_tests = (
                        ["filter_name", "field_name__name"],
                        ["filter_name", "field_name__id"],
                    )

                If a field name is not declared, the filter name will be used for the field name:
                    generic_filter_tests = (
                        ["devices"],
                    )
                This expects a field named `devices` on the model and a filter named `devices` on the filterset.
            """
            if not self.generic_filter_tests:
                self.skipTest("No generic_filter_tests defined?")

            for test in self.generic_filter_tests:
                filter_name = test[0]
                field_name = test[-1]  # default to filter_name if a second list item was not supplied
                with self.subTest(f"{self.filterset.__name__} filter {filter_name} ({field_name})"):
                    test_data = self.get_filterset_test_values(field_name)
                    params = {filter_name: test_data}
                    filterset_result = self.filterset(params, self.queryset).qs
                    qs_result = self.queryset.filter(**{f"{field_name}__in": test_data}).distinct()
                    self.assertQuerysetEqualAndNotEmpty(filterset_result, qs_result, ordered=False)

        def test_boolean_filters_generic(self):
            """Test all `RelatedMembershipBooleanFilter` filters found in `self.filterset.get_filters()`
            except for the ones with custom filter logic defined in its `method` attribute.

            This test asserts that `filter=True` matches `self.queryset.filter(field__isnull=False)` and
            that `filter=False` matches `self.queryset.filter(field__isnull=True)`.
            """
            for filter_name, filter_object in self.filterset.get_filters().items():
                if not isinstance(filter_object, RelatedMembershipBooleanFilter):
                    continue
                if filter_object.method is not None:
                    continue
                field_name = filter_object.field_name
                with self.subTest(f"{self.filterset.__name__} RelatedMembershipBooleanFilter {filter_name} (True)"):
                    filterset_result = self.filterset({filter_name: True}, self.queryset).qs
                    qs_result = self.queryset.filter(**{f"{field_name}__isnull": False}).distinct()
                    self.assertQuerysetEqualAndNotEmpty(filterset_result, qs_result)
                with self.subTest(f"{self.filterset.__name__} RelatedMembershipBooleanFilter {filter_name} (False)"):
                    filterset_result = self.filterset({filter_name: False}, self.queryset).qs
                    qs_result = self.queryset.filter(**{f"{field_name}__isnull": True}).distinct()
                    self.assertQuerysetEqualAndNotEmpty(filterset_result, qs_result)

        def test_tags_filter(self):
            """Test the `tags` filter which should be present on all PrimaryModel filtersets."""
            if not issubclass(self.queryset.model, PrimaryModel):
                self.skipTest("Not a PrimaryModel")

            # Find an instance with at least two tags (should be common given our factory design)
            for instance in list(self.queryset):
                if len(instance.tags.all()) >= 2:
                    tags = list(instance.tags.all()[:2])
                    break
            else:
                self.fail(f"Couldn't find any {self.queryset.model._meta.object_name} with at least two Tags.")
            params = {"tags": [tags[0].name, tags[1].pk]}
            filterset_result = self.filterset(params, self.queryset).qs
            # Tags is an AND filter not an OR filter
            qs_result = self.queryset.filter(tags=tags[0]).filter(tags=tags[1]).distinct()
            self.assertQuerysetEqualAndNotEmpty(filterset_result, qs_result)

        def test_q_filter_exists(self):
            """Test the `q` filter exists on a filterset, does not validate the filter works as expected."""
            self.assertIn("q", self.filterset.declared_filters)

        def _assert_valid_filter_predicates(self, obj, field_name):
            self.assertTrue(
                hasattr(obj, field_name),
                f"`{field_name}` is an Invalid `q` filter predicate for `{self.filterset.__name__}`",
            )

        def _get_nested_related_obj_and_its_field_name(self, obj, model_field_name):
            """
            Get the nested related object and its field name.

            Args:
                obj: The object to extract the related object from.
                model_field_name: The field name containing the related object.

            Examples:
                >>> _get_nested_related_obj_and_its_field_name(<RelationshipAssociation: One>, "relationship__label")
                (<Relationship: RelationshipExample>, "label")
                >>> _get_nested_related_obj_and_its_field_name(<Device: DeviceOne>, "rack__rack_group__name")
                (<RackGroup: RackGroupExample>, "name")

            Returns:
                Tuple: A tuple containing the related object and its field name.
            """
            rel_obj = obj
            rel_obj_field_name = model_field_name
            while "__" in rel_obj_field_name:
                filter_field_name, rel_obj_field_name = rel_obj_field_name.split("__", 1)
                field = rel_obj._meta.get_field(filter_field_name)
                if isinstance(field, (ManyToOneRel, ManyToManyRel, ManyToManyField)):
                    rel_obj = getattr(rel_obj, filter_field_name).first()
                else:
                    rel_obj = getattr(rel_obj, filter_field_name)
            return rel_obj, rel_obj_field_name

        def _assert_q_filter_predicate_validity(self, obj, obj_field_name, filter_field_name, lookup_method):
            """
            Assert the validity of a `q` filter predicate.

            Args:
                obj: The object to filter.
                obj_field_name: The field name of the object to filter.
                filter_field_name: The field name of the FilterSet q filter predicate to test.
                lookup_method: The method used for the lookup e.g icontains.
            """
            self._assert_valid_filter_predicates(obj, obj_field_name)

            # Create random 5 char string to append to attribute, used for icontains partial lookup
            lookup = "".join(random.choices(string.ascii_lowercase, k=5))  # noqa: S311 # pseudo-random generator
            obj_field_value = getattr(obj, obj_field_name)

            if isinstance(obj_field_value, str):
                # TODO we should really use the actual max_length of the obj_field
                updated_attr = obj_field_value[: CHARFIELD_MAX_LENGTH - 5] + lookup
                setattr(obj, obj_field_name, updated_attr)
            else:
                # Skip the test if the field is not a CharField; we currently only support generic testing for CharField
                self.skipTest("Not a CharField")
            obj.save()
            # if lookup_method is iexact use the full updated attr
            if lookup_method == "iexact":
                lookup = updated_attr
                model_queryset = self.queryset.filter(**{f"{filter_field_name}": lookup})
            else:
                model_queryset = self.queryset.filter(**{f"{filter_field_name}__icontains": lookup})
            params = {"q": lookup}
            filterset_result = self.filterset(params, self.queryset)

            self.assertTrue(filterset_result.is_valid())
            self.assertQuerysetEqualAndNotEmpty(
                filterset_result.qs,
                model_queryset,
                ordered=False,
            )

        def _get_relevant_filterset_queryset(self, queryset, *filter_params):
            """Gets the relevant queryset based on filter parameters."""

            q_query = Q()
            for param in filter_params:
                q_query &= Q(**{f"{param}__isnull": False})
            queryset = queryset.filter(q_query)

            if not queryset.count():
                raise ValueError(
                    f"Cannot find valid test data for {queryset.model.__name__} with params {filter_params}"
                )
            return queryset

        def test_q_filter_valid(self):
            """Test the `q` filter based on attributes in `filter_predicates`."""
            if not self.filterset.declared_filters.get("q"):
                raise ValueError("`q` filter not implemented")

            if not isinstance(self.filterset.declared_filters.get("q"), SearchFilter):
                # Some FilterSets like IPAddress,Prefix etc might implement a custom `q` filtering
                self.skipTest("`q` filter is not a SearchFilter")

            for filter_field_name, lookup_method in self.get_q_filter().items():
                should_skip_test = (
                    (lookup_method not in ["icontains", "iexact"])  # only testing icontains and iexact filter lookups
                    or (
                        filter_field_name == "id"
                    )  # Ignore `id` because `SearchFilter` always dynamically includes `id: exact` predicate, only testing on user input `filter_predicates`
                    or (filter_field_name in self.exclude_q_filter_predicates)
                )
                if should_skip_test:
                    continue
                with self.subTest(f"Asserting '{filter_field_name}' `q` filter predicates"):
                    queryset = self._get_relevant_filterset_queryset(self.queryset, filter_field_name)
                    obj = queryset.first()
                    obj_field_name = filter_field_name

                    is_nested_filter_name = "__" in filter_field_name

                    if is_nested_filter_name:
                        obj, obj_field_name = self._get_nested_related_obj_and_its_field_name(obj, obj_field_name)
                    self._assert_q_filter_predicate_validity(obj, obj_field_name, filter_field_name, lookup_method)

        def test_content_type_related_fields_uses_content_type_filter(self):
            for field in self.queryset.model._meta.fields:
                related_model = getattr(field, "related_model", None)
                if not related_model or related_model != ContentType:
                    continue
                with self.subTest(
                    f"Assert {self.filterset.__class__.__name__}.{field.name} implements ContentTypeFilter"
                ):
                    filter_field = self.filterset.get_filters().get(field.name)
                    if not filter_field:
                        # This field is not part of the Filterset.
                        continue
                    self.assertIsInstance(
                        filter_field, (ContentTypeFilter, ContentTypeMultipleChoiceFilter, ContentTypeChoiceFilter)
                    )

    class NameOnlyFilterTestCase(FilterTestCase):
        """Add simple tests for filtering by name."""

        def test_name(self):
            """Verify that the filterset supports filtering by name."""
            params = {"name": list(self.queryset.values_list("name", flat=True)[:2])}
            filterset = self.filterset(params, self.queryset)
            self.assertTrue(filterset.is_valid())
            self.assertQuerysetEqualAndNotEmpty(
                filterset.qs.order_by("name"), self.queryset.filter(name__in=params["name"]).order_by("name")
            )

    class NameSlugFilterTestCase(NameOnlyFilterTestCase):
        """Add simple tests for filtering by name and by slug."""

        def test_slug(self):
            """Verify that the filterset supports filtering by slug."""
            params = {"slug": self.queryset.values_list("slug", flat=True)[:2]}
            filterset = self.filterset(params, self.queryset)
            self.assertTrue(filterset.is_valid())
            self.assertEqual(filterset.qs.count(), 2)

    class TenancyFilterTestCaseMixin(views.TestCase):
        """Add test cases for tenant and tenant-group filters."""

        tenancy_related_name = ""

        def test_tenant(self):
            tenants = list(models.Tenant.objects.filter(**{f"{self.tenancy_related_name}__isnull": False}))[:2]
            params = {"tenant_id": [tenants[0].pk, tenants[1].pk]}
            self.assertQuerysetEqual(
                self.filterset(params, self.queryset).qs, self.queryset.filter(tenant__in=tenants), ordered=False
            )
            params = {"tenant": [tenants[0].name, tenants[1].name]}
            self.assertQuerysetEqual(
                self.filterset(params, self.queryset).qs, self.queryset.filter(tenant__in=tenants), ordered=False
            )

        def test_tenant_group(self):
            tenant_groups = list(
                models.TenantGroup.objects.filter(
                    tenants__isnull=False, **{f"tenants__{self.tenancy_related_name}__isnull": False}
                )
            )[:2]
            tenant_groups_including_children = []
            for tenant_group in tenant_groups:
                tenant_groups_including_children += tenant_group.descendants(include_self=True)

            params = {"tenant_group": [tenant_groups[0].pk, tenant_groups[1].pk]}
            self.assertQuerysetEqual(
                self.filterset(params, self.queryset).qs,
                self.queryset.filter(tenant__tenant_group__in=tenant_groups_including_children),
                ordered=False,
            )

            params = {"tenant_group": [tenant_groups[0].name, tenant_groups[1].name]}
            self.assertQuerysetEqual(
                self.filterset(params, self.queryset).qs,
                self.queryset.filter(tenant__tenant_group__in=tenant_groups_including_children),
                ordered=False,
            )<|MERGE_RESOLUTION|>--- conflicted
+++ resolved
@@ -7,7 +7,6 @@
 from django.db.models.fields.reverse_related import ManyToManyRel, ManyToOneRel
 from django.test import tag
 
-<<<<<<< HEAD
 from nautobot.core.filters import (
     ContentTypeChoiceFilter,
     ContentTypeFilter,
@@ -15,10 +14,7 @@
     RelatedMembershipBooleanFilter,
     SearchFilter,
 )
-=======
 from nautobot.core.constants import CHARFIELD_MAX_LENGTH
-from nautobot.core.filters import RelatedMembershipBooleanFilter, SearchFilter
->>>>>>> de469ce0
 from nautobot.core.models.generics import PrimaryModel
 from nautobot.core.testing import views
 from nautobot.tenancy import models
