--- conflicted
+++ resolved
@@ -96,7 +96,6 @@
             """Helper method to return q filter."""
             return self.filterset.declared_filters["q"].filter_predicates
 
-<<<<<<< HEAD
         def test_id(self):
             """Verify that the filterset supports filtering by id with only lookup `__n`."""
             with self.subTest("Assert `id`"):
@@ -119,8 +118,6 @@
                 self.assertFalse(filterset.is_valid())
                 self.assertIn("Unknown filter field", filterset.errors.as_text())
 
-=======
->>>>>>> 591209cd
         def test_invalid_filter(self):
             """Verify that the filterset reports as invalid when initialized with an unsupported filter parameter."""
             params = {"ice_cream_flavor": ["chocolate"]}
