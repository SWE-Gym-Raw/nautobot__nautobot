--- conflicted
+++ resolved
@@ -152,27 +152,9 @@
             TagFactory, 5, description="on all content-types", content_types=TaggableClassesQuery().as_queryset()
         )
         # ...and some tags that apply to a random subset of content-types
-<<<<<<< HEAD
-        TagFactory.create_batch(15, using=db_name)
-        self.stdout.write("Creating Users...")
-        UserFactory.create_batch(5, using=db_name)
-        self.stdout.write("Creating SavedViews...")
-        SavedViewFactory.create_batch(20, using=db_name)
-        self.stdout.write("Creating Contacts...")
-        ContactFactory.create_batch(20, using=db_name)
-        self.stdout.write("Creating Teams...")
-        TeamFactory.create_batch(20, using=db_name)
-        self.stdout.write("Creating TenantGroups...")
-        TenantGroupFactory.create_batch(10, has_parent=False, using=db_name)
-        TenantGroupFactory.create_batch(10, has_parent=True, using=db_name)
-        self.stdout.write("Creating Tenants...")
-        TenantFactory.create_batch(10, has_tenant_group=False, using=db_name)
-        TenantFactory.create_batch(10, has_tenant_group=True, using=db_name)
-        self.stdout.write("Creating LocationTypes...")
-        LocationTypeFactory.create_batch(7, using=db_name)  # only 7 unique LocationTypes are hard-coded presently
-        self.stdout.write("Creating Locations...")
-=======
         _create_batch(TagFactory, 15, description="on some content-types")
+        _create_batch(UserFactory, 5)
+        _create_batch(SavedViewFactory, 20)
         _create_batch(ContactFactory, 20)
         _create_batch(TeamFactory, 20)
         _create_batch(TenantGroupFactory, 10, description="without parents", has_parent=False)
@@ -180,7 +162,6 @@
         _create_batch(TenantFactory, 10, description="without a parent group", has_tenant_group=False)
         _create_batch(TenantFactory, 10, description="with a parent group", has_tenant_group=True)
         _create_batch(LocationTypeFactory, 7)  # only 7 unique LocationTypes are hard-coded presently
->>>>>>> 39584d4d
         # First 7 locations must be created in specific order so subsequent objects have valid parents to reference
         _create_batch(LocationFactory, 7, description="as structure", has_parent=True)
         _create_batch(LocationFactory, 40)
@@ -194,73 +175,6 @@
         _create_batch(VLANGroupFactory, 20)
         _create_batch(VLANFactory, 20)
         for i in range(30):
-<<<<<<< HEAD
-            PrefixFactory.create(prefix=f"10.{i}.0.0/16", type=PrefixTypeChoices.TYPE_CONTAINER, using=db_name)
-            PrefixFactory.create(prefix=f"2001:db8:0:{i}::/64", type=PrefixTypeChoices.TYPE_CONTAINER, using=db_name)
-        self.stdout.write("Creating Empty Namespaces...")
-        NamespaceFactory.create_batch(5, using=db_name)
-        self.stdout.write("Creating Device Families...")
-        DeviceFamilyFactory.create_batch(20)
-        self.stdout.write("Creating Manufacturers...")
-        ManufacturerFactory.create_batch(8, using=db_name)  # First 8 hard-coded Manufacturers
-        self.stdout.write("Creating Platforms (with manufacturers)...")
-        PlatformFactory.create_batch(20, has_manufacturer=True, using=db_name)
-        self.stdout.write("Creating Platforms (without manufacturers)...")
-        PlatformFactory.create_batch(5, has_manufacturer=False, using=db_name)
-        self.stdout.write("Creating SoftwareVersions...")
-        SoftwareVersionFactory.create_batch(20)
-        self.stdout.write("Creating SoftwareImageFiles...")
-        SoftwareImageFileFactory.create_batch(25)
-        self.stdout.write("Creating Manufacturers without Platforms...")
-        ManufacturerFactory.create_batch(4, using=db_name)  # 4 more hard-coded Manufacturers
-        self.stdout.write("Creating DeviceTypes...")
-        DeviceTypeFactory.create_batch(30, using=db_name)
-        self.stdout.write("Creating ModuleTypes...")
-        ModuleTypeFactory.create_batch(20, using=db_name)
-        self.stdout.write("Creating Modular Device Component Templates...")
-        ConsolePortTemplateFactory.create_batch(30, using=db_name)
-        ConsoleServerPortTemplateFactory.create_batch(30, using=db_name)
-        RearPortTemplateFactory.create_batch(30, using=db_name)
-        FrontPortTemplateFactory.create_batch(30, using=db_name)
-        InterfaceTemplateFactory.create_batch(30, using=db_name)
-        PowerPortTemplateFactory.create_batch(30, using=db_name)
-        PowerOutletTemplateFactory.create_batch(30, using=db_name)
-        ModuleBayTemplateFactory.create_batch(90, using=db_name)
-        self.stdout.write("Creating Manufacturers without DeviceTypes, ModuleTypes or Platforms...")
-        ManufacturerFactory.create_batch(2, using=db_name)  # Last 2 hard-coded Manufacturers
-        self.stdout.write("Creating DeviceRedundancyGroups...")
-        DeviceRedundancyGroupFactory.create_batch(20, using=db_name)
-        self.stdout.write("Creating Devices...")
-        DeviceFactory.create_batch(20, using=db_name)
-        self.stdout.write("Creating Modules...")
-        ModuleFactory.create_batch(20, using=db_name)
-        self.stdout.write("Creating SoftwareVersions with Devices, InventoryItems or VirtualMachines...")
-        SoftwareVersionFactory.create_batch(5)
-        self.stdout.write("Creating SoftwareImageFiles without DeviceTypes...")
-        SoftwareImageFileFactory.create_batch(5)
-        self.stdout.write("Creating CloudAccounts...")
-        CloudAccountFactory.create_batch(10, using=db_name)
-        self.stdout.write("Creating CloudTypes...")
-        CloudTypeFactory.create_batch(10, using=db_name)
-        self.stdout.write("Creating CircuitTypes...")
-        CircuitTypeFactory.create_batch(40, using=db_name)
-        self.stdout.write("Creating Providers...")
-        ProviderFactory.create_batch(20, using=db_name)
-        self.stdout.write("Creating ProviderNetworks...")
-        ProviderNetworkFactory.create_batch(20, using=db_name)
-        self.stdout.write("Creating Circuits...")
-        CircuitFactory.create_batch(40, using=db_name)
-        self.stdout.write("Creating Providers without Circuits...")
-        ProviderFactory.create_batch(20, using=db_name)
-        self.stdout.write("Creating CircuitTerminations...")
-        CircuitTerminationFactory.create_batch(2, has_location=True, term_side="A", using=db_name)
-        CircuitTerminationFactory.create_batch(2, has_location=True, term_side="Z", using=db_name)
-        CircuitTerminationFactory.create_batch(2, has_location=False, term_side="A", using=db_name)
-        CircuitTerminationFactory.create_batch(2, has_location=False, term_side="Z", using=db_name)
-        CircuitTerminationFactory.create_batch(2, has_port_speed=True, has_upstream_speed=False, using=db_name)
-        CircuitTerminationFactory.create_batch(
-            size=2,
-=======
             _create_batch(
                 PrefixFactory,
                 1,
@@ -284,11 +198,23 @@
         _create_batch(SoftwareImageFileFactory, 25, description="to be usable by DeviceTypes")
         _create_batch(ManufacturerFactory, 4, description="without Platforms")  # 4 more hard-coded Manufacturers
         _create_batch(DeviceTypeFactory, 30)
+        _create_batch(ModuleTypeFactory, 20)
+        _create_batch(ConsolePortTemplateFactory, 30)
+        _create_batch(ConsoleServerPortTemplateFactory, 30)
+        _create_batch(RearPortTemplateFactory, 30)
+        _create_batch(FrontPortTemplateFactory, 30)
+        _create_batch(InterfaceTemplateFactory, 30)
+        _create_batch(PowerPortTemplateFactory, 30)
+        _create_batch(PowerOutletTemplateFactory, 30)
+        _create_batch(ModuleBayTemplateFactory, 90)
         _create_batch(ManufacturerFactory, 2, description="without Platforms or DeviceTypes")  # Last 2 hard-coded
         _create_batch(DeviceRedundancyGroupFactory, 20)
         _create_batch(DeviceFactory, 20)
+        _create_batch(ModuleFactory, 20)
         _create_batch(SoftwareVersionFactory, 5, description="without Devices")
         _create_batch(SoftwareImageFileFactory, 5, description="without DeviceTypes")
+        _create_batch(CloudAccountFactory, 10)
+        _create_batch(CloudTypeFactory, 10)
         _create_batch(CircuitTypeFactory, 40)
         _create_batch(ProviderFactory, 20, description="to be usable by Circuits")
         _create_batch(ProviderNetworkFactory, 20)
@@ -326,7 +252,6 @@
             CircuitTerminationFactory,
             2,
             description="with a location, port_speed, upstream_speed, xconnect_id, pp_info, and description",
->>>>>>> 39584d4d
             has_location=True,
             has_port_speed=True,
             has_upstream_speed=True,
@@ -348,88 +273,11 @@
         # _create_batch(ClusterFactory, 10)
         # _create_batch(VirtualMachineFactory, 10)
         # We need to remove them from there and enable them here instead, but that will require many test updates.
-        self.stdout.write("Creating StaticGroups and StaticGroupAssociations...")
-        StaticGroupFactory.create_batch(20, using=db_name)
-        self.stdout.write("Creating ObjectChanges...")
-        ObjectChangeFactory.create_batch(100, using=db_name)
-        self.stdout.write("Creating JobResults...")
-        JobResultFactory.create_batch(20, using=db_name)
-        self.stdout.write("Creating JobLogEntries...")
-        JobLogEntryFactory.create_batch(100, using=db_name)
-
-<<<<<<< HEAD
-        self._output_hash_for_factory_models(
-            factories=[
-                CircuitFactory,
-                CircuitTerminationFactory,
-                CircuitTypeFactory,
-                ConsolePortTemplateFactory,
-                ConsoleServerPortTemplateFactory,
-                CloudAccountFactory,
-                ContactFactory,
-                ControllerFactory,
-                ControllerManagedDeviceGroupFactory,
-                DeviceFactory,
-                DeviceFamilyFactory,
-                DeviceRedundancyGroupFactory,
-                DeviceTypeFactory,
-                ExternalIntegrationFactory,
-                FrontPortTemplateFactory,
-                InterfaceTemplateFactory,
-                IPAddressFactory,
-                JobLogEntryFactory,
-                JobResultFactory,
-                LocationFactory,
-                LocationTypeFactory,
-                ManufacturerFactory,
-                ModuleBayTemplateFactory,
-                ModuleFactory,
-                ModuleTypeFactory,
-                NamespaceFactory,
-                ObjectChangeFactory,
-                PlatformFactory,
-                PowerOutletTemplateFactory,
-                PowerPortTemplateFactory,
-                PrefixFactory,
-                ProviderFactory,
-                ProviderNetworkFactory,
-                RearPortTemplateFactory,
-                RIRFactory,
-                RoleFactory,
-                RouteTargetFactory,
-                SavedViewFactory,
-                SoftwareImageFileFactory,
-                SoftwareVersionFactory,
-                StaticGroupAssociationFactory,
-                StaticGroupFactory,
-                StatusFactory,
-                TagFactory,
-                TeamFactory,
-                TenantFactory,
-                TenantGroupFactory,
-                UserFactory,
-                VLANFactory,
-                VLANGroupFactory,
-                VRFFactory,
-            ]
-        )
-
-    def _output_hash_for_factory_models(self, factories):
-        """Output a hash of the IDs of all objects in the given factories' model.
-
-        Used for identifying factory determinism problems in unit tests. Only prints if GITHUB_ACTIONS environment variable is set to "true".
-        """
-        if not is_truthy(os.environ.get("GITHUB_ACTIONS", "false")):
-            return
-
-        for factory in factories:
-            model = factory._meta.get_model_class()
-            model_ids = list(model.objects.order_by("id").values_list("id", flat=True))
-            sha256_hash = hashlib.sha256(json.dumps(model_ids, cls=DjangoJSONEncoder).encode()).hexdigest()
-            self.stdout.write(f"SHA256 hash for {model.__name__}: {sha256_hash}")
-
-=======
->>>>>>> 39584d4d
+        _create_batch(StaticGroupFactory, 20)
+        _create_batch(ObjectChangeFactory, 100)
+        _create_batch(JobResultFactory, 20)
+        _create_batch(JobLogEntryFactory, 100)
+
     def handle(self, *args, **options):
         if options["flush"]:
             if options["interactive"]:
