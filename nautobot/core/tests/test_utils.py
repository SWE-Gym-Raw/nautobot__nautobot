--- conflicted
+++ resolved
@@ -11,12 +11,8 @@
 from nautobot.circuits import models as circuits_models
 from nautobot.core import exceptions, forms, settings_funcs
 from nautobot.core.api import utils as api_utils
-<<<<<<< HEAD
-from nautobot.core.models import fields as core_fields, utils as models_utils
+from nautobot.core.models import fields as core_fields, utils as models_utils, validators
 from nautobot.core.testing import TestCase
-=======
-from nautobot.core.models import fields as core_fields, utils as models_utils, validators
->>>>>>> 4aa62125
 from nautobot.core.utils import data as data_utils, filtering, lookup, requests
 from nautobot.core.utils.migrations import update_object_change_ct_for_replaced_models
 from nautobot.dcim import filters as dcim_filters, forms as dcim_forms, models as dcim_models, tables
