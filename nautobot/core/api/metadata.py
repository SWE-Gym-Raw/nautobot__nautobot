import contextlib
from copy import deepcopy
from typing import Any, Dict, List

from django.core.exceptions import PermissionDenied
from django.http import Http404
from django.urls import reverse
from django.urls.exceptions import NoReverseMatch
import drf_react_template.schema_form_encoder as schema
from rest_framework import exceptions
from rest_framework import fields as drf_fields, relations as drf_relations, serializers as drf_serializers
from rest_framework.metadata import SimpleMetadata
from rest_framework.request import clone_request

from nautobot.core.constants import RESERVED_NAMES_FOR_OBJECT_DETAIL_VIEW_SCHEMA
from nautobot.core.exceptions import ViewConfigException
from nautobot.core.templatetags.helpers import bettertitle
from nautobot.core.utils.lookup import get_route_for_model


# FIXME(jathan): I hate this pattern that these fields are hard-coded here. But for the moment, this
# works reliably.
BOTTOM_FIELDS = ["computed_fields", "custom_fields", "relationships"]


class NautobotProcessingMixin(schema.ProcessingMixin):
    """Processing mixin to account for custom field types and behaviors for Nautobot."""

    def _get_type_map_value(self, field: schema.SerializerType):
        """Overload default to add "required" as a default mapping."""
        # This adds "required" as a default type mapping compared to drf_react_template core.
        result = {
            "type": field.style.get("schema:type"),
            "enum": field.style.get("schema:enum"),
            "format": field.style.get("schema:format"),
            "widget": field.style.get("ui:widget"),
            "required": field.style.get("schema:required"),
            "readOnly": field.style.get("schema:readOnly"),
        }
        result_default = self.TYPE_MAP.get(type(field).__name__, {})
        for k in result_default:
            if result[k] is None:
                result[k] = result_default[k]
        return result

    def order_fields(self, fields):
        """Explicitly order the "big ugly" fields to the bottom."""
        # FIXME(jathan): Correct the behavior introduced in #3500 by switching to `__all__` to
        # assert these get added at the end.
        for field_name in BOTTOM_FIELDS:
            if field_name in fields:
                fields.remove(field_name)
                fields.append(field_name)
        return fields


class NautobotSchemaProcessor(NautobotProcessingMixin, schema.SchemaProcessor):
    """SchemaProcessor to account for custom field types and behaviors for Nautobot."""

    def _get_field_properties(self, field: schema.SerializerType, name: str) -> Dict[str, Any]:
        """
        This method is used to generate the proper schema based on serializer field mappings or
        per-field attribute markup.

        This has been overloaded with an `elif` to account for `ManyRelatedField`.
        """
        type_map_obj = self._get_type_map_value(field)
        result = {
            "type": type_map_obj["type"] or "string",
            "title": self._get_title(field, name),
        }

        if isinstance(field, drf_serializers.ListField):
            if field.allow_empty:
                result["required"] = not getattr(field, "allow_empty", True)
            result["items"] = self._get_field_properties(field.child, "")
            result["uniqueItems"] = True
        elif isinstance(field, drf_serializers.ManyRelatedField):
            if field.allow_empty:
                result["required"] = type_map_obj.get("required", [])
            result["items"] = self._get_field_properties(field.child_relation, "")
            result["uniqueItems"] = True
        else:
            if isinstance(field, drf_serializers.RelatedField):
                result["uniqueItems"] = True
                if hasattr(field, "queryset") and hasattr(field.queryset, "model"):
                    # We construct the correct list view url here so we can just append the object id to the end of the url in our frontend.
                    # e.g. /dcim/locations/
                    try:
                        model_url = reverse(get_route_for_model(model=field.queryset.model, action="list"))
                    except NoReverseMatch:
                        model_url = None
                    model_options = field.queryset.model._meta
                    result["required"] = field.required
                    # Custom Keyword: modelName, modelNamePlural and appLabel
                    # modelName represents the model name of the uuid model
                    # modelUrl represents the UI URL to list instances of this model
                    # and appLabel represents the app_name of the model
                    result["modelName"] = model_options.model_name
                    result["appLabel"] = model_options.app_label
                    result["modelUrl"] = model_url
            if field.allow_null:
                result["type"] = [result["type"], "null"]
            if enum := type_map_obj.get("enum"):
                if enum == "choices":
                    choices = field.choices
                    result["enum"] = list(choices.keys())
                    result["enumNames"] = list(choices.values())
                if isinstance(enum, (list, tuple)):
                    result["enum"] = [item[0] for item in enum]
                    result["enumNames"] = [item[1] for item in enum]
            if format_ := type_map_obj["format"]:
                result["format"] = format_

            if read_only := field.read_only:
                result["readOnly"] = read_only

            with contextlib.suppress(drf_fields.SkipField):
                result["default"] = field.get_default()

        result = self._set_validation_properties(field, result)

        return result

    @staticmethod
    def _filter_fields(all_fields):
        """
        Override super._filter_fields to return all fields, including read-only fields,
        as read-only fields have to be displayed in Detail View.
        """
        return tuple((name, field) for name, field in all_fields)


class NautobotUiSchemaProcessor(NautobotProcessingMixin, schema.UiSchemaProcessor):
    """UiSchemaProcessor to account for custom field types and behaviors for Nautobot."""

    def _field_order(self) -> List[str]:
        """
        Overload the base which just returns `Meta.fields` and doesn't play nicely with "__all__".

        This instead calls `get_fields()` and returns the keys.
        """
        if self._is_list_serializer(self.serializer):
            fields = self.serializer.child.get_fields()
        else:
            fields = self.serializer.get_fields()

        field_names = self.order_fields(list(fields))

        return field_names

    def _get_ui_field_properties(self, field: schema.SerializerType, name: str) -> Dict[str, Any]:
        """
        We had to overload this here to make it so that array types with children validate properly
        and to also use `NautobotUiSchemaProcessor` over the default.
        """
        data_index = self._generate_data_index(name)
        result = {}
        is_list = False
        if self._is_field_serializer(field):
            return NautobotUiSchemaProcessor(field, self.renderer_context, prefix=data_index).get_ui_schema()
        elif isinstance(field, drf_serializers.ListField):
            is_list = True
            child = field.child
            is_int = isinstance(child, drf_serializers.IntegerField)
            widget = self._get_type_map_value(field=child).get("widget")
            if not widget and isinstance(child, drf_serializers.ChoiceField):
                widget = "checkbox"
        else:
            widget = self._get_type_map_value(field=field).get("widget")
        help_text = field.help_text
        if widget:
            if is_list and is_int:
                if "items" not in result:
                    result["items"] = {}
                result["items"]["ui:widget"] = widget
            else:
                result["ui:widget"] = widget
        if help_text:
            result["ui:help"] = help_text
        result.update(self._get_style_dict(field))
        result = self._set_validation_properties(field, result)
        return result


class NautobotColumnProcessor(NautobotProcessingMixin, schema.ColumnProcessor):
    """ColumnProcessor to account for custom field types and behaviors for Nautobot."""


class NautobotMetadata(SimpleMetadata):
    """
    Metadata class that emits JSON schema. It contains `schema` and `uiSchema` keys where:

    - schema: The object JSON schema
    - uiSchema: The object UI schema which describes the form layout in the UI
    """

    view_serializer = None
    advanced_tab_fields = ["id", "url", "object_type", "composite_key", "created", "last_updated"]

    def determine_actions(self, request, view):
        """Generate the actions and return the names of the allowed methods."""
        actions = []
        for method in {"PUT", "POST"} & set(view.allowed_methods):
            view.request = clone_request(request, method)
            try:
                # Test global permissions
                if hasattr(view, "check_permissions"):
                    view.check_permissions(view.request)
                # Test object permissions (if viewing a specific object)
                if method == "PUT" and view.lookup_url_kwarg and hasattr(view, "get_object"):
                    view.get_object()
            except (exceptions.APIException, PermissionDenied, Http404):
                pass
            else:
                actions.append(method)
            finally:
                view.request = request
        return actions

    def get_list_display_fields(self, serializer):
        """Try to get the list display fields or default to an empty list."""
        serializer_meta = getattr(serializer, "Meta", None)
        return list(getattr(serializer_meta, "list_display_fields", []))

    def get_advanced_tab_fields(self, serializer):
        """Try to get the advanced tab fields or default to an empty list."""
        if hasattr(serializer.Meta, "advanced_view_config"):
            # Gather all fields defined in the custom `advanced_view_config` if there is one defined on the serializer.
            advanced_view_layout = serializer.Meta.advanced_view_config["layout"]
            advanced_fields = []
            for section in advanced_view_layout:
                for value in section.values():
                    advanced_fields += value["fields"]
        else:
            # Default advanced fields
            advanced_fields = self.advanced_tab_fields
        advanced_fields = [field for field in advanced_fields if field in serializer.fields.keys()]
        return advanced_fields

    def determine_view_options(self, request, serializer):
        """Determine view options that will be used for non-form display metadata."""
        list_display = []
        fields = []

        processor = NautobotColumnProcessor(serializer, request.parser_context)
        field_map = dict(serializer.fields)
        all_fields = list(field_map)

        # Explicitly order the "big ugly" fields to the bottom.
        processor.order_fields(all_fields)
        list_display_fields = self.get_list_display_fields(serializer)

        # Process the list_display fields first.
        for field_name in list_display_fields:
            try:
                field = field_map[field_name]
            except KeyError:
                continue  # Ignore unknown fields.
            column_data = processor._get_column_properties(field, field_name)
            list_display.append(column_data)
            fields.append(column_data)

        # Process the rest of the fields second.
        for field_name in all_fields:
            # Don't process list display fields twice.
            if field_name in list_display_fields:
                continue
            try:
                field = field_map[field_name]
            except KeyError:
                continue  # Ignore unknown fields.
            column_data = processor._get_column_properties(field, field_name)
            fields.append(column_data)

        return {
            "retrieve": self.determine_detail_view_schema(serializer),
            "advanced": self.determine_advanced_view_schema(serializer),
            "list_display_fields": list_display,
            "fields": fields,
        }

    def determine_metadata(self, request, view):
        """This is the metadata that gets returned on an `OPTIONS` request."""
        metadata = super().determine_metadata(request, view)

        # If there's a serializer, do the needful to bind the schema/uiSchema.
        if hasattr(view, "get_serializer"):
            serializer = view.get_serializer()
            # TODO(timizuo): Replace every serializer passed as an attribute to a method with this
            self.view_serializer = serializer
            # TODO(jathan): Bit of a WIP here. Will likely refactor. There might be cases where we
            # want to explicitly override the UI field ordering, but that's not yet accounted for
            # here. For now the assertion is always put the `list_display_fields` first, and then
            # include the rest in whatever order.
            # See: https://rjsf-team.github.io/react-jsonschema-form/docs/usage/objects#specifying-property-order
            ui_schema = NautobotUiSchemaProcessor(serializer, request.parser_context).get_ui_schema()
            ui_schema["ui:order"] = self.get_list_display_fields(serializer) + ["*"]
            metadata.update(
                {
                    "schema": NautobotSchemaProcessor(serializer, request.parser_context).get_schema(),
                    "uiSchema": ui_schema,
                }
            )

            metadata["view_options"] = self.determine_view_options(request, serializer)

        return metadata

    def add_missing_field_to_view_config_layout(self, view_config_layout, exclude_fields):
        """Add fields from view serializer fields that are missing from view_config_layout."""
        serializer_fields = self.view_serializer.fields.keys()
        view_config_fields = [
            field for config in view_config_layout for field_list in config.values() for field in field_list["fields"]
        ]
        missing_fields = sorted(set(serializer_fields) - set(view_config_fields) - set(exclude_fields))
        view_config_layout[0]["Other Fields"] = {"fields": missing_fields}
        return view_config_layout

    def restructure_view_config(self, serializer, view_config, detail=True):
        """
        Restructure the view config by removing specific fields
        ("composite_key", "url", "display", "status", "id", "created", "last_updated") from the view config.

        This operation aims to establish a standardized and consistent way of displaying the fields.

        Example:
            >>> view_config = [
                {
                    Location: {fields: ["display", "name",...]},
                    Others: {fields: ["tenant", "tenant_group", "status"]}
                },
                ...
            ]
            >>> restructure_view_config(serializer, view_config)
            [
                {
                    Location: {fields: ["name","id","composite_key","url"]},
                    Others: {fields: ["tenant", "tenant_group"]}
                },
                ...
            ]
        """
        if detail:
            # TODO(timizuo): Add a standardized way of handling `tenant` and `tags` fields, Possible should be on last items on second col.
<<<<<<< HEAD
            fields_to_remove = ["display", "status", "tags", "custom_fields", "relationships", "computed_fields"]
=======
            fields_to_remove = ["display", "status", "notes_url"]
>>>>>>> 2353196a
            fields_to_remove += self.get_advanced_tab_fields(serializer)
        else:
            fields_to_remove = []

        # Make a deepcopy to avoid altering view_config
        view_config_layout = deepcopy(view_config.get("layout"))

        for section in view_config_layout:
            for value in section.values():
                for field in fields_to_remove:
                    if field in value["fields"]:
                        value["fields"].remove(field)

        if view_config.get("include_others", False) and detail:
            view_config_layout = self.add_missing_field_to_view_config_layout(view_config_layout, fields_to_remove)
        return view_config_layout

    def get_m2m_and_non_m2m_fields(self, serializer):
        """
        Retrieve the many-to-many (m2m) fields and other non-m2m fields from the serializer.

        Returns:
            A tuple containing two lists: m2m_fields and non m2m fields.
                - m2m_fields: A list of dictionaries, each containing the name and label of an m2m field.
                - non_m2m_fields: A list of dictionaries, each containing the name and label of a non m2m field.
        """
        m2m_fields = []
        non_m2m_fields = []

        for field_name, field in serializer.fields.items():
            if isinstance(field, drf_relations.ManyRelatedField):
                m2m_fields.append({"name": field_name, "label": field.label or field_name})
            else:
                non_m2m_fields.append({"name": field_name, "label": field.label or field_name})

        return m2m_fields, non_m2m_fields

    def get_default_advanced_view_config(self):
        """
        Generate advanced view config for the view

        Examples:
            >>> get_advanced_detail_view_config(serializer).
            {
                "layout":[
                    {
                        "Object Details": {
                            "fields": ["id", "url", "composite_key", "created", "last_updated"]
                        }
                    },
                ]
            }

        Returns:
            A list representing the advanced view config.
        """
        return {"layout": [{"Object Details": {"fields": self.advanced_tab_fields}}]}

    def get_default_detail_view_config(self, serializer):
        """
        Generate detail view config for the view based on the serializer's fields.

        Examples:
            >>> get_default_detail_view_config(serializer).
            {
                "layout":[
                    {
                        Device: {
                            "fields": ["name", "subdevice_role", "height", "comments"...]
                        }
                    },
                    {
                        Tags: {
                            "fields": ["tags"]
                        }
                    }
                ]
            }

        Returns:
            A list representing the view config.
        """
        m2m_fields, other_fields = self.get_m2m_and_non_m2m_fields(serializer)
        # TODO(timizuo): How do we get verbose_name of not model serializers?
        model_verbose_name = serializer.Meta.model._meta.verbose_name
        return {
            "layout": [
                {
                    bettertitle(model_verbose_name): {
                        "fields": [field["name"] for field in other_fields],
                    }
                },
                {field["label"]: {"fields": [field["name"]]} for field in m2m_fields},
            ]
        }

    def determine_detail_view_schema(self, serializer):
        """Determine the layout option that would be used for the detail view"""
        if hasattr(serializer.Meta, "detail_view_config"):
            view_config = self.validate_view_config(serializer.Meta.detail_view_config)
        else:
            view_config = self.get_default_detail_view_config(serializer)
        return self.restructure_view_config(serializer, view_config)

    def determine_advanced_view_schema(self, serializer):
        """Determine the layout option that would be used for the detail view advanced tab"""
        if hasattr(serializer.Meta, "advanced_view_config"):
            view_config = self.validate_view_config(serializer.Meta.advanced_view_config)
        else:
            view_config = self.get_default_advanced_view_config()
        return self.restructure_view_config(serializer, view_config, detail=False)

    def validate_view_config(self, view_config):
        """Validate view config"""

        # 1. Validate key `layout` is in view_config; as this is a required key is creating a view config
        if not view_config["layout"]:
            raise ViewConfigException("`layout` is a required key in creating a custom view_config")

        # 2. Validate `Other Fields` is not part of a layout group name, as this is a nautobot reserver keyword for group names
        for col in view_config["layout"]:
            for group_name in col.keys():
                if group_name in RESERVED_NAMES_FOR_OBJECT_DETAIL_VIEW_SCHEMA:
                    raise ViewConfigException(f"`{group_name}` is a reserved group name keyword.")

        return view_config<|MERGE_RESOLUTION|>--- conflicted
+++ resolved
@@ -343,11 +343,7 @@
         """
         if detail:
             # TODO(timizuo): Add a standardized way of handling `tenant` and `tags` fields, Possible should be on last items on second col.
-<<<<<<< HEAD
-            fields_to_remove = ["display", "status", "tags", "custom_fields", "relationships", "computed_fields"]
-=======
-            fields_to_remove = ["display", "status", "notes_url"]
->>>>>>> 2353196a
+            fields_to_remove = ["display", "status", "tags", "custom_fields", "relationships", "computed_fields", "notes_url"]
             fields_to_remove += self.get_advanced_tab_fields(serializer)
         else:
             fields_to_remove = []
