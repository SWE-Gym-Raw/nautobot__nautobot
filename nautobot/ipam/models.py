--- conflicted
+++ resolved
@@ -1305,23 +1305,12 @@
         max_boundary=constants.VLAN_VID_MAX,
     )
 
-<<<<<<< HEAD
-=======
-    @property
-    def expanded_range(self):
-        """
-        Expand VLAN's range into a list of integers (VLAN IDs).
-        """
-        return parse_numeric_range(self.range)
-
->>>>>>> f637c2ca
     class Meta:
         ordering = ("name",)
         verbose_name = "VLAN group"
         verbose_name_plural = "VLAN groups"
 
     @property
-<<<<<<< HEAD
     def expanded_range(self):
         """
         Expand VLAN's range into a list of integers (VLAN IDs).
@@ -1329,8 +1318,6 @@
         return parse_numeric_range(self.range)
 
     @property
-=======
->>>>>>> f637c2ca
     def available_vids(self):
         """
         Return all available VLAN IDs within this VLANGroup as a list.
