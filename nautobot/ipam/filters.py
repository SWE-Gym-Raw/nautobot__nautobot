--- conflicted
+++ resolved
@@ -51,7 +51,6 @@
             "name": "icontains",
         },
     )
-    tags = TagFilter()
 
     class Meta:
         model = Namespace
@@ -88,7 +87,6 @@
         to_field_name="name",
         label="Export target (ID or name)",
     )
-<<<<<<< HEAD
     device = NaturalKeyOrPKMultipleChoiceFilter(
         field_name="devices",
         queryset=Device.objects.all(),
@@ -106,18 +104,11 @@
         to_field_name="name",
         label="Namespace (name or ID)",
     )
-    tag = TagFilter()
 
     class Meta:
         model = VRF
         # fields = ["id", "name", "rd", "enforce_unique"]
-        fields = ["id", "rd", "name"]
-=======
-
-    class Meta:
-        model = VRF
-        fields = ["id", "name", "rd", "enforce_unique", "tags"]
->>>>>>> 78e8e9d5
+        fields = ["id", "name", "rd", "tags"]
 
 
 class RouteTargetFilterSet(NautobotFilterSet, TenancyModelFilterSetMixin):
@@ -255,23 +246,15 @@
         label="Has RIR",
     )
     type = django_filters.MultipleChoiceFilter(choices=choices.PrefixTypeChoices)
-<<<<<<< HEAD
     namespace = NaturalKeyOrPKMultipleChoiceFilter(
         queryset=Namespace.objects.all(),
         to_field_name="name",
         label="Namespace (name or ID)",
     )
-    tag = TagFilter()
 
     class Meta:
         model = Prefix
-        fields = ["date_allocated", "id", "ip_version", "type", "prefix"]
-=======
-
-    class Meta:
-        model = Prefix
-        fields = ["date_allocated", "id", "prefix", "tags", "type"]
->>>>>>> 78e8e9d5
+        fields = ["date_allocated", "id", "ip_version", "prefix", "tags", "type"]
 
     def filter_prefix(self, queryset, name, value):
         value = value.strip()
@@ -419,24 +402,16 @@
         to_field_name="name",
         label="VM interfaces (ID or name)",
     )
-<<<<<<< HEAD
     namespace = NaturalKeyOrPKMultipleChoiceFilter(
         queryset=Namespace.objects.all(),
         field_name="parent__namespace",
         to_field_name="name",
         label="Namespace (name or ID)",
     )
-    tag = TagFilter()
 
     class Meta:
         model = IPAddress
-        fields = ["id", "ip_version", "dns_name"]
-=======
-
-    class Meta:
-        model = IPAddress
-        fields = ["id", "dns_name", "tags"]
->>>>>>> 78e8e9d5
+        fields = ["id", "ip_version", "dns_name", "tags"]
 
     def search_by_parent(self, queryset, name, value):
         value = value.strip()
