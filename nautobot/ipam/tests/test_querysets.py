import re
from unittest import skipIf

import netaddr
from django.db import connection

from nautobot.core.testing import TestCase
from nautobot.ipam.models import Prefix, IPAddress


class IPAddressQuerySet(TestCase):
    queryset = IPAddress.objects.all()

    @classmethod
    def setUpTestData(cls):
        cls.queryset.delete()

        cls.ips = {
            "10.0.0.1/24": IPAddress.objects.create(address="10.0.0.1/24", vrf=None, tenant=None),
            "10.0.0.1/25": IPAddress.objects.create(address="10.0.0.1/25", vrf=None, tenant=None),
            "10.0.0.2/24": IPAddress.objects.create(address="10.0.0.2/24", vrf=None, tenant=None),
            "10.0.0.3/24": IPAddress.objects.create(address="10.0.0.3/24", vrf=None, tenant=None),
            "10.0.0.4/24": IPAddress.objects.create(address="10.0.0.4/24", vrf=None, tenant=None),
            "2001:db8::1/64": IPAddress.objects.create(address="2001:db8::1/64", vrf=None, tenant=None),
            "2001:db8::2/64": IPAddress.objects.create(address="2001:db8::2/64", vrf=None, tenant=None),
            "2001:db8::3/64": IPAddress.objects.create(address="2001:db8::3/64", vrf=None, tenant=None),
        }

    def test_ip_family(self):
        self.assertEqual(self.queryset.ip_family(4).count(), 5)
        self.assertEqual(self.queryset.ip_family(6).count(), 3)

    def test_net_host_contained(self):
        self.assertQuerysetEqualAndNotEmpty(
            self.queryset.net_host_contained(netaddr.IPNetwork("10.0.0.0/24")),
            [instance for ip, instance in self.ips.items() if "10.0" in ip],
        )
        self.assertQuerysetEqualAndNotEmpty(
            self.queryset.net_host_contained(netaddr.IPNetwork("10.0.0.0/30")),
            [instance for ip, instance in self.ips.items() if re.match(r"10\.0\.0\.[0-3]/", ip)],
        )
        self.assertQuerysetEqualAndNotEmpty(
            self.queryset.net_host_contained(netaddr.IPNetwork("10.0.0.0/31")),
            [instance for ip, instance in self.ips.items() if re.match(r"10\.0\.0\.[0-1]/", ip)],
        )
        self.assertQuerysetEqual(
            self.queryset.net_host_contained(netaddr.IPNetwork("10.0.10.0/24")),
            [],
        )

    def test_net_in(self):
        args = ["10.0.0.1/24"]
        self.assertQuerysetEqualAndNotEmpty(self.queryset.net_in(args), [self.ips["10.0.0.1/24"]])

        args = ["10.0.0.1"]
        self.assertQuerysetEqualAndNotEmpty(
            self.queryset.net_in(args), [self.ips["10.0.0.1/24"], self.ips["10.0.0.1/25"]]
        )

        args = ["10.0.0.1/24", "10.0.0.1/25"]
        self.assertQuerysetEqualAndNotEmpty(self.queryset.net_in(args), [self.ips[arg] for arg in args])

    def test_get_by_address(self):
        address = self.queryset.net_in(["10.0.0.1/24"])[0]
        self.assertEqual(self.queryset.get(address="10.0.0.1/24"), address)

    def test_filter_by_address(self):
        address = self.queryset.net_in(["10.0.0.1/24"])[0]
        self.assertEqual(self.queryset.filter(address="10.0.0.1/24")[0], address)

    def test__is_ambiguous_network_string(self):
        self.assertTrue(self.queryset._is_ambiguous_network_string("10"))
        self.assertTrue(self.queryset._is_ambiguous_network_string("123"))
        self.assertFalse(self.queryset._is_ambiguous_network_string("10."))
        self.assertFalse(self.queryset._is_ambiguous_network_string("b2a"))

    def test__safe_parse_network_string(self):
        fallback_ipv4 = netaddr.IPNetwork("0/32")
        fallback_ipv6 = netaddr.IPNetwork("::/128")

        self.assertEqual(self.queryset._safe_parse_network_string("taco", 4), fallback_ipv4)
        self.assertEqual(self.queryset._safe_parse_network_string("taco", 6), fallback_ipv6)

        self.assertEqual(self.queryset._safe_parse_network_string("10.", 4), netaddr.IPNetwork("10.0.0.0/8"))
        self.assertEqual(self.queryset._safe_parse_network_string("10:", 6), netaddr.IPNetwork("10::/16"))

        self.assertEqual(self.queryset._safe_parse_network_string("10.0.0.4", 4), netaddr.IPNetwork("10.0.0.4/32"))
        self.assertEqual(
            self.queryset._safe_parse_network_string("2001:db8:abcd:0012::0", 6),
            netaddr.IPNetwork("2001:db8:abcd:12::/128"),
        )

    def test__check_and_prep_ipv6(self):
        self.assertEqual(self.queryset._check_and_prep_ipv6("10"), "10::")
        self.assertEqual(self.queryset._check_and_prep_ipv6("b2a"), "b2a::")
        self.assertEqual(self.queryset._check_and_prep_ipv6("10:"), "10::")
        self.assertEqual(self.queryset._check_and_prep_ipv6("b2a:"), "b2a::")
        self.assertEqual(self.queryset._check_and_prep_ipv6("10::"), "10::")
        self.assertEqual(self.queryset._check_and_prep_ipv6("b2a::"), "b2a::")

    def test_string_search_parse_network_string(self):
        """
        Tests that the parsing underlying `string_search` behaves as expected.
        """
        tests = {
            "10": "10.0.0.0/8",
            "10.": "10.0.0.0/8",
            "10.0": "10.0.0.0/16",
            "10.0.0.4": "10.0.0.4/32",
            "10.0.0": "10.0.0.0/24",
            "10.0.0.4/24": "10.0.0.4/32",
            "2001": "2001::/16",
            "2001:": "2001::/16",
            "2001::": "2001::/16",
            "2001:db8": "2001:db8::/32",
            "2001:db8:": "2001:db8::/32",
            "2001:0db8::": "2001:db8::/32",
            "2001:db8:abcd:0012::0/64": "2001:db8:abcd:12::/128",
            "2001:db8::1/65": "2001:db8::1/128",
            "fe80": "fe80::/16",
            "fe80::": "fe80::/16",
            "fe80::46b:a212:1132:3615": "fe80::46b:a212:1132:3615/128",
            "fe80::76:88e9:12aa:334d": "fe80::76:88e9:12aa:334d/128",
        }

        for test, expected in tests.items():
            self.assertEqual(str(self.queryset.parse_network_string(test)), expected)

    def test_string_search(self):
        search_terms = {
            "10": 5,
            "10.0.0.1": 2,
            "10.0.0.1/24": 2,
            "10.0.0.1/25": 2,
            "10.0.0.2": 1,
            "11": 0,
            "2001": 3,
            "2001::": 3,
            "2001:db8": 3,
            "2001:db8:": 3,
            "2001:db8::": 3,
            "2001:db8::1": 1,
            "fe80::": 0,
        }
        for term, cnt in search_terms.items():
            # TODO refactor to be able to use assertQuerysetEqualAndNotEmpty()
            self.assertEqual(self.queryset.string_search(term).count(), cnt)

    def test_host_family(self):
        self.assertQuerysetEqualAndNotEmpty(
            IPAddress.objects.filter(host__family=4),
            [instance for ip, instance in self.ips.items() if "." in ip],
        )
        self.assertQuerysetEqualAndNotEmpty(
            IPAddress.objects.filter(host__family=6),
            [instance for ip, instance in self.ips.items() if ":" in ip],
        )

    def test_host_net_host(self):
        self.assertQuerysetEqualAndNotEmpty(
            IPAddress.objects.filter(host__net_host="10.0.0.1"),
            [self.ips["10.0.0.1/24"], self.ips["10.0.0.1/25"]],
        )
        self.assertQuerysetEqualAndNotEmpty(
            IPAddress.objects.filter(host__net_host="10.0.0.2"),
            [self.ips["10.0.0.2/24"]],
        )
        self.assertQuerysetEqual(IPAddress.objects.filter(host__net_host="10.0.0.50"), [])
        self.assertQuerysetEqualAndNotEmpty(
            IPAddress.objects.filter(host__net_host="2001:db8::1"),
            [self.ips["2001:db8::1/64"]],
        )
        self.assertQuerysetEqual(IPAddress.objects.filter(host__net_host="2001:db8::5"), [])
        # https://github.com/nautobot/nautobot/issues/3480
        self.assertQuerysetEqualAndNotEmpty(
            IPAddress.objects.select_related("nat_inside").filter(host__net_host="10.0.0.1"),
            [self.ips["10.0.0.1/24"], self.ips["10.0.0.1/25"]],
        )

    def test_host_net_host_contained(self):
        self.assertQuerysetEqualAndNotEmpty(
            IPAddress.objects.filter(host__net_host_contained="10.0.0.0/24"),
            [instance for ip, instance in self.ips.items() if "10.0.0" in ip],
        )
        self.assertQuerysetEqualAndNotEmpty(
            IPAddress.objects.filter(host__net_host_contained="10.0.0.0/30"),
            [instance for ip, instance in self.ips.items() if re.match(r"10\.0\.0\.[0-3]/", ip)],
        )
        self.assertQuerysetEqualAndNotEmpty(
            IPAddress.objects.filter(host__net_host_contained="10.0.0.0/31"),
            [instance for ip, instance in self.ips.items() if re.match(r"10\.0\.0\.[0-1]/", ip)],
        )
        self.assertQuerysetEqualAndNotEmpty(
            IPAddress.objects.filter(host__net_host_contained="10.0.0.2/31"),
            [instance for ip, instance in self.ips.items() if re.match(r"10\.0\.0\.[2-3]/", ip)],
        )
        self.assertQuerysetEqual(IPAddress.objects.filter(host__net_host_contained="10.0.10.0/24"), [])
        self.assertQuerysetEqualAndNotEmpty(
            IPAddress.objects.filter(host__net_host_contained="2001:db8::/64"),
            [instance for ip, instance in self.ips.items() if "2001:db8:" in ip],
        )
        self.assertQuerysetEqual(IPAddress.objects.filter(host__net_host_contained="2222:db8::/64"), [])
        # https://github.com/nautobot/nautobot/issues/3480
        self.assertQuerysetEqualAndNotEmpty(
            IPAddress.objects.select_related("nat_inside").filter(host__net_host_contained="10.0.0.0/24"),
            [instance for ip, instance in self.ips.items() if "10.0.0" in ip],
        )
        self.assertQuerysetEqualAndNotEmpty(
            IPAddress.objects.select_related("nat_inside").filter(host__net_host_contained="2001:db8::/64"),
            [instance for ip, instance in self.ips.items() if "2001:db8:" in ip],
        )

    def test_host_net_in(self):
        self.assertQuerysetEqualAndNotEmpty(
            IPAddress.objects.filter(host__net_in=["10.0.0.0/31", "10.0.0.2/31"]),
            [instance for ip, instance in self.ips.items() if re.match(r"10\.0\.0\.[0-3]/", ip)],
        )
        self.assertQuerysetEqualAndNotEmpty(
            IPAddress.objects.filter(host__net_in=["10.0.0.0/24"]),
            [instance for ip, instance in self.ips.items() if "10.0.0" in ip],
        )
        self.assertQuerysetEqual(IPAddress.objects.filter(host__net_in=["172.16.0.0/24"]), [])
        self.assertQuerysetEqualAndNotEmpty(
            IPAddress.objects.filter(host__net_in=["2001:db8::/64"]),
            [instance for ip, instance in self.ips.items() if "2001:db8::" in ip],
        )
        self.assertQuerysetEqualAndNotEmpty(
            IPAddress.objects.filter(host__net_in=["10.0.0.0/24", "2001:db8::/64"]),
            self.ips.values(),
        )

        extra_ip = IPAddress.objects.create(address="192.168.0.1/24", vrf=None, tenant=None)
        self.assertQuerysetEqualAndNotEmpty(
            IPAddress.objects.filter(host__net_in=["192.168.0.0/31"]),
            [extra_ip],
        )

        # https://github.com/nautobot/nautobot/issues/3480
        self.assertQuerysetEqualAndNotEmpty(
            IPAddress.objects.select_related("nat_inside").filter(host__net_in=["10.0.0.0/24"]),
            [instance for ip, instance in self.ips.items() if "10.0.0" in ip],
        )

    @skipIf(
        connection.vendor == "postgresql",
        "Not currently supported on postgresql",
    )
    def test_host_exact(self):
        self.assertQuerysetEqualAndNotEmpty(
            IPAddress.objects.filter(host__exact="10.0.0.1"),
            [instance for ip, instance in self.ips.items() if "10.0.0.1/" in ip],
        )
        self.assertQuerysetEqualAndNotEmpty(
            IPAddress.objects.filter(host__exact="10.0.0.2"),
            [self.ips["10.0.0.2/24"]],
        )
        self.assertQuerysetEqual(IPAddress.objects.filter(host__exact="10.0.0.10"), [])
        self.assertQuerysetEqualAndNotEmpty(
            IPAddress.objects.filter(host__iexact="10.0.0.1"),
            [instance for ip, instance in self.ips.items() if "10.0.0.1/" in ip],
        )
        self.assertQuerysetEqualAndNotEmpty(
            IPAddress.objects.filter(host__iexact="10.0.0.2"),
            [self.ips["10.0.0.2/24"]],
        )
        self.assertQuerysetEqual(IPAddress.objects.filter(host__iexact="10.0.0.10"), [])

        self.assertQuerysetEqualAndNotEmpty(
            IPAddress.objects.filter(host__exact="2001:db8::1"),
            [self.ips["2001:db8::1/64"]],
        )
        self.assertQuerysetEqual(IPAddress.objects.filter(host__exact="2001:db8::5"), [])
        self.assertQuerysetEqualAndNotEmpty(
            IPAddress.objects.filter(host__iexact="2001:db8::1"),
            [self.ips["2001:db8::1/64"]],
        )
        self.assertQuerysetEqual(IPAddress.objects.filter(host__iexact="2001:db8::5"), [])

        # https://github.com/nautobot/nautobot/issues/3480
        self.assertQuerysetEqualAndNotEmpty(
            IPAddress.objects.select_related("nat_inside").filter(host__exact="10.0.0.1"),
            [instance for ip, instance in self.ips.items() if "10.0.0.1/" in ip],
        )
        self.assertQuerysetEqualAndNotEmpty(
            IPAddress.objects.select_related("nat_inside").filter(host__iexact="2001:db8::1"),
            [self.ips["2001:db8::1/64"]],
        )

    @skipIf(
        connection.vendor == "postgresql",
        "Not currently supported on postgresql",
    )
    def test_host_endswith(self):
        self.assertQuerysetEqualAndNotEmpty(
            IPAddress.objects.filter(host__endswith="0.2"),
            [instance for ip, instance in self.ips.items() if "0.2/" in ip],
        )
        self.assertQuerysetEqualAndNotEmpty(
            IPAddress.objects.filter(host__endswith="0.1"),
            [instance for ip, instance in self.ips.items() if "0.1/" in ip],
        )
        self.assertQuerysetEqual(IPAddress.objects.filter(host__endswith="0.50"), [])

        self.assertQuerysetEqualAndNotEmpty(
            IPAddress.objects.filter(host__iendswith="0.2"),
            [instance for ip, instance in self.ips.items() if "0.2/" in ip],
        )
        self.assertQuerysetEqualAndNotEmpty(
            IPAddress.objects.filter(host__iendswith="0.1"),
            [instance for ip, instance in self.ips.items() if "0.1/" in ip],
        )
        self.assertQuerysetEqual(IPAddress.objects.filter(host__iendswith="0.50"), [])

        self.assertQuerysetEqualAndNotEmpty(
            IPAddress.objects.filter(host__endswith="8::1"),
            [instance for ip, instance in self.ips.items() if "8::1/" in ip],
        )
        self.assertQuerysetEqual(IPAddress.objects.filter(host__endswith="8::5"), [])

        self.assertQuerysetEqualAndNotEmpty(
            IPAddress.objects.filter(host__iendswith="8::1"),
            [instance for ip, instance in self.ips.items() if "8::1/" in ip],
        )
        self.assertQuerysetEqual(IPAddress.objects.filter(host__iendswith="8::5"), [])

        # https://github.com/nautobot/nautobot/issues/3480
        self.assertEqual(IPAddress.objects.select_related("nat_inside").filter(host__endswith="0.1").count(), 2)
        self.assertEqual(IPAddress.objects.select_related("nat_inside").filter(host__iendswith="8::1").count(), 1)

    @skipIf(
        connection.vendor == "postgresql",
        "Not currently supported on postgresql",
    )
    def test_host_startswith(self):
        self.assertQuerysetEqualAndNotEmpty(
            IPAddress.objects.filter(host__startswith="10.0.0."),
            [instance for ip, instance in self.ips.items() if ip.startswith("10.0.0.")],
        )
        self.assertQuerysetEqualAndNotEmpty(
            IPAddress.objects.filter(host__startswith="10.0.0.1"),
            [instance for ip, instance in self.ips.items() if ip.startswith("10.0.0.1")],
        )
        self.assertQuerysetEqual(IPAddress.objects.filter(host__startswith="10.50.0."), [])

        self.assertQuerysetEqualAndNotEmpty(
            IPAddress.objects.filter(host__istartswith="10.0.0."),
            [instance for ip, instance in self.ips.items() if ip.startswith("10.0.0.")],
        )
        self.assertQuerysetEqualAndNotEmpty(
            IPAddress.objects.filter(host__istartswith="10.0.0.1"),
            [instance for ip, instance in self.ips.items() if ip.startswith("10.0.0.1")],
        )
        self.assertQuerysetEqual(IPAddress.objects.filter(host__istartswith="10.50.0."), [])

        self.assertQuerysetEqualAndNotEmpty(
            IPAddress.objects.filter(host__startswith="2001:db8::"),
            [instance for ip, instance in self.ips.items() if ip.startswith("2001:db8::")],
        )
        self.assertQuerysetEqualAndNotEmpty(
            IPAddress.objects.filter(host__startswith="2001:db8::1"),
            [instance for ip, instance in self.ips.items() if ip.startswith("2001:db8::1")],
        )
        self.assertQuerysetEqual(IPAddress.objects.filter(host__startswith="2001:db8::5"), [])

        self.assertQuerysetEqualAndNotEmpty(
            IPAddress.objects.filter(host__istartswith="2001:db8::"),
            [instance for ip, instance in self.ips.items() if ip.startswith("2001:db8::")],
        )
        self.assertQuerysetEqualAndNotEmpty(
            IPAddress.objects.filter(host__istartswith="2001:db8::1"),
            [instance for ip, instance in self.ips.items() if ip.startswith("2001:db8::1")],
        )
        self.assertQuerysetEqual(IPAddress.objects.filter(host__istartswith="2001:db8::5"), [])

        # https://github.com/nautobot/nautobot/issues/3480
        self.assertQuerysetEqualAndNotEmpty(
            IPAddress.objects.select_related("nat_inside").filter(host__startswith="10.0"),
            [instance for ip, instance in self.ips.items() if ip.startswith("10.0")],
        )
        self.assertQuerysetEqualAndNotEmpty(
            IPAddress.objects.select_related("nat_inside").filter(host__istartswith="2001:db8::"),
            [instance for ip, instance in self.ips.items() if ip.startswith("2001:db8::")],
        )

    @skipIf(
        connection.vendor == "postgresql",
        "Not currently supported on postgresql",
    )
    def test_host_regex(self):
        self.assertQuerysetEqualAndNotEmpty(
            IPAddress.objects.filter(host__regex=r"10\.(.*)\.1"),
            [instance for ip, instance in self.ips.items() if re.match(r"10\.(.*)\.1", ip)],
        )
        self.assertQuerysetEqualAndNotEmpty(
            IPAddress.objects.filter(host__regex=r"10\.(.*)\.4"),
            [instance for ip, instance in self.ips.items() if re.match(r"10\.(.*)\.4", ip)],
        )
        self.assertQuerysetEqual(IPAddress.objects.filter(host__regex=r"10\.(.*)\.50"), [])

        self.assertQuerysetEqualAndNotEmpty(
            IPAddress.objects.filter(host__iregex=r"10\.(.*)\.1"),
            [instance for ip, instance in self.ips.items() if re.match(r"10\.(.*)\.1", ip)],
        )
        self.assertQuerysetEqualAndNotEmpty(
            IPAddress.objects.filter(host__iregex=r"10\.(.*)\.4"),
            [instance for ip, instance in self.ips.items() if re.match(r"10\.(.*)\.4", ip)],
        )
        self.assertQuerysetEqual(IPAddress.objects.filter(host__iregex=r"10\.(.*)\.50"), [])

        self.assertQuerysetEqualAndNotEmpty(
            IPAddress.objects.filter(host__regex=r"2001(.*)1"),
            [instance for ip, instance in self.ips.items() if re.match(r"2001(.*)1", ip)],
        )
        self.assertQuerysetEqual(IPAddress.objects.filter(host__regex=r"2001(.*)5"), [])

        self.assertQuerysetEqualAndNotEmpty(
            IPAddress.objects.filter(host__iregex=r"2001(.*)1"),
            [instance for ip, instance in self.ips.items() if re.match(r"2001(.*)1", ip)],
        )
        self.assertQuerysetEqual(IPAddress.objects.filter(host__iregex=r"2001(.*)5"), [])

        # https://github.com/nautobot/nautobot/issues/3480
        self.assertQuerysetEqualAndNotEmpty(
            IPAddress.objects.select_related("nat_inside").filter(host__regex=r"10\.(.*)\.1"),
            [instance for ip, instance in self.ips.items() if re.match(r"10\.(.*)\.1", ip)],
        )
        self.assertQuerysetEqualAndNotEmpty(
            IPAddress.objects.select_related("nat_inside").filter(host__iregex=r"2001(.*)1"),
            [instance for ip, instance in self.ips.items() if re.match(r"2001(.*)1", ip)],
        )


class PrefixQuerysetTestCase(TestCase):
    queryset = Prefix.objects.all()

    @classmethod
    def setUpTestData(cls):
<<<<<<< HEAD
        # With advent of `Prefix.parent`, Prefixes can't just be bulk deleted without clearing their
        # `parent` first in an `update()` query which doesn't call `save()` or `fire `(pre|post)_save` signals.
        cls.queryset.update(parent=None)
=======
>>>>>>> 6d95265f
        cls.queryset.delete()

        Prefix.objects.create(prefix=netaddr.IPNetwork("192.168.0.0/16"))

        Prefix.objects.create(prefix=netaddr.IPNetwork("192.168.1.0/24"))
        Prefix.objects.create(prefix=netaddr.IPNetwork("192.168.2.0/24"))
        Prefix.objects.create(prefix=netaddr.IPNetwork("192.168.3.0/24"))

        Prefix.objects.create(prefix=netaddr.IPNetwork("192.168.3.192/28"))
        Prefix.objects.create(prefix=netaddr.IPNetwork("192.168.3.208/28"))
        Prefix.objects.create(prefix=netaddr.IPNetwork("192.168.3.224/28"))

        Prefix.objects.create(prefix=netaddr.IPNetwork("fd78:da4f:e596:c217::/64"))
        Prefix.objects.create(prefix=netaddr.IPNetwork("fd78:da4f:e596:c217::/120"))
        Prefix.objects.create(prefix=netaddr.IPNetwork("fd78:da4f:e596:c217::/122"))

    def test_net_equals(self):
        self.assertEqual(self.queryset.net_equals(netaddr.IPNetwork("192.168.0.0/16")).count(), 1)
        self.assertEqual(self.queryset.net_equals(netaddr.IPNetwork("192.1.0.0/16")).count(), 0)
        self.assertEqual(self.queryset.net_equals(netaddr.IPNetwork("192.1.0.0/32")).count(), 0)

    def test_net_contained(self):
        self.assertEqual(self.queryset.net_contained(netaddr.IPNetwork("192.0.0.0/8")).count(), 7)
        self.assertEqual(self.queryset.net_contained(netaddr.IPNetwork("192.168.0.0/16")).count(), 6)
        self.assertEqual(self.queryset.net_contained(netaddr.IPNetwork("192.168.3.0/24")).count(), 3)
        self.assertEqual(self.queryset.net_contained(netaddr.IPNetwork("192.168.1.0/24")).count(), 0)
        self.assertEqual(self.queryset.net_contained(netaddr.IPNetwork("192.168.3.192/28")).count(), 0)
        self.assertEqual(self.queryset.net_contained(netaddr.IPNetwork("192.168.3.192/32")).count(), 0)

    def test_net_contained_or_equal(self):
        self.assertEqual(self.queryset.net_contained_or_equal(netaddr.IPNetwork("192.0.0.0/8")).count(), 7)
        self.assertEqual(self.queryset.net_contained_or_equal(netaddr.IPNetwork("192.168.0.0/16")).count(), 7)
        self.assertEqual(self.queryset.net_contained_or_equal(netaddr.IPNetwork("192.168.3.0/24")).count(), 4)
        self.assertEqual(self.queryset.net_contained_or_equal(netaddr.IPNetwork("192.168.1.0/24")).count(), 1)
        self.assertEqual(self.queryset.net_contained_or_equal(netaddr.IPNetwork("192.168.3.192/28")).count(), 1)
        self.assertEqual(self.queryset.net_contained_or_equal(netaddr.IPNetwork("192.168.3.192/32")).count(), 0)

    def test_net_contains(self):
        self.assertEqual(self.queryset.net_contains(netaddr.IPNetwork("192.168.0.0/8")).count(), 0)
        self.assertEqual(self.queryset.net_contains(netaddr.IPNetwork("192.168.0.0/16")).count(), 0)
        self.assertEqual(self.queryset.net_contains(netaddr.IPNetwork("192.168.3.0/24")).count(), 1)
        self.assertEqual(self.queryset.net_contains(netaddr.IPNetwork("192.168.3.192/28")).count(), 2)
        self.assertEqual(self.queryset.net_contains(netaddr.IPNetwork("192.168.3.192/30")).count(), 3)
        self.assertEqual(self.queryset.net_contains(netaddr.IPNetwork("192.168.3.192/32")).count(), 3)

    def test_net_contains_or_equals(self):
        self.assertEqual(self.queryset.net_contains_or_equals(netaddr.IPNetwork("192.168.0.0/8")).count(), 0)
        self.assertEqual(self.queryset.net_contains_or_equals(netaddr.IPNetwork("192.168.0.0/16")).count(), 1)
        self.assertEqual(self.queryset.net_contains_or_equals(netaddr.IPNetwork("192.168.3.0/24")).count(), 2)
        self.assertEqual(self.queryset.net_contains_or_equals(netaddr.IPNetwork("192.168.3.192/28")).count(), 3)
        self.assertEqual(self.queryset.net_contains_or_equals(netaddr.IPNetwork("192.168.3.192/30")).count(), 3)
        self.assertEqual(self.queryset.net_contains_or_equals(netaddr.IPNetwork("192.168.3.192/32")).count(), 3)

    def test_annotate_tree(self):
        self.assertEqual(self.queryset.annotate_tree().get(prefix="192.168.0.0/16").parents, 0)
        self.assertEqual(self.queryset.annotate_tree().get(prefix="192.168.0.0/16").children, 6)
        self.assertEqual(self.queryset.annotate_tree().get(prefix="192.168.3.0/24").parents, 1)
        self.assertEqual(self.queryset.annotate_tree().get(prefix="192.168.3.0/24").children, 3)
        self.assertEqual(self.queryset.annotate_tree().get(prefix="192.168.3.224/28").parents, 2)
        self.assertEqual(self.queryset.annotate_tree().get(prefix="192.168.3.224/28").children, 0)

        self.assertEqual(self.queryset.annotate_tree().get(prefix="fd78:da4f:e596:c217::/64").parents, 0)
        self.assertEqual(self.queryset.annotate_tree().get(prefix="fd78:da4f:e596:c217::/64").children, 2)
        self.assertEqual(self.queryset.annotate_tree().get(prefix="fd78:da4f:e596:c217::/120").parents, 1)
        self.assertEqual(self.queryset.annotate_tree().get(prefix="fd78:da4f:e596:c217::/120").children, 1)
        self.assertEqual(self.queryset.annotate_tree().get(prefix="fd78:da4f:e596:c217::/122").parents, 2)
        self.assertEqual(self.queryset.annotate_tree().get(prefix="fd78:da4f:e596:c217::/122").children, 0)

    def test_get_by_prefix(self):
        prefix = self.queryset.net_equals(netaddr.IPNetwork("192.168.0.0/16"))[0]
        self.assertEqual(self.queryset.get(prefix="192.168.0.0/16"), prefix)

    def test_get_by_prefix_fails(self):
        _ = self.queryset.net_equals(netaddr.IPNetwork("192.168.0.0/16"))[0]
        with self.assertRaises(Prefix.DoesNotExist):
            self.queryset.get(prefix="192.168.3.0/16")

    def test_filter_by_prefix(self):
        prefix = self.queryset.net_equals(netaddr.IPNetwork("192.168.0.0/16"))[0]
        self.assertEqual(self.queryset.filter(prefix="192.168.0.0/16")[0], prefix)

    def test_string_search(self):
        search_terms = {
            "192": 7,
            "192.": 7,
            "192.168": 7,
            "192.168.": 7,
            "192.168.1": 2,
            "192.168.1.0": 2,
            "192.168.3": 5,
            "192.168.3.192/26": 3,
            "192.168.0.0/16": 1,
            "11": 0,
            "fd78": 3,
            "fd78::": 3,
            "fd78:da4f": 3,
            "fd78:da4f:": 3,
            "fd78:da4f:e596": 3,
            "fd78:da4f:e596:c217": 3,
            "fd78:da4f:e596:c217::": 3,
            "fd78:da4f:e596:c217::/64": 3,
            "fd78:da4f:e596:c217::/120": 3,
            "fd78:da4f:e596:c217::/122": 3,
            "fe80::": 0,
        }
        for term, cnt in search_terms.items():
            self.assertEqual(self.queryset.string_search(term).count(), cnt)

    def test_network_family(self):
        self.assertEqual(Prefix.objects.filter(network__family=4).count(), 7)
        self.assertEqual(Prefix.objects.filter(network__family=6).count(), 3)

    def test_network_net_equals(self):
        self.assertEqual(Prefix.objects.filter(network__net_equals="192.168.0.0/16").count(), 1)
        self.assertEqual(Prefix.objects.filter(network__net_equals="192.1.0.0/16").count(), 0)
        self.assertEqual(Prefix.objects.filter(network__net_equals="192.1.0.0/28").count(), 0)
        self.assertEqual(Prefix.objects.filter(network__net_equals="192.1.0.0/32").count(), 0)
        self.assertEqual(Prefix.objects.filter(network__net_equals="fd78:da4f:e596:c217::/64").count(), 1)
        self.assertEqual(Prefix.objects.filter(network__net_equals="fd78:da4f:e596:c218::/122").count(), 0)
        self.assertEqual(Prefix.objects.filter(network__net_equals="fd78:da4f:e596:c218::/64").count(), 0)

    def test_network_net_contained(self):
        self.assertEqual(Prefix.objects.filter(network__net_contained="192.0.0.0/8").count(), 7)
        self.assertEqual(Prefix.objects.filter(network__net_contained="192.168.0.0/16").count(), 6)
        self.assertEqual(Prefix.objects.filter(network__net_contained="192.168.3.0/24").count(), 3)
        self.assertEqual(Prefix.objects.filter(network__net_contained="192.168.1.0/24").count(), 0)
        self.assertEqual(Prefix.objects.filter(network__net_contained="192.168.3.192/28").count(), 0)
        self.assertEqual(Prefix.objects.filter(network__net_contained="192.168.3.192/32").count(), 0)

        self.assertEqual(Prefix.objects.filter(network__net_contained="fd78:da4f:e596:c217::/64").count(), 2)
        self.assertEqual(Prefix.objects.filter(network__net_contained="fd78:da4f:e596:c217::/120").count(), 1)
        self.assertEqual(Prefix.objects.filter(network__net_contained="fd78:da4f:e596:c218::/64").count(), 0)

    def test_network_net_contained_or_equal(self):
        self.assertEqual(Prefix.objects.filter(network__net_contained_or_equal="192.0.0.0/8").count(), 7)
        self.assertEqual(Prefix.objects.filter(network__net_contained_or_equal="192.168.0.0/16").count(), 7)
        self.assertEqual(Prefix.objects.filter(network__net_contained_or_equal="192.168.3.0/24").count(), 4)
        self.assertEqual(Prefix.objects.filter(network__net_contained_or_equal="192.168.1.0/24").count(), 1)
        self.assertEqual(Prefix.objects.filter(network__net_contained_or_equal="192.168.3.192/28").count(), 1)
        self.assertEqual(Prefix.objects.filter(network__net_contained_or_equal="192.168.3.192/32").count(), 0)

        self.assertEqual(Prefix.objects.filter(network__net_contained_or_equal="fd78:da4f:e596:c217::/64").count(), 3)
        self.assertEqual(Prefix.objects.filter(network__net_contained_or_equal="fd78:da4f:e596:c217::/120").count(), 2)
        self.assertEqual(Prefix.objects.filter(network__net_contained_or_equal="fd78:da4f:e596:c218::/64").count(), 0)

    def test_network_net_contains(self):
        self.assertEqual(Prefix.objects.filter(network__net_contains="192.0.0.0/8").count(), 0)
        self.assertEqual(Prefix.objects.filter(network__net_contains="192.168.0.0/16").count(), 0)
        self.assertEqual(Prefix.objects.filter(network__net_contains="192.168.3.0/24").count(), 1)
        self.assertEqual(Prefix.objects.filter(network__net_contains="192.168.3.192/28").count(), 2)
        self.assertEqual(Prefix.objects.filter(network__net_contains="192.168.3.192/30").count(), 3)
        self.assertEqual(Prefix.objects.filter(network__net_contains="192.168.3.192/32").count(), 3)

        self.assertEqual(Prefix.objects.filter(network__net_contains="fd78:da4f:e596:c217::/64").count(), 0)
        self.assertEqual(Prefix.objects.filter(network__net_contains="fd78:da4f:e596:c217::/120").count(), 1)
        self.assertEqual(Prefix.objects.filter(network__net_contains="fd78:da4f:e596:c217::/122").count(), 2)
        self.assertEqual(Prefix.objects.filter(network__net_contains="fd78:da4f:e596:c218::/64").count(), 0)

    def test_network_net_contains_or_equals(self):
        self.assertEqual(Prefix.objects.filter(network__net_contains_or_equals="192.0.0.0/8").count(), 0)
        self.assertEqual(Prefix.objects.filter(network__net_contains_or_equals="192.168.0.0/16").count(), 1)
        self.assertEqual(Prefix.objects.filter(network__net_contains_or_equals="192.168.3.0/24").count(), 2)
        self.assertEqual(Prefix.objects.filter(network__net_contains_or_equals="192.168.3.192/28").count(), 3)
        self.assertEqual(Prefix.objects.filter(network__net_contains_or_equals="192.168.3.192/30").count(), 3)
        self.assertEqual(Prefix.objects.filter(network__net_contains_or_equals="192.168.3.192/32").count(), 3)

        self.assertEqual(Prefix.objects.filter(network__net_contains_or_equals="fd78:da4f:e596:c217::/64").count(), 1)
        self.assertEqual(Prefix.objects.filter(network__net_contains_or_equals="fd78:da4f:e596:c217::/120").count(), 2)
        self.assertEqual(Prefix.objects.filter(network__net_contains_or_equals="fd78:da4f:e596:c217::/122").count(), 3)
        self.assertEqual(Prefix.objects.filter(network__net_contains_or_equals="fd78:da4f:e596:c218::/64").count(), 0)

    def test_network_get_by_prefix(self):
        prefix = Prefix.objects.filter(network__net_equals="192.168.0.0/16")[0]
        self.assertEqual(Prefix.objects.get(prefix="192.168.0.0/16"), prefix)

    def test_network_get_by_prefix_fails(self):
        _ = Prefix.objects.filter(network__net_equals="192.168.0.0/16")[0]
        with self.assertRaises(Prefix.DoesNotExist):
            Prefix.objects.get(prefix="192.168.3.0/16")

    def test_network_filter_by_prefix(self):
        prefix = Prefix.objects.filter(network__net_equals="192.168.0.0/16")[0]
        self.assertEqual(Prefix.objects.filter(prefix="192.168.0.0/16")[0], prefix)

    @skipIf(
        connection.vendor == "postgresql",
        "Not currently supported on postgresql",
    )
    def test_network_exact(self):
        self.assertEqual(Prefix.objects.filter(network__exact="192.168.0.0").count(), 1)
        self.assertEqual(Prefix.objects.filter(network__exact="192.168.1.0").count(), 1)
        self.assertEqual(Prefix.objects.filter(network__exact="192.168.50.0").count(), 0)
        self.assertEqual(Prefix.objects.filter(network__iexact="192.168.0.0").count(), 1)
        self.assertEqual(Prefix.objects.filter(network__iexact="192.168.1.0").count(), 1)
        self.assertEqual(Prefix.objects.filter(network__iexact="192.168.50.0").count(), 0)

        self.assertEqual(Prefix.objects.filter(network__exact="fd78:da4f:e596:c217::").count(), 3)
        self.assertEqual(Prefix.objects.filter(network__exact="fd78:da4f:e596:c218::").count(), 0)
        self.assertEqual(Prefix.objects.filter(network__iexact="fd78:da4f:e596:c217::").count(), 3)
        self.assertEqual(Prefix.objects.filter(network__iexact="fd78:da4f:e596:c218::").count(), 0)

    @skipIf(
        connection.vendor == "postgresql",
        "Not currently supported on postgresql",
    )
    def test_network_endswith(self):
        self.assertEqual(Prefix.objects.filter(network__endswith=".224").count(), 1)
        self.assertEqual(Prefix.objects.filter(network__endswith=".0").count(), 4)
        self.assertEqual(Prefix.objects.filter(network__endswith="0.0").count(), 1)
        self.assertEqual(Prefix.objects.filter(network__iendswith=".224").count(), 1)
        self.assertEqual(Prefix.objects.filter(network__iendswith=".0").count(), 4)
        self.assertEqual(Prefix.objects.filter(network__iendswith="0.0").count(), 1)

        self.assertEqual(Prefix.objects.filter(network__endswith="c217::").count(), 3)
        self.assertEqual(Prefix.objects.filter(network__endswith="c218::").count(), 0)
        self.assertEqual(Prefix.objects.filter(network__iendswith="c217::").count(), 3)
        self.assertEqual(Prefix.objects.filter(network__iendswith="c218::").count(), 0)

    @skipIf(
        connection.vendor == "postgresql",
        "Not currently supported on postgresql",
    )
    def test_network_startswith(self):
        self.assertEqual(Prefix.objects.filter(network__startswith="192.").count(), 7)
        self.assertEqual(Prefix.objects.filter(network__startswith="192.168.3.").count(), 4)
        self.assertEqual(Prefix.objects.filter(network__startswith="192.168.3.2").count(), 2)
        self.assertEqual(Prefix.objects.filter(network__startswith="192.168.50").count(), 0)
        self.assertEqual(Prefix.objects.filter(network__istartswith="192.").count(), 7)
        self.assertEqual(Prefix.objects.filter(network__istartswith="192.168.3.").count(), 4)
        self.assertEqual(Prefix.objects.filter(network__istartswith="192.168.3.2").count(), 2)
        self.assertEqual(Prefix.objects.filter(network__istartswith="192.168.50").count(), 0)

        self.assertEqual(Prefix.objects.filter(network__startswith="fd78:").count(), 3)
        self.assertEqual(Prefix.objects.filter(network__startswith="fd79:").count(), 0)
        self.assertEqual(Prefix.objects.filter(network__istartswith="fd78:").count(), 3)
        self.assertEqual(Prefix.objects.filter(network__istartswith="fd79:").count(), 0)

    @skipIf(
        connection.vendor == "postgresql",
        "Not currently supported on postgresql",
    )
    def test_network_regex(self):
        self.assertEqual(Prefix.objects.filter(network__regex=r"192\.(.*)\.0").count(), 4)
        self.assertEqual(Prefix.objects.filter(network__regex=r"192\.\d+(.*)\.0").count(), 4)
        self.assertEqual(Prefix.objects.filter(network__regex=r"10\.\d+(.*)\.0").count(), 0)
        self.assertEqual(Prefix.objects.filter(network__iregex=r"192\.(.*)\.0").count(), 4)
        self.assertEqual(Prefix.objects.filter(network__iregex=r"192\.\d+(.*)\.0").count(), 4)
        self.assertEqual(Prefix.objects.filter(network__iregex=r"10\.\d+(.*)\.0").count(), 0)

        self.assertEqual(Prefix.objects.filter(network__regex=r"fd78(.*)c217(.*)").count(), 3)
        self.assertEqual(Prefix.objects.filter(network__regex=r"fd78(.*)c218(.*)").count(), 0)
        self.assertEqual(Prefix.objects.filter(network__iregex=r"fd78(.*)c217(.*)").count(), 3)
        self.assertEqual(Prefix.objects.filter(network__iregex=r"fd78(.*)c218(.*)").count(), 0)<|MERGE_RESOLUTION|>--- conflicted
+++ resolved
@@ -435,12 +435,9 @@
 
     @classmethod
     def setUpTestData(cls):
-<<<<<<< HEAD
         # With advent of `Prefix.parent`, Prefixes can't just be bulk deleted without clearing their
         # `parent` first in an `update()` query which doesn't call `save()` or `fire `(pre|post)_save` signals.
         cls.queryset.update(parent=None)
-=======
->>>>>>> 6d95265f
         cls.queryset.delete()
 
         Prefix.objects.create(prefix=netaddr.IPNetwork("192.168.0.0/16"))
