import logging

from django.conf import settings
from django.contrib import messages
from django.core.cache import cache
from django.db import models, transaction
from django.db.models import Count, Prefetch, ProtectedError, Q
from django.forms.models import model_to_dict
from django.shortcuts import get_object_or_404, redirect, render
from django.templatetags.static import static
from django.urls import reverse
from django.utils.html import format_html
from django.utils.http import urlencode
from django.views.generic import View
from django_tables2 import RequestConfig
import netaddr

from nautobot.core.models.querysets import count_related
from nautobot.core.utils.config import get_settings_or_config
from nautobot.core.utils.permissions import get_permission_for_model
from nautobot.core.views import generic, mixins as view_mixins
from nautobot.core.views.paginator import EnhancedPaginator, get_paginate_count
from nautobot.core.views.utils import handle_protectederror
from nautobot.dcim.models import Device, Interface
from nautobot.extras.models import Role, Status, Tag
from nautobot.ipam import choices, constants
from nautobot.ipam.api import serializers
from nautobot.tenancy.models import Tenant
from nautobot.virtualization.models import VirtualMachine, VMInterface

from . import filters, forms, tables
from .models import (
    IPAddress,
    IPAddressToInterface,
    Namespace,
    Prefix,
    RIR,
    RouteTarget,
    Service,
    VLAN,
    VLANGroup,
    VRF,
)
from .utils import (
    add_available_ipaddresses,
    add_available_prefixes,
    add_available_vlans,
    handle_relationship_changes_when_merging_ips,
    retrieve_interface_or_vminterface_from_request,
)

logger = logging.getLogger(__name__)

#
# Namespaces
#


def get_namespace_related_counts(instance, request):
    """Return counts of all IPAM objects related to the given Namespace."""
    return {
        "vrf_count": instance.vrfs.restrict(request.user, "view").count(),
        "prefix_count": instance.prefixes.restrict(request.user, "view").count(),
        "ip_address_count": instance.ip_addresses.restrict(request.user, "view").count(),
    }


class NamespaceUIViewSet(
    view_mixins.ObjectDetailViewMixin,
    view_mixins.ObjectListViewMixin,
    view_mixins.ObjectEditViewMixin,
    view_mixins.ObjectDestroyViewMixin,
    view_mixins.ObjectChangeLogViewMixin,
    view_mixins.ObjectBulkCreateViewMixin,
    view_mixins.ObjectBulkDestroyViewMixin,
    view_mixins.ObjectBulkUpdateViewMixin,
    view_mixins.ObjectNotesViewMixin,
):
    lookup_field = "pk"
    form_class = forms.NamespaceForm
    bulk_update_form_class = forms.NamespaceBulkEditForm
    filterset_class = filters.NamespaceFilterSet
    queryset = Namespace.objects.all()
    serializer_class = serializers.NamespaceSerializer
    table_class = tables.NamespaceTable

    def get_extra_context(self, request, instance):
        context = super().get_extra_context(request, instance)

        if self.action == "retrieve":
            context.update(get_namespace_related_counts(instance, request))

        return context


class NamespaceIPAddressesView(generic.ObjectView):
    queryset = Namespace.objects.all()
    template_name = "ipam/namespace_ipaddresses.html"

    def get_extra_context(self, request, instance):
        # Find all IPAddresses belonging to this Namespace
        ip_addresses = (
            instance.ip_addresses.restrict(request.user, "view")
            .select_related("role", "status", "tenant")
            .annotate(
                interface_count=Count("interfaces"),
                interface_parent_count=(Count("interfaces__device", distinct=True)),
                vm_interface_count=Count("vm_interfaces"),
                vm_interface_parent_count=(Count("vm_interfaces__virtual_machine", distinct=True)),
            )
        )

        ip_address_table = tables.IPAddressTable(ip_addresses)
        if request.user.has_perm("ipam.change_ipaddress") or request.user.has_perm("ipam.delete_ipaddress"):
            ip_address_table.columns.show("pk")

        ip_address_table.exclude = ("namespace",)

        paginate = {
            "paginator_class": EnhancedPaginator,
            "per_page": get_paginate_count(request),
        }
        RequestConfig(request, paginate).configure(ip_address_table)

        # Compile permissions list for rendering the object table
        permissions = {
            "add": request.user.has_perm("ipam.add_ipaddress"),
            "change": request.user.has_perm("ipam.change_ipaddress"),
            "delete": request.user.has_perm("ipam.delete_ipaddress"),
        }
        bulk_querystring = f"namespace={instance.id}"

        context = super().get_extra_context(request, instance)
        context.update(
            {
                "ip_address_table": ip_address_table,
                "permissions": permissions,
                "bulk_querystring": bulk_querystring,
                "active_tab": "ip-addresses",
            }
        )
        context.update(get_namespace_related_counts(instance, request))

        return context


class NamespacePrefixesView(generic.ObjectView):
    queryset = Namespace.objects.all()
    template_name = "ipam/namespace_prefixes.html"

    def get_extra_context(self, request, instance):
        # Find all Prefixes belonging to this Namespace
        prefixes = instance.prefixes.restrict(request.user, "view").select_related("status")

        prefix_table = tables.PrefixTable(prefixes)
        if request.user.has_perm("ipam.change_prefix") or request.user.has_perm("ipam.delete_prefix"):
            prefix_table.columns.show("pk")

        prefix_table.exclude = ("namespace",)

        paginate = {
            "paginator_class": EnhancedPaginator,
            "per_page": get_paginate_count(request),
        }
        RequestConfig(request, paginate).configure(prefix_table)

        # Compile permissions list for rendering the object table
        permissions = {
            "add": request.user.has_perm("ipam.add_prefix"),
            "change": request.user.has_perm("ipam.change_prefix"),
            "delete": request.user.has_perm("ipam.delete_prefix"),
        }
        bulk_querystring = f"namespace={instance.id}"

        context = super().get_extra_context(request, instance)
        context.update(
            {
                "prefix_table": prefix_table,
                "permissions": permissions,
                "bulk_querystring": bulk_querystring,
                "active_tab": "prefixes",
            }
        )
        context.update(get_namespace_related_counts(instance, request))

        return context


class NamespaceVRFsView(generic.ObjectView):
    queryset = Namespace.objects.all()
    template_name = "ipam/namespace_vrfs.html"

    def get_extra_context(self, request, instance):
        # Find all VRFs belonging to this Namespace
        vrfs = instance.vrfs.restrict(request.user, "view")

        vrf_table = tables.VRFTable(vrfs)
        if request.user.has_perm("ipam.change_vrf") or request.user.has_perm("ipam.delete_vrf"):
            vrf_table.columns.show("pk")

        vrf_table.exclude = ("namespace",)

        paginate = {
            "paginator_class": EnhancedPaginator,
            "per_page": get_paginate_count(request),
        }
        RequestConfig(request, paginate).configure(vrf_table)

        # Compile permissions list for rendering the object table
        permissions = {
            "add": request.user.has_perm("ipam.add_vrf"),
            "change": request.user.has_perm("ipam.change_vrf"),
            "delete": request.user.has_perm("ipam.delete_vrf"),
        }
        bulk_querystring = f"namespace={instance.id}"

        context = super().get_extra_context(request, instance)
        context.update(
            {
                "vrf_table": vrf_table,
                "permissions": permissions,
                "bulk_querystring": bulk_querystring,
                "active_tab": "vrfs",
            }
        )
        context.update(get_namespace_related_counts(instance, request))

        return context


#
# VRFs
#


class VRFListView(generic.ObjectListView):
    queryset = VRF.objects.all()
    filterset = filters.VRFFilterSet
    filterset_form = forms.VRFFilterForm
    table = tables.VRFTable


class VRFView(generic.ObjectView):
    queryset = VRF.objects.all()

    def get_extra_context(self, request, instance):
        context = super().get_extra_context(request, instance)

        prefixes = instance.prefixes.restrict(request.user, "view")
        prefix_count = prefixes.count()
        prefix_table = tables.PrefixTable(prefixes.select_related("namespace"))

        # devices = instance.devices.restrict(request.user, "view")
        # device_count = devices.count()
        # device_table = DeviceTable(devices.all(), orderable=False)

        import_targets_table = tables.RouteTargetTable(
            instance.import_targets.select_related("tenant"), orderable=False
        )
        export_targets_table = tables.RouteTargetTable(
            instance.export_targets.select_related("tenant"), orderable=False
        )

        # TODO(jathan): This table might need to live on Device and on VRFs
        # (possibly replacing `device_table` above.
        vrfs = instance.device_assignments.restrict(request.user, "view")
        vrf_table = tables.VRFDeviceAssignmentTable(vrfs)
        vrf_table.exclude = ("vrf",)
        # context["vrf_table"] = vrf_table

        context.update(
            {
                "device_table": vrf_table,
                # "device_table": device_table,
                "prefix_count": prefix_count,
                "prefix_table": prefix_table,
                "import_targets_table": import_targets_table,
                "export_targets_table": export_targets_table,
            }
        )

        return context


class VRFEditView(generic.ObjectEditView):
    queryset = VRF.objects.all()
    model_form = forms.VRFForm
    template_name = "ipam/vrf_edit.html"


class VRFDeleteView(generic.ObjectDeleteView):
    queryset = VRF.objects.all()


class VRFBulkImportView(generic.BulkImportView):
    queryset = VRF.objects.all()
    table = tables.VRFTable


class VRFBulkEditView(generic.BulkEditView):
    queryset = VRF.objects.select_related("tenant")
    filterset = filters.VRFFilterSet
    table = tables.VRFTable
    form = forms.VRFBulkEditForm


class VRFBulkDeleteView(generic.BulkDeleteView):
    queryset = VRF.objects.select_related("tenant")
    filterset = filters.VRFFilterSet
    table = tables.VRFTable


#
# Route targets
#


class RouteTargetListView(generic.ObjectListView):
    queryset = RouteTarget.objects.all()
    filterset = filters.RouteTargetFilterSet
    filterset_form = forms.RouteTargetFilterForm
    table = tables.RouteTargetTable


class RouteTargetView(generic.ObjectView):
    queryset = RouteTarget.objects.all()

    def get_extra_context(self, request, instance):
        importing_vrfs_table = tables.VRFTable(instance.importing_vrfs.select_related("tenant"), orderable=False)
        exporting_vrfs_table = tables.VRFTable(instance.exporting_vrfs.select_related("tenant"), orderable=False)

        return {
            "importing_vrfs_table": importing_vrfs_table,
            "exporting_vrfs_table": exporting_vrfs_table,
        }


class RouteTargetEditView(generic.ObjectEditView):
    queryset = RouteTarget.objects.all()
    model_form = forms.RouteTargetForm


class RouteTargetDeleteView(generic.ObjectDeleteView):
    queryset = RouteTarget.objects.all()


class RouteTargetBulkImportView(generic.BulkImportView):
    queryset = RouteTarget.objects.all()
    table = tables.RouteTargetTable


class RouteTargetBulkEditView(generic.BulkEditView):
    queryset = RouteTarget.objects.select_related("tenant")
    filterset = filters.RouteTargetFilterSet
    table = tables.RouteTargetTable
    form = forms.RouteTargetBulkEditForm


class RouteTargetBulkDeleteView(generic.BulkDeleteView):
    queryset = RouteTarget.objects.select_related("tenant")
    filterset = filters.RouteTargetFilterSet
    table = tables.RouteTargetTable


#
# RIRs
#


class RIRListView(generic.ObjectListView):
    queryset = RIR.objects.annotate(assigned_prefix_count=count_related(Prefix, "rir"))
    filterset = filters.RIRFilterSet
    filterset_form = forms.RIRFilterForm
    table = tables.RIRTable


class RIRView(generic.ObjectView):
    queryset = RIR.objects.all()

    def get_extra_context(self, request, instance):
        # Prefixes
        assigned_prefixes = Prefix.objects.restrict(request.user, "view").filter(rir=instance).select_related("tenant")

        assigned_prefix_table = tables.PrefixTable(assigned_prefixes)

        paginate = {
            "paginator_class": EnhancedPaginator,
            "per_page": get_paginate_count(request),
        }
        RequestConfig(request, paginate).configure(assigned_prefix_table)

        return {
            "assigned_prefix_table": assigned_prefix_table,
        }


class RIREditView(generic.ObjectEditView):
    queryset = RIR.objects.all()
    model_form = forms.RIRForm


class RIRDeleteView(generic.ObjectDeleteView):
    queryset = RIR.objects.all()


class RIRBulkImportView(generic.BulkImportView):
    queryset = RIR.objects.all()
    table = tables.RIRTable


class RIRBulkDeleteView(generic.BulkDeleteView):
    queryset = RIR.objects.annotate(assigned_prefix_count=count_related(Prefix, "rir"))
    filterset = filters.RIRFilterSet
    table = tables.RIRTable


#
# Prefixes
#


class PrefixListView(generic.ObjectListView):
    filterset = filters.PrefixFilterSet
    filterset_form = forms.PrefixFilterForm
    table = tables.PrefixDetailTable
    template_name = "ipam/prefix_list.html"
    queryset = Prefix.objects.all()
    use_new_ui = True


class PrefixView(generic.ObjectView):
    queryset = Prefix.objects.select_related(
        "parent",
        "rir",
        "role",
        "location",
        "status",
        "tenant__tenant_group",
        "vlan__vlan_group",
        "namespace",
    )
    use_new_ui = True

    def get_extra_context(self, request, instance):
        # Parent prefixes table
        parent_prefixes = instance.ancestors().restrict(request.user, "view").select_related("parent", "namespace")
        parent_prefix_table = tables.PrefixTable(list(parent_prefixes))
        parent_prefix_table.exclude = ("namespace",)

        vrfs = instance.vrf_assignments.restrict(request.user, "view")
        vrf_table = tables.VRFPrefixAssignmentTable(vrfs, orderable=False)

        return {
            "vrf_table": vrf_table,
            "parent_prefix_table": parent_prefix_table,
        }


class PrefixPrefixesView(generic.ObjectView):
    queryset = Prefix.objects.all()
    template_name = "ipam/prefix_prefixes.html"

    def get_extra_context(self, request, instance):
        # Child prefixes table
        child_prefixes = (
            instance.descendants()
            .restrict(request.user, "view")
            .select_related("parent", "location", "status", "role", "vlan", "namespace")
        )

        # Add available prefixes to the table if requested
        if child_prefixes and request.GET.get("show_available", "true") == "true":
            child_prefixes = add_available_prefixes(instance.prefix, child_prefixes)

        prefix_table = tables.PrefixDetailTable(child_prefixes)
        prefix_table.exclude = ("namespace",)
        if request.user.has_perm("ipam.change_prefix") or request.user.has_perm("ipam.delete_prefix"):
            prefix_table.columns.show("pk")

        paginate = {
            "paginator_class": EnhancedPaginator,
            "per_page": get_paginate_count(request),
        }
        RequestConfig(request, paginate).configure(prefix_table)

        # Compile permissions list for rendering the object table
        permissions = {
            "add": request.user.has_perm("ipam.add_prefix"),
            "change": request.user.has_perm("ipam.change_prefix"),
            "delete": request.user.has_perm("ipam.delete_prefix"),
        }
        namespace_id = instance.namespace_id
        bulk_querystring = f"namespace={namespace_id}&within={instance.prefix}"

        return {
            "first_available_prefix": instance.get_first_available_prefix(),
            "prefix_table": prefix_table,
            "permissions": permissions,
            "bulk_querystring": bulk_querystring,
            "active_tab": "prefixes",
            "show_available": request.GET.get("show_available", "true") == "true",
        }


class PrefixIPAddressesView(generic.ObjectView):
    queryset = Prefix.objects.all()
    template_name = "ipam/prefix_ipaddresses.html"

    def get_extra_context(self, request, instance):
        # Find all IPAddresses belonging to this Prefix
        ipaddresses = (
            instance.ip_addresses.all()
            .restrict(request.user, "view")
            .select_related("role", "status", "tenant")
            .prefetch_related("primary_ip4_for", "primary_ip6_for")
            .annotate(
                interface_count=Count("interfaces"),
                interface_parent_count=(Count("interfaces__device", distinct=True)),
                vm_interface_count=Count("vm_interfaces"),
                vm_interface_parent_count=(Count("vm_interfaces__virtual_machine", distinct=True)),
            )
        )

        # Add available IP addresses to the table if requested
        if request.GET.get("show_available", "true") == "true":
            ipaddresses = add_available_ipaddresses(
                instance.prefix, ipaddresses, instance.type == choices.PrefixTypeChoices.TYPE_POOL
            )

        ip_table = tables.IPAddressTable(ipaddresses)
        if request.user.has_perm("ipam.change_ipaddress") or request.user.has_perm("ipam.delete_ipaddress"):
            ip_table.columns.show("pk")

        paginate = {
            "paginator_class": EnhancedPaginator,
            "per_page": get_paginate_count(request),
        }
        RequestConfig(request, paginate).configure(ip_table)

        # Compile permissions list for rendering the object table
        permissions = {
            "add": request.user.has_perm("ipam.add_ipaddress"),
            "change": request.user.has_perm("ipam.change_ipaddress"),
            "delete": request.user.has_perm("ipam.delete_ipaddress"),
        }
        namespace_id = instance.namespace_id
        bulk_querystring = f"namespace={namespace_id}&parent={instance.prefix}"

        return {
            "first_available_ip": instance.get_first_available_ip(),
            "ip_table": ip_table,
            "permissions": permissions,
            "bulk_querystring": bulk_querystring,
            "active_tab": "ip-addresses",
            "show_available": request.GET.get("show_available", "true") == "true",
        }


class PrefixEditView(generic.ObjectEditView):
    queryset = Prefix.objects.all()
    model_form = forms.PrefixForm
    template_name = "ipam/prefix_edit.html"

    def successful_post(self, request, obj, created, _logger):
        """Check for data that will be invalid in a future Nautobot release and warn the user if found."""
        # 3.0 TODO: remove these checks after enabling strict enforcement of the equivalent logic in Prefix.save()
        edit_url = reverse("ipam:prefix_edit", kwargs={"pk": obj.pk})
        warning_msg = format_html(
            '<p>This <a href="{}#prefix-hierarchy">will be considered invalid data</a> in a future release.</p>',
            static("docs/models/ipam/prefix.html"),
        )
        if obj.parent and obj.parent.type != constants.PREFIX_ALLOWED_PARENT_TYPES[obj.type]:
            parent_edit_url = reverse("ipam:prefix_edit", kwargs={"pk": obj.parent.pk})
            messages.warning(
                request,
                format_html(
                    '{} is a {} prefix but its parent <a href="{}">{}</a> is a {}. {} Consider '
                    '<a href="{}">changing the type of {}</a> and/or <a href="{}">{}</a> to resolve this issue.',
                    obj,
                    obj.type.title(),
                    obj.parent.get_absolute_url(),
                    obj.parent,
                    obj.parent.type.title(),
                    warning_msg,
                    edit_url,
                    obj,
                    parent_edit_url,
                    obj.parent,
                ),
            )

        invalid_children = obj.children.filter(
            ~Q(type__in=constants.PREFIX_ALLOWED_CHILD_TYPES[obj.type]),  # exclude valid children
        )

        if invalid_children.exists():
            children_link = format_html('<a href="{}?parent={}">its children</a>', reverse("ipam:prefix_list"), obj.pk)
            if obj.type == choices.PrefixTypeChoices.TYPE_CONTAINER:
                messages.warning(
                    request,
                    format_html(
                        "{} is a Container prefix and should not contain child prefixes of type Pool. {} "
                        "Consider creating an intermediary Network prefix, or changing the type of {} to Network, "
                        "to resolve this issue.",
                        obj,
                        warning_msg,
                        children_link,
                    ),
                )
            elif obj.type == choices.PrefixTypeChoices.TYPE_NETWORK:
                messages.warning(
                    request,
                    format_html(
                        "{} is a Network prefix and should not contain child prefixes of types Container or Network. "
                        '{} Consider <a href="{}">changing the type of {}</a> to Container, '
                        "or changing the type of {} to Pool, to resolve this issue.",
                        obj,
                        warning_msg,
                        edit_url,
                        obj,
                        children_link,
                    ),
                )
            else:  # TYPE_POOL
                messages.warning(
                    request,
                    format_html(
                        "{} is a Pool prefix and should not contain other prefixes. {} "
                        'Consider either <a href="{}">changing the type of {}</a> to Container or Network, '
                        "or deleting {}, to resolve this issue.",
                        obj,
                        warning_msg,
                        edit_url,
                        obj,
                        children_link,
                    ),
                )

        if obj.ip_addresses.exists() and obj.type == choices.PrefixTypeChoices.TYPE_CONTAINER:
            ip_warning_msg = format_html(
                '<p>This <a href="{}#ipaddress-parenting-concrete-relationship">will be considered invalid data</a> '
                "in a future release.</p>",
                static("docs/models/ipam/ipaddress.html"),
            )
            shortest_child_mask_length = min([ip.mask_length for ip in obj.ip_addresses.all()])
            if shortest_child_mask_length > obj.prefix_length:
                ip_link = format_html(
                    '<a href="{}?parent={}">these IP addresses</a>', reverse("ipam:ipaddress_list"), obj.pk
                )
                create_url = reverse("ipam:prefix_add") + urlencode(
                    {
                        "namespace": obj.namespace.pk,
                        "type": choices.PrefixTypeChoices.TYPE_NETWORK,
                        "prefix": obj.prefix,
                    }
                )
                messages.warning(
                    request,
                    format_html(
                        "{} is a Container prefix and should not directly contain IP addresses. {} "
                        'Consider either <a href="{}">changing the type of {}</a> to Network, '
                        'or <a href="{}">creating one or more child prefix(es) of type Network</a> to contain {}, '
                        "to resolve this issue.",
                        obj,
                        ip_warning_msg,
                        edit_url,
                        obj,
                        create_url,
                        ip_link,
                    ),
                )
            else:
                messages.warning(
                    request,
                    format_html(
                        "{} is a Container prefix and should not directly contain IP addresses. {} "
                        'Consider <a href="{}">changing the type of {}</a> to Network to resolve this issue.',
                        obj,
                        ip_warning_msg,
                        edit_url,
                        obj,
                    ),
                )

        super().successful_post(request, obj, created, _logger)


class PrefixDeleteView(generic.ObjectDeleteView):
    queryset = Prefix.objects.all()
    template_name = "ipam/prefix_delete.html"


class PrefixBulkImportView(generic.BulkImportView):
    queryset = Prefix.objects.all()
    table = tables.PrefixTable


class PrefixBulkEditView(generic.BulkEditView):
    queryset = Prefix.objects.select_related("location", "status", "namespace", "tenant", "vlan", "role")
    filterset = filters.PrefixFilterSet
    table = tables.PrefixTable
    form = forms.PrefixBulkEditForm


class PrefixBulkDeleteView(generic.BulkDeleteView):
    queryset = Prefix.objects.select_related("location", "status", "namespace", "tenant", "vlan", "role")
    filterset = filters.PrefixFilterSet
    table = tables.PrefixTable


#
# IP addresses
#


class IPAddressListView(generic.ObjectListView):
    queryset = IPAddress.objects.annotate(
        interface_count=Count("interfaces"),
        interface_parent_count=(Count("interfaces__device", distinct=True)),
        vm_interface_count=Count("vm_interfaces"),
        vm_interface_parent_count=(Count("vm_interfaces__virtual_machine", distinct=True)),
        assigned_count=Count("interfaces") + Count("vm_interfaces"),
    )
    filterset = filters.IPAddressFilterSet
    filterset_form = forms.IPAddressFilterForm
    table = tables.IPAddressDetailTable
    template_name = "ipam/ipaddress_list.html"
    use_new_ui = True


class IPAddressView(generic.ObjectView):
    queryset = IPAddress.objects.select_related("tenant", "status", "role")
    use_new_ui = True

    def get_extra_context(self, request, instance):
        # Parent prefixes table
        parent_prefixes = (
            instance.ancestors().restrict(request.user, "view").select_related("location", "status", "role", "tenant")
        )
        parent_prefixes_table = tables.PrefixTable(list(parent_prefixes), orderable=False)

        # Related IP table
        related_ips = (
            instance.siblings()
            .restrict(request.user, "view")
            .select_related("role", "status", "tenant")
            .annotate(
                interface_count=Count("interfaces"),
                interface_parent_count=(Count("interfaces__device", distinct=True)),
                vm_interface_count=Count("vm_interfaces"),
                vm_interface_parent_count=(Count("vm_interfaces__virtual_machine", distinct=True)),
            )
        )
        related_ips_table = tables.IPAddressTable(related_ips, orderable=False)

        paginate = {
            "paginator_class": EnhancedPaginator,
            "per_page": get_paginate_count(request),
        }
        RequestConfig(request, paginate).configure(related_ips_table)

        return {
            "parent_prefixes_table": parent_prefixes_table,
            "related_ips_table": related_ips_table,
        }


class IPAddressEditView(generic.ObjectEditView):
    queryset = IPAddress.objects.all()
    model_form = forms.IPAddressForm
    template_name = "ipam/ipaddress_edit.html"

    def dispatch(self, request, *args, **kwargs):
        if "interface" in request.GET or "vminterface" in request.GET:
            _, error_msg = retrieve_interface_or_vminterface_from_request(request)
            if error_msg:
                messages.warning(request, error_msg)
                return redirect(self.get_return_url(request), default_return_url="ipam:ipaddress_add")

        return super().dispatch(request, *args, **kwargs)

    def successful_post(self, request, obj, created, _logger):
        """Check for data that will be invalid in a future Nautobot release and warn the user if found."""
        # 3.0 TODO: remove this check after enabling strict enforcement of the equivalent logic in IPAddress.save()
        if obj.parent.type == choices.PrefixTypeChoices.TYPE_CONTAINER:
            warning_msg = format_html(
                '<p>This <a href="{}#ipaddress-parenting-concrete-relationship">will be considered invalid data</a> '
                "in a future release.</p>",
                static("docs/models/ipam/ipaddress.html"),
            )
            parent_link = format_html('<a href="{}">{}</a>', obj.parent.get_absolute_url(), obj.parent)
            if obj.parent.prefix_length < obj.mask_length:
                create_url = (
                    reverse("ipam:prefix_add")
                    + "?"
                    + urlencode(
                        {
                            "namespace": obj.parent.namespace.pk,
                            "prefix": str(netaddr.IPNetwork(f"{obj.host}/{obj.mask_length}")),
                            "type": choices.PrefixTypeChoices.TYPE_NETWORK,
                        }
                    )
                )
                messages.warning(
                    request,
                    format_html(
                        "IP address {} currently has prefix {} as its parent, which is a Container. {} "
                        'Consider <a href="{}">creating an intermediate /{} prefix of type Network</a> '
                        "to resolve this issue.",
                        obj,
                        parent_link,
                        warning_msg,
                        create_url,
                        obj.mask_length,
                    ),
                )
            else:
                messages.warning(
                    request,
                    format_html(
                        "IP address {} currently has prefix {} as its parent, which is a Container. {} "
                        'Consider <a href="{}">changing the prefix</a> to type Network or Pool to resolve this issue.',
                        obj,
                        parent_link,
                        warning_msg,
                        reverse("ipam:prefix_edit", kwargs={"pk": obj.parent.pk}),
                    ),
                )

        # Add IpAddress to interface if interface is in query_params
        if "interface" in request.GET or "vminterface" in request.GET:
            interface, _ = retrieve_interface_or_vminterface_from_request(request)
            interface.ip_addresses.add(obj)

        super().successful_post(request, obj, created, _logger)

    def alter_obj(self, obj, request, url_args, url_kwargs):
        # TODO: update to work with interface M2M
        if "interface" in request.GET:
            try:
                obj.assigned_object = Interface.objects.get(pk=request.GET["interface"])
            except (ValueError, Interface.DoesNotExist):
                pass

        elif "vminterface" in request.GET:
            try:
                obj.assigned_object = VMInterface.objects.get(pk=request.GET["vminterface"])
            except (ValueError, VMInterface.DoesNotExist):
                pass

        return obj


# 2.0 TODO: Standardize or remove this view in exchange for a `NautobotViewSet` method
class IPAddressAssignView(view_mixins.GetReturnURLMixin, generic.ObjectView):
    """
    Search for IPAddresses to be assigned to an Interface.
    """

    queryset = IPAddress.objects.all()
    default_return_url = "ipam:ipaddress_add"

    def dispatch(self, request, *args, **kwargs):
        # Redirect user if an interface has not been provided
        if "interface" not in request.GET and "vminterface" not in request.GET:
            return redirect(self.get_return_url(request))

        _, error_msg = retrieve_interface_or_vminterface_from_request(request)
        if error_msg:
            messages.warning(request, error_msg)
            return redirect(self.get_return_url(request))

        return super().dispatch(request, *args, **kwargs)

    def get(self, request, *args, **kwargs):
        interface, _ = retrieve_interface_or_vminterface_from_request(request)
        form = forms.IPAddressAssignForm(data=request.GET)

        table = None
        if request.GET.get("q"):
            addresses = (
                self.queryset.select_related("parent__namespace", "role", "status", "tenant")
                .exclude(pk__in=interface.ip_addresses.values_list("pk"))
                .string_search(request.GET.get("q"))
            )
            table = tables.IPAddressAssignTable(addresses)
            paginate = {
                "paginator_class": EnhancedPaginator,
                "per_page": get_paginate_count(request),
            }
            RequestConfig(request, paginate).configure(table)
            max_page_size = get_settings_or_config("MAX_PAGE_SIZE")
            if max_page_size and paginate["per_page"] > max_page_size:
                messages.warning(
                    request,
                    f'Requested "per_page" is too large. No more than {max_page_size} items may be displayed at a time.',
                )

        return render(
            request,
            "ipam/ipaddress_assign.html",
            {
                "form": form,
                "return_url": self.get_return_url(request),
                "table": table,
            },
        )

    def post(self, request):
        interface, _ = retrieve_interface_or_vminterface_from_request(request)

        if pks := request.POST.getlist("pk"):
            ip_addresses = IPAddress.objects.restrict(request.user, "view").filter(pk__in=pks)
            interface.ip_addresses.add(*ip_addresses)
            return redirect(self.get_return_url(request))

        return render(
            request,
            "ipam/ipaddress_assign.html",
            {
                "return_url": self.get_return_url(request),
            },
        )


class IPAddressMergeView(view_mixins.GetReturnURLMixin, view_mixins.ObjectPermissionRequiredMixin, View):
    queryset = IPAddress.objects.all()
    template_name = "ipam/ipaddress_merge.html"

    def get_required_permission(self):
        return get_permission_for_model(self.queryset.model, "change")

    def find_duplicate_ips(self, request, merged_attributes=None):
        """
        Present IP Addresses with the same host values.
        If not found, return to IPAddressListView with a helpful message.
        """
        if merged_attributes:
            host_values = (
                self.queryset.filter(host__gt=merged_attributes.get("host"))
                .values("host")
                .order_by("host")
                .annotate(count=models.Count("host"))
                .filter(count__gt=1)
            )
        else:
            host_values = (
                self.queryset.values("host").order_by("host").annotate(count=models.Count("host")).filter(count__gt=1)
            )
        if host_values:
            item = host_values[0]
            queryset = self.queryset.filter(host__in=[item["host"]])
            return render(
                request=request,
                template_name=self.template_name,
                context={
                    "queryset": queryset,
                    "return_url": self.get_return_url(request),
                },
            )
        else:
            msg = "No additional duplicate IPs found."
            messages.info(request, msg)
            return redirect(self.get_return_url(request))

    def get(self, request):
        return self.find_duplicate_ips(request)

    def post(self, request):
        collapsed_ips = IPAddress.objects.filter(pk__in=request.POST.getlist("pk"))
        merged_attributes = request.POST
        operation_invalid = len(collapsed_ips) < 2
        # Check if there are at least two IP addresses for us to merge
        # and if the skip button is pressed instead.
        if "_skip" not in request.POST and not operation_invalid:
            with cache.lock("ipaddress_merge", blocking_timeout=15, timeout=settings.REDIS_LOCK_TIMEOUT):
                with transaction.atomic():
                    namespace = Namespace.objects.get(pk=merged_attributes.get("namespace"))
                    status = Status.objects.get(pk=merged_attributes.get("status"))
                    # Retrieve all attributes from the request.
                    if merged_attributes.get("tenant"):
                        tenant = Tenant.objects.get(pk=merged_attributes.get("tenant"))
                    else:
                        tenant = None
                    if merged_attributes.get("role"):
                        role = Role.objects.get(pk=merged_attributes.get("role"))
                    else:
                        role = None
                    if merged_attributes.get("tags"):
                        tag_pk_list = merged_attributes.get("tags").split(",")
                        tags = Tag.objects.filter(pk__in=tag_pk_list)
                    else:
                        tags = []
                    if merged_attributes.get("nat_inside"):
                        nat_inside = IPAddress.objects.get(pk=merged_attributes.get("nat_inside"))
                    else:
                        nat_inside = None
                    # use IP in the same namespace as a reference.
                    ip_in_the_same_namespace = collapsed_ips.filter(parent__namespace=namespace).first()
                    merged_ip = IPAddress(
                        host=merged_attributes.get("host"),
                        ip_version=ip_in_the_same_namespace.ip_version,
                        parent=ip_in_the_same_namespace.parent,
                        type=merged_attributes.get("type"),
                        status=status,
                        role=role,
                        dns_name=merged_attributes.get("dns_name", ""),
                        description=merged_attributes.get("description"),
                        mask_length=merged_attributes.get("mask_length"),
                        tenant=tenant,
                        nat_inside=nat_inside,
                        _custom_field_data=ip_in_the_same_namespace._custom_field_data,
                    )
                    merged_ip.tags.set(tags)
                    # Update custom_field_data
                    for key in merged_ip._custom_field_data.keys():
                        ip_pk = merged_attributes.get("cf_" + key)
                        merged_ip._custom_field_data[key] = IPAddress.objects.get(pk=ip_pk)._custom_field_data[key]
                    # Update relationship data
                    handle_relationship_changes_when_merging_ips(merged_ip, merged_attributes, collapsed_ips)
                    # Capture relevant device pk_list before updating IPAddress to Interface Assignments.
                    # since the update will unset the primary_ip[4/6] field on the device.
                    # Collapsed_ips can only be one of the two families v4/v6
                    # One of the querysets here is bound to be emtpy and one of the updates to Device's primary_ip field
                    # is going to be a no-op
                    device_ip4 = list(Device.objects.filter(primary_ip4__in=collapsed_ips).values_list("pk", flat=True))
                    device_ip6 = list(Device.objects.filter(primary_ip6__in=collapsed_ips).values_list("pk", flat=True))
                    vm_ip4 = list(
                        VirtualMachine.objects.filter(primary_ip4__in=collapsed_ips).values_list("pk", flat=True)
                    )
                    vm_ip6 = list(
                        VirtualMachine.objects.filter(primary_ip6__in=collapsed_ips).values_list("pk", flat=True)
                    )

                    ip_to_interface_assignments = []
                    # Update IPAddress to Interface Assignments
                    for assignment in IPAddressToInterface.objects.filter(ip_address__in=collapsed_ips):
                        updated_attributes = model_to_dict(assignment)
                        updated_attributes["ip_address"] = merged_ip
                        updated_attributes["interface"] = Interface.objects.filter(
                            pk=updated_attributes["interface"]
                        ).first()
                        updated_attributes["vm_interface"] = VMInterface.objects.filter(
                            pk=updated_attributes["vm_interface"]
                        ).first()
                        ip_to_interface_assignments.append(updated_attributes)
                    # Update Service m2m field with IPAddresses
                    services = list(Service.objects.filter(ip_addresses__in=collapsed_ips).values_list("pk", flat=True))
                    # Delete Collapsed IPs
                    try:
                        _, deleted_info = collapsed_ips.delete()
                        deleted_count = deleted_info[IPAddress._meta.label]
                    except ProtectedError as e:
                        logger.info("Caught ProtectedError while attempting to delete objects")
                        handle_protectederror(collapsed_ips, request, e)
                        return redirect(self.get_return_url(request))
                    msg = format_html(
                        'Merged {} {} into <a href="{}">{}</a>',
                        deleted_count,
                        self.queryset.model._meta.verbose_name,
                        merged_ip.get_absolute_url(),
                        merged_ip,
                    )
                    logger_msg = f"Merged {deleted_count} {self.queryset.model._meta.verbose_name} into {merged_ip}"
                    merged_ip.validated_save()
                    # After some testing
                    # We have to update the ForeignKey fields after merged_ip is saved to make the operation valid
                    for assignment in ip_to_interface_assignments:
                        IPAddressToInterface.objects.create(**assignment)
                    # Update Device primary_ip fields of the Collapsed IPs
                    Device.objects.filter(pk__in=device_ip4).update(primary_ip4=merged_ip)
                    Device.objects.filter(pk__in=device_ip6).update(primary_ip6=merged_ip)
                    VirtualMachine.objects.filter(pk__in=vm_ip4).update(primary_ip4=merged_ip)
                    VirtualMachine.objects.filter(pk__in=vm_ip6).update(primary_ip6=merged_ip)
                    for service in services:
                        Service.objects.get(pk=service).ip_addresses.add(merged_ip)
                    logger.info(logger_msg)
                    messages.success(request, msg)
        return self.find_duplicate_ips(request, merged_attributes)


class IPAddressDeleteView(generic.ObjectDeleteView):
    queryset = IPAddress.objects.all()


class IPAddressBulkCreateView(generic.BulkCreateView):
    queryset = IPAddress.objects.all()
    form = forms.IPAddressBulkCreateForm
    model_form = forms.IPAddressBulkAddForm
    pattern_target = "address"
    template_name = "ipam/ipaddress_bulk_add.html"


class IPAddressBulkImportView(generic.BulkImportView):
    queryset = IPAddress.objects.all()
    table = tables.IPAddressTable


class IPAddressBulkEditView(generic.BulkEditView):
    # queryset = IPAddress.objects.select_related("status", "role", "tenant", "vrf__tenant")
    queryset = IPAddress.objects.select_related("role", "status", "tenant").annotate(
        interface_count=Count("interfaces"),
        interface_parent_count=(Count("interfaces__device", distinct=True)),
        vm_interface_count=Count("vm_interfaces"),
        vm_interface_parent_count=(Count("vm_interfaces__virtual_machine", distinct=True)),
    )
    filterset = filters.IPAddressFilterSet
    table = tables.IPAddressTable
    form = forms.IPAddressBulkEditForm


class IPAddressBulkDeleteView(generic.BulkDeleteView):
    # queryset = IPAddress.objects.select_related("status", "role", "tenant", "vrf__tenant")
    queryset = IPAddress.objects.select_related("role", "status", "tenant").annotate(
        interface_count=Count("interfaces"),
        interface_parent_count=(Count("interfaces__device", distinct=True)),
        vm_interface_count=Count("vm_interfaces"),
        vm_interface_parent_count=(Count("vm_interfaces__virtual_machine", distinct=True)),
    )
    filterset = filters.IPAddressFilterSet
    table = tables.IPAddressTable


class IPAddressInterfacesView(generic.ObjectView):
    queryset = IPAddress.objects.all()
    template_name = "ipam/ipaddress_interfaces.html"

    def get_extra_context(self, request, instance):
        interfaces = (
            instance.interfaces.restrict(request.user, "view")
            .prefetch_related(
                Prefetch("ip_addresses", queryset=IPAddress.objects.restrict(request.user)),
                Prefetch("member_interfaces", queryset=Interface.objects.restrict(request.user)),
                "_path__destination",
                "tags",
            )
            .select_related("lag", "cable")
        )
        interface_table = tables.IPAddressInterfaceTable(data=interfaces, user=request.user, orderable=False)
        if request.user.has_perm("dcim.change_interface") or request.user.has_perm("dcim.delete_interface"):
            interface_table.columns.show("pk")

        return {
            "interface_table": interface_table,
            "active_tab": "interfaces",
        }


class IPAddressVMInterfacesView(generic.ObjectView):
    queryset = IPAddress.objects.all()
    template_name = "ipam/ipaddress_vm_interfaces.html"

    def get_extra_context(self, request, instance):
        vm_interfaces = instance.vm_interfaces.restrict(request.user, "view").prefetch_related(
            Prefetch("ip_addresses", queryset=IPAddress.objects.restrict(request.user)),
        )
        vm_interface_table = tables.IPAddressVMInterfaceTable(data=vm_interfaces, user=request.user, orderable=False)
        if request.user.has_perm("virtualization.change_vminterface") or request.user.has_perm(
            "virtualization.delete_vminterface"
        ):
            vm_interface_table.columns.show("pk")

        return {
            "vm_interface_table": vm_interface_table,
            "active_tab": "vm_interfaces",
        }


#
# IPAddress to Interface (assignments
#


class IPAddressToInterfaceUIViewSet(view_mixins.ObjectBulkCreateViewMixin):
    """
    ViewSet for IP Address (VM)Interface assignments.

    This view intentionally only implements bulk import at this time. Accessing list view will
    redirect to the import view.
    """

    lookup_field = "pk"
    # form_class = forms.NamespaceForm
    filterset_class = filters.IPAddressToInterfaceFilterSet
    queryset = IPAddressToInterface.objects.all()
    serializer_class = serializers.IPAddressToInterfaceSerializer
    table_class = tables.IPAddressToInterfaceTable
    action_buttons = ("import", "export")

    def list(self, request, *args, **kwargs):
        """Redirect list view to import view."""
        return redirect(reverse("ipam:ipaddresstointerface_import"))


#
# VLAN groups
#


class VLANGroupListView(generic.ObjectListView):
    queryset = VLANGroup.objects.annotate(vlan_count=count_related(VLAN, "vlan_group"))
    filterset = filters.VLANGroupFilterSet
    filterset_form = forms.VLANGroupFilterForm
    table = tables.VLANGroupTable


class VLANGroupView(generic.ObjectView):
    queryset = VLANGroup.objects.all()

    def get_extra_context(self, request, instance):
        vlans = (
            VLAN.objects.restrict(request.user, "view")
            .annotate(location_count=Count("locations"))
            .filter(vlan_group=instance)
            .prefetch_related(Prefetch("prefixes", queryset=Prefix.objects.restrict(request.user)))
        )
        vlans_count = vlans.count()
        vlans = add_available_vlans(instance, vlans)

        vlan_table = tables.VLANDetailTable(vlans)
        if request.user.has_perm("ipam.change_vlan") or request.user.has_perm("ipam.delete_vlan"):
            vlan_table.columns.show("pk")
        vlan_table.columns.hide("vlan_group")

        paginate = {
            "paginator_class": EnhancedPaginator,
            "per_page": get_paginate_count(request),
        }
        RequestConfig(request, paginate).configure(vlan_table)

        # Compile permissions list for rendering the object table
        permissions = {
            "add": request.user.has_perm("ipam.add_vlan"),
            "change": request.user.has_perm("ipam.change_vlan"),
            "delete": request.user.has_perm("ipam.delete_vlan"),
        }

        return {
            "first_available_vlan": instance.get_next_available_vid(),
            "bulk_querystring": f"vlan_group={instance.pk}",
            "vlan_table": vlan_table,
            "permissions": permissions,
            "vlans_count": vlans_count,
        }


class VLANGroupEditView(generic.ObjectEditView):
    queryset = VLANGroup.objects.all()
    model_form = forms.VLANGroupForm


class VLANGroupDeleteView(generic.ObjectDeleteView):
    queryset = VLANGroup.objects.all()


class VLANGroupBulkImportView(generic.BulkImportView):
    queryset = VLANGroup.objects.all()
    table = tables.VLANGroupTable


class VLANGroupBulkDeleteView(generic.BulkDeleteView):
    queryset = VLANGroup.objects.select_related("location").annotate(vlan_count=count_related(VLAN, "vlan_group"))
    filterset = filters.VLANGroupFilterSet
    table = tables.VLANGroupTable


#
# VLANs
#


class VLANListView(generic.ObjectListView):
<<<<<<< HEAD
    queryset = VLAN.objects.annotate(location_count=Count("locations")).select_related(
        "vlan_group", "tenant", "role", "status"
    )
=======
    queryset = VLAN.objects.all()
>>>>>>> e7f2aef3
    filterset = filters.VLANFilterSet
    filterset_form = forms.VLANFilterForm
    table = tables.VLANDetailTable


class VLANView(generic.ObjectView):
    queryset = VLAN.objects.annotate(location_count=Count("locations")).select_related(
        "role",
        "status",
        "tenant__tenant_group",
    )

    def get_extra_context(self, request, instance):
        prefixes = (
            Prefix.objects.restrict(request.user, "view")
            .filter(vlan=instance)
            .select_related(
                "status",
                "role",
                # "vrf",
                "namespace",
            )
        )
        prefix_table = tables.PrefixTable(list(prefixes))
        prefix_table.exclude = ("vlan",)

        return {
            "prefix_table": prefix_table,
        }


class VLANInterfacesView(generic.ObjectView):
    queryset = VLAN.objects.all()
    template_name = "ipam/vlan_interfaces.html"

    def get_extra_context(self, request, instance):
        interfaces = instance.get_interfaces().select_related("device")
        members_table = tables.VLANDevicesTable(interfaces)

        paginate = {
            "paginator_class": EnhancedPaginator,
            "per_page": get_paginate_count(request),
        }
        RequestConfig(request, paginate).configure(members_table)

        return {
            "members_table": members_table,
            "active_tab": "interfaces",
        }


class VLANVMInterfacesView(generic.ObjectView):
    queryset = VLAN.objects.all()
    template_name = "ipam/vlan_vminterfaces.html"

    def get_extra_context(self, request, instance):
        interfaces = instance.get_vminterfaces().select_related("virtual_machine")
        members_table = tables.VLANVirtualMachinesTable(interfaces)

        paginate = {
            "paginator_class": EnhancedPaginator,
            "per_page": get_paginate_count(request),
        }
        RequestConfig(request, paginate).configure(members_table)

        return {
            "members_table": members_table,
            "active_tab": "vminterfaces",
        }


class VLANEditView(generic.ObjectEditView):
    queryset = VLAN.objects.all()
    model_form = forms.VLANForm
    template_name = "ipam/vlan_edit.html"


class VLANDeleteView(generic.ObjectDeleteView):
    queryset = VLAN.objects.all()


class VLANBulkImportView(generic.BulkImportView):
    queryset = VLAN.objects.all()
    table = tables.VLANTable


class VLANBulkEditView(generic.BulkEditView):
    queryset = VLAN.objects.select_related(
        "vlan_group",
        "status",
        "tenant",
        "role",
    )
    filterset = filters.VLANFilterSet
    table = tables.VLANTable
    form = forms.VLANBulkEditForm

    def extra_post_save_action(self, obj, form):
        if form.cleaned_data.get("add_locations", None):
            obj.locations.add(*form.cleaned_data["add_locations"])
        if form.cleaned_data.get("remove_locations", None):
            obj.locations.remove(*form.cleaned_data["remove_locations"])


class VLANBulkDeleteView(generic.BulkDeleteView):
    queryset = VLAN.objects.select_related(
        "vlan_group",
        "status",
        "tenant",
        "role",
    )
    filterset = filters.VLANFilterSet
    table = tables.VLANTable


#
# Services
#


class ServiceListView(generic.ObjectListView):
    queryset = Service.objects.all()
    filterset = filters.ServiceFilterSet
    filterset_form = forms.ServiceFilterForm
    table = tables.ServiceTable
    action_buttons = ("add", "import", "export")


class ServiceView(generic.ObjectView):
    queryset = Service.objects.prefetch_related("ip_addresses")


class ServiceEditView(generic.ObjectEditView):
    queryset = Service.objects.prefetch_related("ip_addresses")
    model_form = forms.ServiceForm
    template_name = "ipam/service_edit.html"

    def alter_obj(self, obj, request, url_args, url_kwargs):
        if "device" in url_kwargs:
            obj.device = get_object_or_404(Device.objects.restrict(request.user), pk=url_kwargs["device"])
        elif "virtualmachine" in url_kwargs:
            obj.virtual_machine = get_object_or_404(
                VirtualMachine.objects.restrict(request.user),
                pk=url_kwargs["virtualmachine"],
            )
        return obj


class ServiceBulkImportView(generic.BulkImportView):
    queryset = Service.objects.all()
    table = tables.ServiceTable


class ServiceDeleteView(generic.ObjectDeleteView):
    queryset = Service.objects.all()


class ServiceBulkEditView(generic.BulkEditView):
    queryset = Service.objects.select_related("device", "virtual_machine")
    filterset = filters.ServiceFilterSet
    table = tables.ServiceTable
    form = forms.ServiceBulkEditForm


class ServiceBulkDeleteView(generic.BulkDeleteView):
    queryset = Service.objects.select_related("device", "virtual_machine")
    filterset = filters.ServiceFilterSet
    table = tables.ServiceTable<|MERGE_RESOLUTION|>--- conflicted
+++ resolved
@@ -1270,13 +1270,7 @@
 
 
 class VLANListView(generic.ObjectListView):
-<<<<<<< HEAD
-    queryset = VLAN.objects.annotate(location_count=Count("locations")).select_related(
-        "vlan_group", "tenant", "role", "status"
-    )
-=======
-    queryset = VLAN.objects.all()
->>>>>>> e7f2aef3
+    queryset = VLAN.objects.annotate(location_count=Count("locations"))
     filterset = filters.VLANFilterSet
     filterset_form = forms.VLANFilterForm
     table = tables.VLANDetailTable
