import logging

from django.conf import settings
from django.contrib import messages
from django.contrib.auth.models import AnonymousUser
from django.core.cache import cache
from django.core.exceptions import ObjectDoesNotExist
from django.db import models, transaction
from django.db.models import Prefetch, ProtectedError, Q
from django.forms.models import model_to_dict
from django.shortcuts import get_object_or_404, redirect, render
from django.templatetags.static import static
from django.urls import reverse
from django.utils.html import format_html
from django.utils.http import urlencode
from django.views.generic import View
from django_tables2 import RequestConfig
import netaddr

from nautobot.cloud.tables import CloudNetworkTable
from nautobot.core.constants import MAX_PAGE_SIZE_DEFAULT
from nautobot.core.models.querysets import count_related
from nautobot.core.ui import object_detail
from nautobot.core.ui.choices import SectionChoices
from nautobot.core.utils.config import get_settings_or_config
from nautobot.core.utils.permissions import get_permission_for_model
from nautobot.core.views import generic, mixins as view_mixins
from nautobot.core.views.paginator import EnhancedPaginator, get_paginate_count
from nautobot.core.views.utils import handle_protectederror
from nautobot.core.views.viewsets import NautobotUIViewSet
from nautobot.dcim.models import Device, Interface, Location
from nautobot.extras.models import Role, SavedView, Status, Tag
from nautobot.ipam import choices, constants
from nautobot.ipam.api import serializers
from nautobot.tenancy.models import Tenant
from nautobot.virtualization.models import VirtualMachine, VMInterface

from . import filters, forms, tables
from .models import (
    IPAddress,
    IPAddressToInterface,
    Namespace,
    Prefix,
    RIR,
    RouteTarget,
    Service,
    VLAN,
    VLANGroup,
    VRF,
)
from .utils import (
    get_add_available_ipaddresses_callback,
    get_add_available_prefixes_callback,
    get_add_available_vlans_callback,
    handle_relationship_changes_when_merging_ips,
    retrieve_interface_or_vminterface_from_request,
)

logger = logging.getLogger(__name__)

#
# Namespaces
#


def get_namespace_related_counts(instance, request):
    """Return counts of all IPAM objects related to the given Namespace."""
    return {
        "vrf_count": instance.vrfs.restrict(request.user, "view").count(),
        "prefix_count": instance.prefixes.restrict(request.user, "view").count(),
        "ip_address_count": instance.ip_addresses.restrict(request.user, "view").count(),
    }


class NamespaceUIViewSet(
    view_mixins.ObjectDetailViewMixin,
    view_mixins.ObjectListViewMixin,
    view_mixins.ObjectEditViewMixin,
    view_mixins.ObjectDestroyViewMixin,
    view_mixins.ObjectChangeLogViewMixin,
    view_mixins.ObjectBulkCreateViewMixin,  # 3.0 TODO: remove, no longer used
    view_mixins.ObjectBulkDestroyViewMixin,
    view_mixins.ObjectBulkUpdateViewMixin,
    view_mixins.ObjectNotesViewMixin,
):
    lookup_field = "pk"
    form_class = forms.NamespaceForm
    bulk_update_form_class = forms.NamespaceBulkEditForm
    filterset_class = filters.NamespaceFilterSet
    filterset_form_class = forms.NamespaceFilterForm
    queryset = Namespace.objects.all()
    serializer_class = serializers.NamespaceSerializer
    table_class = tables.NamespaceTable

    def get_extra_context(self, request, instance):
        context = super().get_extra_context(request, instance)

        if self.action == "retrieve":
            context.update(get_namespace_related_counts(instance, request))

        return context


class NamespaceIPAddressesView(generic.ObjectView):
    queryset = Namespace.objects.all()
    template_name = "ipam/namespace_ipaddresses.html"

    def get_extra_context(self, request, instance):
        # Find all IPAddresses belonging to this Namespace
        ip_addresses = instance.ip_addresses.restrict(request.user, "view").select_related("role", "status", "tenant")

        ip_address_table = tables.IPAddressTable(ip_addresses, exclude=["namespace"])
        if request.user.has_perm("ipam.change_ipaddress") or request.user.has_perm("ipam.delete_ipaddress"):
            ip_address_table.columns.show("pk")

        paginate = {
            "paginator_class": EnhancedPaginator,
            "per_page": get_paginate_count(request),
        }
        RequestConfig(request, paginate).configure(ip_address_table)

        # Compile permissions list for rendering the object table
        permissions = {
            "add": request.user.has_perm("ipam.add_ipaddress"),
            "change": request.user.has_perm("ipam.change_ipaddress"),
            "delete": request.user.has_perm("ipam.delete_ipaddress"),
        }
        bulk_querystring = f"namespace={instance.id}"

        context = super().get_extra_context(request, instance)
        context.update(
            {
                "ip_address_table": ip_address_table,
                "permissions": permissions,
                "bulk_querystring": bulk_querystring,
                "active_tab": "ip-addresses",
            }
        )
        context.update(get_namespace_related_counts(instance, request))

        return context


class NamespacePrefixesView(generic.ObjectView):
    queryset = Namespace.objects.all()
    template_name = "ipam/namespace_prefixes.html"

    def get_extra_context(self, request, instance):
        # Find all Prefixes belonging to this Namespace
        prefixes = instance.prefixes.restrict(request.user, "view").select_related("status")

        prefix_table = tables.PrefixTable(prefixes, exclude=["namespace"])
        if request.user.has_perm("ipam.change_prefix") or request.user.has_perm("ipam.delete_prefix"):
            prefix_table.columns.show("pk")

        paginate = {
            "paginator_class": EnhancedPaginator,
            "per_page": get_paginate_count(request),
        }
        RequestConfig(request, paginate).configure(prefix_table)

        # Compile permissions list for rendering the object table
        permissions = {
            "add": request.user.has_perm("ipam.add_prefix"),
            "change": request.user.has_perm("ipam.change_prefix"),
            "delete": request.user.has_perm("ipam.delete_prefix"),
        }
        bulk_querystring = f"namespace={instance.id}"

        context = super().get_extra_context(request, instance)
        context.update(
            {
                "prefix_table": prefix_table,
                "permissions": permissions,
                "bulk_querystring": bulk_querystring,
                "active_tab": "prefixes",
            }
        )
        context.update(get_namespace_related_counts(instance, request))

        return context


class NamespaceVRFsView(generic.ObjectView):
    queryset = Namespace.objects.all()
    template_name = "ipam/namespace_vrfs.html"

    def get_extra_context(self, request, instance):
        # Find all VRFs belonging to this Namespace
        vrfs = instance.vrfs.restrict(request.user, "view")

        vrf_table = tables.VRFTable(vrfs, exclude=["namespace"])
        if request.user.has_perm("ipam.change_vrf") or request.user.has_perm("ipam.delete_vrf"):
            vrf_table.columns.show("pk")

        paginate = {
            "paginator_class": EnhancedPaginator,
            "per_page": get_paginate_count(request),
        }
        RequestConfig(request, paginate).configure(vrf_table)

        # Compile permissions list for rendering the object table
        permissions = {
            "add": request.user.has_perm("ipam.add_vrf"),
            "change": request.user.has_perm("ipam.change_vrf"),
            "delete": request.user.has_perm("ipam.delete_vrf"),
        }
        bulk_querystring = f"namespace={instance.id}"

        context = super().get_extra_context(request, instance)
        context.update(
            {
                "vrf_table": vrf_table,
                "permissions": permissions,
                "bulk_querystring": bulk_querystring,
                "active_tab": "vrfs",
            }
        )
        context.update(get_namespace_related_counts(instance, request))

        return context


#
# VRFs
#


class VRFUIViewSet(NautobotUIViewSet):
    queryset = VRF.objects.all()
<<<<<<< HEAD
    filterset = filters.VRFFilterSet
    filterset_form = forms.VRFFilterForm
    table = tables.VRFTable


class VRFView(generic.ObjectView):
    queryset = VRF.objects.all()

    def get_extra_context(self, request, instance):
        context = super().get_extra_context(request, instance)

        prefixes = instance.prefixes.restrict(request.user, "view")
        prefix_count = prefixes.count()
        prefix_table = tables.PrefixTable(prefixes.select_related("namespace"), hide_hierarchy_ui=True)

        # devices = instance.devices.restrict(request.user, "view")
        # device_count = devices.count()
        # device_table = DeviceTable(devices.all(), orderable=False)

        import_targets_table = tables.RouteTargetTable(
            instance.import_targets.select_related("tenant"), orderable=False
        )
        export_targets_table = tables.RouteTargetTable(
            instance.export_targets.select_related("tenant"), orderable=False
        )

        # TODO(jathan): This table might need to live on Device and on VRFs
        # (possibly replacing `device_table` above.
        vrfs = instance.device_assignments.restrict(request.user, "view")
        vrf_table = tables.VRFDeviceAssignmentTable(vrfs, exclude=["vrf"])
        # context["vrf_table"] = vrf_table

        paginate = {
            "paginator_class": EnhancedPaginator,
            "per_page": get_paginate_count(request),
        }
        RequestConfig(request, paginate).configure(prefix_table)
        RequestConfig(request, paginate).configure(vrf_table)
        RequestConfig(request, paginate).configure(import_targets_table)
        RequestConfig(request, paginate).configure(export_targets_table)

        context.update(
            {
                "device_table": vrf_table,
                # "device_table": device_table,
                "prefix_count": prefix_count,
                "prefix_table": prefix_table,
                "import_targets_table": import_targets_table,
                "export_targets_table": export_targets_table,
            }
        )

        return context


class VRFEditView(generic.ObjectEditView):
    queryset = VRF.objects.all()
    model_form = forms.VRFForm
    template_name = "ipam/vrf_edit.html"


class VRFDeleteView(generic.ObjectDeleteView):
    queryset = VRF.objects.all()


class VRFBulkImportView(generic.BulkImportView):  # 3.0 TODO: remove, unused
    queryset = VRF.objects.all()
    table = tables.VRFTable


class VRFBulkEditView(generic.BulkEditView):
    queryset = VRF.objects.select_related("tenant")
    filterset = filters.VRFFilterSet
    table = tables.VRFTable
    form = forms.VRFBulkEditForm

    def extra_post_save_action(self, obj, form):
        if form.cleaned_data.get("add_prefixes", None):
            obj.prefixes.add(*form.cleaned_data["add_prefixes"])
        if form.cleaned_data.get("remove_prefixes", None):
            obj.prefixes.remove(*form.cleaned_data["remove_prefixes"])


class VRFBulkDeleteView(generic.BulkDeleteView):
    queryset = VRF.objects.select_related("tenant")
    filterset = filters.VRFFilterSet
    table = tables.VRFTable
=======
    filterset_class = filters.VRFFilterSet
    filterset_form_class = forms.VRFFilterForm
    table_class = tables.VRFTable
    form_class = forms.VRFForm
    bulk_update_form_class = forms.VRFBulkEditForm
    serializer_class = serializers.VRFSerializer

    object_detail_content = object_detail.ObjectDetailContent(
        panels=(
            object_detail.ObjectFieldsPanel(
                section=SectionChoices.LEFT_HALF,
                weight=100,
                fields="__all__",
            ),
            object_detail.ObjectsTablePanel(
                section=SectionChoices.RIGHT_HALF,
                weight=100,
                table_class=tables.RouteTargetTable,
                table_filter="importing_vrfs",
                table_title="Import Route Targets",
                add_button_route=None,
            ),
            object_detail.ObjectsTablePanel(
                section=SectionChoices.RIGHT_HALF,
                weight=200,
                table_class=tables.RouteTargetTable,
                table_filter="exporting_vrfs",
                table_title="Export Route Targets",
                add_button_route=None,
            ),
            object_detail.ObjectsTablePanel(
                section=SectionChoices.FULL_WIDTH,
                weight=100,
                table_class=tables.PrefixTable,
                table_filter="vrfs",
                table_title="Assigned Prefixes",
                hide_hierarchy_ui=True,
                exclude_columns=["namespace"],
                add_button_route=None,
            ),
            object_detail.ObjectsTablePanel(
                section=SectionChoices.FULL_WIDTH,
                weight=200,
                table_class=tables.VRFDeviceAssignmentTable,
                table_filter="vrf",
                table_title="Assigned Devices",
                exclude_columns=["vrf", "namespace", "rd"],
                add_button_route=None,
            ),
        ),
    )
>>>>>>> 6b6c762c


#
# Route targets
#


class RouteTargetUIViewSet(NautobotUIViewSet):
    queryset = RouteTarget.objects.all()
    filterset_class = filters.RouteTargetFilterSet
    filterset_form_class = forms.RouteTargetFilterForm
    table_class = tables.RouteTargetTable
    form_class = forms.RouteTargetForm
    bulk_update_form_class = forms.RouteTargetBulkEditForm
    serializer_class = serializers.RouteTargetSerializer

    object_detail_content = object_detail.ObjectDetailContent(
        panels=(
            object_detail.ObjectFieldsPanel(
                section=SectionChoices.LEFT_HALF,
                weight=100,
                fields="__all__",
            ),
            object_detail.ObjectsTablePanel(
                section=SectionChoices.RIGHT_HALF,
                weight=100,
                table_class=tables.VRFTable,
                table_filter="import_targets",
                table_title="Importing VRFs",
            ),
            object_detail.ObjectsTablePanel(
                section=SectionChoices.RIGHT_HALF,
                weight=200,
                table_class=tables.VRFTable,
                table_filter="export_targets",
                table_title="Exporting VRFs",
            ),
        ),
    )


#
# RIRs
#


class RIRListView(generic.ObjectListView):
    queryset = RIR.objects.all()
    filterset = filters.RIRFilterSet
    filterset_form = forms.RIRFilterForm
    table = tables.RIRTable


class RIRView(generic.ObjectView):
    queryset = RIR.objects.all()

    def get_extra_context(self, request, instance):
        # Prefixes
        assigned_prefixes = Prefix.objects.restrict(request.user, "view").filter(rir=instance).select_related("tenant")

        assigned_prefix_table = tables.PrefixTable(assigned_prefixes, hide_hierarchy_ui=True)

        paginate = {
            "paginator_class": EnhancedPaginator,
            "per_page": get_paginate_count(request),
        }
        RequestConfig(request, paginate).configure(assigned_prefix_table)

        return {"assigned_prefix_table": assigned_prefix_table, **super().get_extra_context(request, instance)}


class RIREditView(generic.ObjectEditView):
    queryset = RIR.objects.all()
    model_form = forms.RIRForm


class RIRDeleteView(generic.ObjectDeleteView):
    queryset = RIR.objects.all()


class RIRBulkImportView(generic.BulkImportView):  # 3.0 TODO: remove, unused
    queryset = RIR.objects.all()
    table = tables.RIRTable


class RIRBulkDeleteView(generic.BulkDeleteView):
    queryset = RIR.objects.all()
    filterset = filters.RIRFilterSet
    table = tables.RIRTable


#
# Prefixes
#


class PrefixListView(generic.ObjectListView):
    filterset = filters.PrefixFilterSet
    filterset_form = forms.PrefixFilterForm
    table = tables.PrefixDetailTable
    template_name = "ipam/prefix_list.html"
    queryset = Prefix.objects.all()


class PrefixView(generic.ObjectView):
    queryset = Prefix.objects.select_related(
        "parent",
        "rir",
        "role",
        "status",
        "tenant__tenant_group",
        "vlan__vlan_group",
        "namespace",
    ).prefetch_related("locations")

    def get_extra_context(self, request, instance):
        # Parent prefixes table
        parent_prefixes = instance.ancestors().restrict(request.user, "view")
        parent_prefix_table = tables.PrefixTable(parent_prefixes, exclude=["namespace"])

        vrfs = instance.vrf_assignments.restrict(request.user, "view")
        vrf_table = tables.VRFPrefixAssignmentTable(vrfs, orderable=False)

        cloud_networks = instance.cloud_networks.restrict(request.user, "view")
        cloud_network_table = CloudNetworkTable(cloud_networks, orderable=False)
        cloud_network_table.exclude = ("actions", "assigned_prefix_count", "circuit_count", "cloud_service_count")

        paginate = {
            "paginator_class": EnhancedPaginator,
            "per_page": get_paginate_count(request),
        }
        RequestConfig(request, paginate).configure(parent_prefix_table)
        RequestConfig(request, paginate).configure(vrf_table)
        RequestConfig(request, paginate).configure(cloud_network_table)

        return {
            "vrf_table": vrf_table,
            "parent_prefix_table": parent_prefix_table,
            "cloud_network_table": cloud_network_table,
            **super().get_extra_context(request, instance),
        }


class PrefixPrefixesView(generic.ObjectView):
    queryset = Prefix.objects.all()
    template_name = "ipam/prefix_prefixes.html"

    def get_extra_context(self, request, instance):
        # Child prefixes table
        child_prefixes = instance.descendants().restrict(request.user, "view")

        # Add available prefixes to the table if requested
        data_transform_callback = get_add_available_prefixes_callback(
            show_available=request.GET.get("show_available", "true") == "true", parent=instance
        )

        prefix_table = tables.PrefixDetailTable(
            child_prefixes,
            hide_hierarchy_ui=True,
            exclude=["namespace"],
            data_transform_callback=data_transform_callback,
        )
        if request.user.has_perm("ipam.change_prefix") or request.user.has_perm("ipam.delete_prefix"):
            prefix_table.columns.show("pk")

        paginate = {
            "paginator_class": EnhancedPaginator,
            "per_page": get_paginate_count(request),
        }
        RequestConfig(request, paginate).configure(prefix_table)

        # Compile permissions list for rendering the object table
        permissions = {
            "add": request.user.has_perm("ipam.add_prefix"),
            "change": request.user.has_perm("ipam.change_prefix"),
            "delete": request.user.has_perm("ipam.delete_prefix"),
        }
        namespace_id = instance.namespace_id
        bulk_querystring = f"namespace={namespace_id}&within={instance.prefix}"

        return {
            "first_available_prefix": instance.get_first_available_prefix(),
            "prefix_table": prefix_table,
            "permissions": permissions,
            "bulk_querystring": bulk_querystring,
            "active_tab": "prefixes",
            "show_available": request.GET.get("show_available", "true") == "true",
        }


class PrefixIPAddressesView(generic.ObjectView):
    queryset = Prefix.objects.all()
    template_name = "ipam/prefix_ipaddresses.html"

    def get_extra_context(self, request, instance):
        # Find all IPAddresses belonging to this Prefix
        ipaddresses = instance.get_all_ips().restrict(request.user, "view")

        # Add available IP addresses to the table if requested
        data_transform_callback = get_add_available_ipaddresses_callback(
            show_available=request.GET.get("show_available", "true") == "true", parent=instance
        )

        ip_table = tables.IPAddressTable(
            ipaddresses, exclude=["parent__namespace"], data_transform_callback=data_transform_callback
        )
        if request.user.has_perm("ipam.change_ipaddress") or request.user.has_perm("ipam.delete_ipaddress"):
            ip_table.columns.show("pk")

        paginate = {
            "paginator_class": EnhancedPaginator,
            "per_page": get_paginate_count(request),
        }
        RequestConfig(request, paginate).configure(ip_table)

        # Compile permissions list for rendering the object table
        permissions = {
            "add": request.user.has_perm("ipam.add_ipaddress"),
            "change": request.user.has_perm("ipam.change_ipaddress"),
            "delete": request.user.has_perm("ipam.delete_ipaddress"),
        }
        namespace_id = instance.namespace_id
        bulk_querystring = f"namespace={namespace_id}&parent={instance.prefix}"

        return {
            "first_available_ip": instance.get_first_available_ip(),
            "ip_table": ip_table,
            "permissions": permissions,
            "bulk_querystring": bulk_querystring,
            "active_tab": "ip-addresses",
            "show_available": request.GET.get("show_available", "true") == "true",
        }


class PrefixEditView(generic.ObjectEditView):
    queryset = Prefix.objects.all()
    model_form = forms.PrefixForm
    template_name = "ipam/prefix_edit.html"

    def successful_post(self, request, obj, created, _logger):
        """Check for data that will be invalid in a future Nautobot release and warn the user if found."""
        # 3.0 TODO: remove these checks after enabling strict enforcement of the equivalent logic in Prefix.save()
        edit_url = reverse("ipam:prefix_edit", kwargs={"pk": obj.pk})
        warning_msg = format_html(
            '<p>This <a href="{}#prefix-hierarchy">will be considered invalid data</a> in a future release.</p>',
            static("docs/models/ipam/prefix.html"),
        )
        if obj.parent and obj.parent.type != constants.PREFIX_ALLOWED_PARENT_TYPES[obj.type]:
            parent_edit_url = reverse("ipam:prefix_edit", kwargs={"pk": obj.parent.pk})
            messages.warning(
                request,
                format_html(
                    '{} is a {} prefix but its parent <a href="{}">{}</a> is a {}. {} Consider '
                    '<a href="{}">changing the type of {}</a> and/or <a href="{}">{}</a> to resolve this issue.',
                    obj,
                    obj.type.title(),
                    obj.parent.get_absolute_url(),
                    obj.parent,
                    obj.parent.type.title(),
                    warning_msg,
                    edit_url,
                    obj,
                    parent_edit_url,
                    obj.parent,
                ),
            )

        invalid_children = obj.children.filter(
            ~Q(type__in=constants.PREFIX_ALLOWED_CHILD_TYPES[obj.type]),  # exclude valid children
        )

        if invalid_children.exists():
            children_link = format_html('<a href="{}?parent={}">its children</a>', reverse("ipam:prefix_list"), obj.pk)
            if obj.type == choices.PrefixTypeChoices.TYPE_CONTAINER:
                messages.warning(
                    request,
                    format_html(
                        "{} is a Container prefix and should not contain child prefixes of type Pool. {} "
                        "Consider creating an intermediary Network prefix, or changing the type of {} to Network, "
                        "to resolve this issue.",
                        obj,
                        warning_msg,
                        children_link,
                    ),
                )
            elif obj.type == choices.PrefixTypeChoices.TYPE_NETWORK:
                messages.warning(
                    request,
                    format_html(
                        "{} is a Network prefix and should not contain child prefixes of types Container or Network. "
                        '{} Consider <a href="{}">changing the type of {}</a> to Container, '
                        "or changing the type of {} to Pool, to resolve this issue.",
                        obj,
                        warning_msg,
                        edit_url,
                        obj,
                        children_link,
                    ),
                )
            else:  # TYPE_POOL
                messages.warning(
                    request,
                    format_html(
                        "{} is a Pool prefix and should not contain other prefixes. {} "
                        'Consider either <a href="{}">changing the type of {}</a> to Container or Network, '
                        "or deleting {}, to resolve this issue.",
                        obj,
                        warning_msg,
                        edit_url,
                        obj,
                        children_link,
                    ),
                )

        if obj.ip_addresses.exists() and obj.type == choices.PrefixTypeChoices.TYPE_CONTAINER:
            ip_warning_msg = format_html(
                '<p>This <a href="{}#ipaddress-parenting-concrete-relationship">will be considered invalid data</a> '
                "in a future release.</p>",
                static("docs/models/ipam/ipaddress.html"),
            )
            shortest_child_mask_length = min([ip.mask_length for ip in obj.ip_addresses.all()])
            if shortest_child_mask_length > obj.prefix_length:
                ip_link = format_html(
                    '<a href="{}?parent={}">these IP addresses</a>', reverse("ipam:ipaddress_list"), obj.pk
                )
                create_url = reverse("ipam:prefix_add") + urlencode(
                    {
                        "namespace": obj.namespace.pk,
                        "type": choices.PrefixTypeChoices.TYPE_NETWORK,
                        "prefix": obj.prefix,
                    }
                )
                messages.warning(
                    request,
                    format_html(
                        "{} is a Container prefix and should not directly contain IP addresses. {} "
                        'Consider either <a href="{}">changing the type of {}</a> to Network, '
                        'or <a href="{}">creating one or more child prefix(es) of type Network</a> to contain {}, '
                        "to resolve this issue.",
                        obj,
                        ip_warning_msg,
                        edit_url,
                        obj,
                        create_url,
                        ip_link,
                    ),
                )
            else:
                messages.warning(
                    request,
                    format_html(
                        "{} is a Container prefix and should not directly contain IP addresses. {} "
                        'Consider <a href="{}">changing the type of {}</a> to Network to resolve this issue.',
                        obj,
                        ip_warning_msg,
                        edit_url,
                        obj,
                    ),
                )

        super().successful_post(request, obj, created, _logger)


class PrefixDeleteView(generic.ObjectDeleteView):
    queryset = Prefix.objects.all()
    template_name = "ipam/prefix_delete.html"


class PrefixBulkImportView(generic.BulkImportView):  # 3.0 TODO: remove, unused
    queryset = Prefix.objects.all()
    table = tables.PrefixTable


class PrefixBulkEditView(generic.BulkEditView):
    queryset = Prefix.objects.all()
    filterset = filters.PrefixFilterSet
    table = tables.PrefixTable
    form = forms.PrefixBulkEditForm


class PrefixBulkDeleteView(generic.BulkDeleteView):
    queryset = Prefix.objects.all()
    filterset = filters.PrefixFilterSet
    table = tables.PrefixTable


#
# IP addresses
#


class IPAddressListView(generic.ObjectListView):
    queryset = IPAddress.objects.all()
    filterset = filters.IPAddressFilterSet
    filterset_form = forms.IPAddressFilterForm
    table = tables.IPAddressDetailTable
    template_name = "ipam/ipaddress_list.html"
<<<<<<< HEAD

    def alter_queryset(self, request):
        queryset = super().alter_queryset(request)

        # All of the below is just to determine whether we are displaying the "assigned_count" column, and if so,
        # perform the relevant queryset annotation. Ref: nautobot/nautobot#6605
        if request.user is None or isinstance(request.user, AnonymousUser):
            table_columns = None
        else:
            table_columns = request.user.get_config("tables.IPAddressDetailTable.columns")
        current_saved_view_pk = request.GET.get("saved_view", None)
        if current_saved_view_pk:
            try:
                current_saved_view = SavedView.objects.get(view="ipam:ipaddress_list", pk=current_saved_view_pk)
                view_table_config = current_saved_view.config.get("table_config", {}).get("IPAddressDetailTable", None)
                if view_table_config is not None:
                    table_columns = view_table_config.get("columns", table_columns)
            except ObjectDoesNotExist:
                pass

        if table_columns and "assigned_count" in table_columns:
            queryset = queryset.annotate(
                assigned_count=count_related(Interface, "ip_addresses") + count_related(VMInterface, "ip_addresses"),
            )
        return queryset
=======
>>>>>>> 6b6c762c


class IPAddressView(generic.ObjectView):
    queryset = IPAddress.objects.select_related("tenant", "status", "role")

    def get_extra_context(self, request, instance):
        # Parent prefixes table
        parent_prefixes = instance.ancestors().restrict(request.user, "view")
        parent_prefixes_table = tables.PrefixTable(parent_prefixes, orderable=False)

        # Related IP table
        related_ips = (
            instance.siblings()
            .restrict(request.user, "view")
            .select_related("role", "status", "tenant")
            .annotate(
                interface_count=count_related(Interface, "ip_addresses"),
                interface_parent_count=count_related(Device, "interfaces__ip_addresses", distinct=True),
                vm_interface_count=count_related(VMInterface, "ip_addresses"),
                vm_interface_parent_count=count_related(VirtualMachine, "interfaces__ip_addresses", distinct=True),
            )
        )
        related_ips_table = tables.IPAddressTable(related_ips, orderable=False)

        paginate = {
            "paginator_class": EnhancedPaginator,
            "per_page": get_paginate_count(request),
        }
        RequestConfig(request, paginate).configure(parent_prefixes_table)
        RequestConfig(request, paginate).configure(related_ips_table)

        return {
            "parent_prefixes_table": parent_prefixes_table,
            "related_ips_table": related_ips_table,
            **super().get_extra_context(request, instance),
        }


class IPAddressEditView(generic.ObjectEditView):
    queryset = IPAddress.objects.all()
    model_form = forms.IPAddressForm
    template_name = "ipam/ipaddress_edit.html"

    def dispatch(self, request, *args, **kwargs):
        if "interface" in request.GET or "vminterface" in request.GET:
            _, error_msg = retrieve_interface_or_vminterface_from_request(request)
            if error_msg:
                messages.warning(request, error_msg)
                return redirect(self.get_return_url(request, default_return_url="ipam:ipaddress_add"))

        return super().dispatch(request, *args, **kwargs)

    def successful_post(self, request, obj, created, _logger):
        """Check for data that will be invalid in a future Nautobot release and warn the user if found."""
        # 3.0 TODO: remove this check after enabling strict enforcement of the equivalent logic in IPAddress.save()
        if obj.parent.type == choices.PrefixTypeChoices.TYPE_CONTAINER:
            warning_msg = format_html(
                '<p>This <a href="{}#ipaddress-parenting-concrete-relationship">will be considered invalid data</a> '
                "in a future release.</p>",
                static("docs/models/ipam/ipaddress.html"),
            )
            parent_link = format_html('<a href="{}">{}</a>', obj.parent.get_absolute_url(), obj.parent)
            if obj.parent.prefix_length < obj.mask_length:
                create_url = (
                    reverse("ipam:prefix_add")
                    + "?"
                    + urlencode(
                        {
                            "namespace": obj.parent.namespace.pk,
                            "prefix": str(netaddr.IPNetwork(f"{obj.host}/{obj.mask_length}")),
                            "type": choices.PrefixTypeChoices.TYPE_NETWORK,
                        }
                    )
                )
                messages.warning(
                    request,
                    format_html(
                        "IP address {} currently has prefix {} as its parent, which is a Container. {} "
                        'Consider <a href="{}">creating an intermediate /{} prefix of type Network</a> '
                        "to resolve this issue.",
                        obj,
                        parent_link,
                        warning_msg,
                        create_url,
                        obj.mask_length,
                    ),
                )
            else:
                messages.warning(
                    request,
                    format_html(
                        "IP address {} currently has prefix {} as its parent, which is a Container. {} "
                        'Consider <a href="{}">changing the prefix</a> to type Network or Pool to resolve this issue.',
                        obj,
                        parent_link,
                        warning_msg,
                        reverse("ipam:prefix_edit", kwargs={"pk": obj.parent.pk}),
                    ),
                )

        # Add IpAddress to interface if interface is in query_params
        if "interface" in request.GET or "vminterface" in request.GET:
            interface, _ = retrieve_interface_or_vminterface_from_request(request)
            interface.ip_addresses.add(obj)

        super().successful_post(request, obj, created, _logger)

    def alter_obj(self, obj, request, url_args, url_kwargs):
        # TODO: update to work with interface M2M
        if "interface" in request.GET:
            try:
                obj.assigned_object = Interface.objects.get(pk=request.GET["interface"])
            except (ValueError, Interface.DoesNotExist):
                pass

        elif "vminterface" in request.GET:
            try:
                obj.assigned_object = VMInterface.objects.get(pk=request.GET["vminterface"])
            except (ValueError, VMInterface.DoesNotExist):
                pass

        return obj


# 2.0 TODO: Standardize or remove this view in exchange for a `NautobotViewSet` method
class IPAddressAssignView(view_mixins.GetReturnURLMixin, generic.ObjectView):
    """
    Search for IPAddresses to be assigned to an Interface.
    """

    queryset = IPAddress.objects.all()

    def dispatch(self, request, *args, **kwargs):
        if request.user.is_authenticated:
            # Redirect user if an interface has not been provided
            if "interface" not in request.GET and "vminterface" not in request.GET:
                return redirect(self.get_return_url(request, default_return_url="ipam:ipaddress_add"))

            _, error_msg = retrieve_interface_or_vminterface_from_request(request)
            if error_msg:
                messages.warning(request, error_msg)
                return redirect(self.get_return_url(request, default_return_url="ipam:ipaddress_add"))

        return super().dispatch(request, *args, **kwargs)

    def get(self, request, *args, **kwargs):
        interface, _ = retrieve_interface_or_vminterface_from_request(request)
        form = forms.IPAddressAssignForm(data=request.GET)

        table = None
        if request.GET.get("q"):
            addresses = (
                self.queryset.select_related("parent__namespace", "role", "status", "tenant")
                .exclude(pk__in=interface.ip_addresses.values_list("pk"))
                .string_search(request.GET.get("q"))
            )
            table = tables.IPAddressAssignTable(addresses)
            paginate = {
                "paginator_class": EnhancedPaginator,
                "per_page": get_paginate_count(request),
            }
            RequestConfig(request, paginate).configure(table)
            max_page_size = get_settings_or_config("MAX_PAGE_SIZE", fallback=MAX_PAGE_SIZE_DEFAULT)
            if max_page_size and paginate["per_page"] > max_page_size:
                messages.warning(
                    request,
                    f'Requested "per_page" is too large. No more than {max_page_size} items may be displayed at a time.',
                )

        return render(
            request,
            "ipam/ipaddress_assign.html",
            {
                "form": form,
                "return_url": self.get_return_url(request),
                "table": table,
            },
        )

    def post(self, request):
        interface, _ = retrieve_interface_or_vminterface_from_request(request)

        if pks := request.POST.getlist("pk"):
            ip_addresses = IPAddress.objects.restrict(request.user, "view").filter(pk__in=pks)
            interface.ip_addresses.add(*ip_addresses)
            return redirect(self.get_return_url(request))
        messages.error(request, "Please select at least one IP Address from the table.")
        return redirect(request.get_full_path())


class IPAddressMergeView(view_mixins.GetReturnURLMixin, view_mixins.ObjectPermissionRequiredMixin, View):
    queryset = IPAddress.objects.all()
    template_name = "ipam/ipaddress_merge.html"

    def get_required_permission(self):
        return get_permission_for_model(self.queryset.model, "change")

    def find_duplicate_ips(self, request, merged_attributes=None):
        """
        Present IP Addresses with the same host values.
        If not found, return to IPAddressListView with a helpful message.
        """
        if merged_attributes:
            host_values = (
                self.queryset.filter(host__gt=merged_attributes.get("host"))
                .values("host")
                .order_by("host")
                .annotate(count=models.Count("host"))
                .filter(count__gt=1)
            )
        else:
            host_values = (
                self.queryset.values("host").order_by("host").annotate(count=models.Count("host")).filter(count__gt=1)
            )
        if host_values:
            item = host_values[0]
            queryset = self.queryset.filter(host__in=[item["host"]])
            return render(
                request=request,
                template_name=self.template_name,
                context={
                    "queryset": queryset,
                    "return_url": self.get_return_url(request),
                },
            )
        else:
            msg = "No additional duplicate IPs found."
            messages.info(request, msg)
            return redirect(self.get_return_url(request))

    def get(self, request):
        return self.find_duplicate_ips(request)

    def post(self, request):
        collapsed_ips = IPAddress.objects.filter(pk__in=request.POST.getlist("pk"))
        merged_attributes = request.POST
        operation_invalid = len(collapsed_ips) < 2
        # Check if there are at least two IP addresses for us to merge
        # and if the skip button is pressed instead.
        if "_skip" not in request.POST and not operation_invalid:
            with cache.lock(
                "nautobot.ipam.views.ipaddress_merge", blocking_timeout=15, timeout=settings.REDIS_LOCK_TIMEOUT
            ):
                with transaction.atomic():
                    namespace = Namespace.objects.get(pk=merged_attributes.get("namespace"))
                    status = Status.objects.get(pk=merged_attributes.get("status"))
                    # Retrieve all attributes from the request.
                    if merged_attributes.get("tenant"):
                        tenant = Tenant.objects.get(pk=merged_attributes.get("tenant"))
                    else:
                        tenant = None
                    if merged_attributes.get("role"):
                        role = Role.objects.get(pk=merged_attributes.get("role"))
                    else:
                        role = None
                    if merged_attributes.get("tags"):
                        tag_pk_list = merged_attributes.get("tags").split(",")
                        tags = Tag.objects.filter(pk__in=tag_pk_list)
                    else:
                        tags = []
                    if merged_attributes.get("nat_inside"):
                        nat_inside = IPAddress.objects.get(pk=merged_attributes.get("nat_inside"))
                    else:
                        nat_inside = None
                    # use IP in the same namespace as a reference.
                    ip_in_the_same_namespace = collapsed_ips.filter(parent__namespace=namespace).first()
                    merged_ip = IPAddress(
                        host=merged_attributes.get("host"),
                        ip_version=ip_in_the_same_namespace.ip_version,
                        parent=ip_in_the_same_namespace.parent,
                        type=merged_attributes.get("type"),
                        status=status,
                        role=role,
                        dns_name=merged_attributes.get("dns_name", ""),
                        description=merged_attributes.get("description"),
                        mask_length=merged_attributes.get("mask_length"),
                        tenant=tenant,
                        nat_inside=nat_inside,
                        _custom_field_data=ip_in_the_same_namespace._custom_field_data,
                    )
                    merged_ip.tags.set(tags)
                    # Update custom_field_data
                    for key in merged_ip._custom_field_data.keys():
                        ip_pk = merged_attributes.get("cf_" + key)
                        merged_ip._custom_field_data[key] = IPAddress.objects.get(pk=ip_pk)._custom_field_data[key]
                    # Update relationship data
                    handle_relationship_changes_when_merging_ips(merged_ip, merged_attributes, collapsed_ips)
                    # Capture relevant device pk_list before updating IPAddress to Interface Assignments.
                    # since the update will unset the primary_ip[4/6] field on the device.
                    # Collapsed_ips can only be one of the two families v4/v6
                    # One of the querysets here is bound to be emtpy and one of the updates to Device's primary_ip field
                    # is going to be a no-op
                    device_ip4 = list(Device.objects.filter(primary_ip4__in=collapsed_ips).values_list("pk", flat=True))
                    device_ip6 = list(Device.objects.filter(primary_ip6__in=collapsed_ips).values_list("pk", flat=True))
                    vm_ip4 = list(
                        VirtualMachine.objects.filter(primary_ip4__in=collapsed_ips).values_list("pk", flat=True)
                    )
                    vm_ip6 = list(
                        VirtualMachine.objects.filter(primary_ip6__in=collapsed_ips).values_list("pk", flat=True)
                    )

                    ip_to_interface_assignments = []
                    # Update IPAddress to Interface Assignments
                    for assignment in IPAddressToInterface.objects.filter(ip_address__in=collapsed_ips):
                        updated_attributes = model_to_dict(assignment)
                        updated_attributes["ip_address"] = merged_ip
                        updated_attributes["interface"] = Interface.objects.filter(
                            pk=updated_attributes["interface"]
                        ).first()
                        updated_attributes["vm_interface"] = VMInterface.objects.filter(
                            pk=updated_attributes["vm_interface"]
                        ).first()
                        ip_to_interface_assignments.append(updated_attributes)
                    # Update Service m2m field with IPAddresses
                    services = list(Service.objects.filter(ip_addresses__in=collapsed_ips).values_list("pk", flat=True))
                    # Delete Collapsed IPs
                    try:
                        _, deleted_info = collapsed_ips.delete()
                        deleted_count = deleted_info[IPAddress._meta.label]
                    except ProtectedError as e:
                        logger.info("Caught ProtectedError while attempting to delete objects")
                        handle_protectederror(collapsed_ips, request, e)
                        return redirect(self.get_return_url(request))
                    msg = format_html(
                        'Merged {} {} into <a href="{}">{}</a>',
                        deleted_count,
                        self.queryset.model._meta.verbose_name,
                        merged_ip.get_absolute_url(),
                        merged_ip,
                    )
                    logger_msg = f"Merged {deleted_count} {self.queryset.model._meta.verbose_name} into {merged_ip}"
                    merged_ip.validated_save()
                    # After some testing
                    # We have to update the ForeignKey fields after merged_ip is saved to make the operation valid
                    for assignment in ip_to_interface_assignments:
                        IPAddressToInterface.objects.create(**assignment)
                    # Update Device primary_ip fields of the Collapsed IPs
                    Device.objects.filter(pk__in=device_ip4).update(primary_ip4=merged_ip)
                    Device.objects.filter(pk__in=device_ip6).update(primary_ip6=merged_ip)
                    VirtualMachine.objects.filter(pk__in=vm_ip4).update(primary_ip4=merged_ip)
                    VirtualMachine.objects.filter(pk__in=vm_ip6).update(primary_ip6=merged_ip)
                    for service in services:
                        Service.objects.get(pk=service).ip_addresses.add(merged_ip)
                    logger.info(logger_msg)
                    messages.success(request, msg)
        return self.find_duplicate_ips(request, merged_attributes)


class IPAddressDeleteView(generic.ObjectDeleteView):
    queryset = IPAddress.objects.all()


class IPAddressBulkCreateView(generic.BulkCreateView):
    queryset = IPAddress.objects.all()
    form = forms.IPAddressBulkCreateForm
    model_form = forms.IPAddressBulkAddForm
    pattern_target = "address"
    template_name = "ipam/ipaddress_bulk_add.html"


class IPAddressBulkImportView(generic.BulkImportView):  # 3.0 TODO: remove, unused
    queryset = IPAddress.objects.all()
    table = tables.IPAddressTable


class IPAddressBulkEditView(generic.BulkEditView):
    # queryset = IPAddress.objects.select_related("status", "role", "tenant", "vrf__tenant")
    queryset = IPAddress.objects.select_related("role", "status", "tenant").annotate(
        interface_count=count_related(Interface, "ip_addresses"),
        interface_parent_count=count_related(Device, "interfaces__ip_addresses", distinct=True),
        vm_interface_count=count_related(VMInterface, "ip_addresses"),
        vm_interface_parent_count=count_related(VirtualMachine, "interfaces__ip_addresses", distinct=True),
    )
    filterset = filters.IPAddressFilterSet
    table = tables.IPAddressTable
    form = forms.IPAddressBulkEditForm


class IPAddressBulkDeleteView(generic.BulkDeleteView):
    # queryset = IPAddress.objects.select_related("status", "role", "tenant", "vrf__tenant")
    queryset = IPAddress.objects.select_related("role", "status", "tenant").annotate(
        interface_count=count_related(Interface, "ip_addresses"),
        interface_parent_count=count_related(Device, "interfaces__ip_addresses", distinct=True),
        vm_interface_count=count_related(VMInterface, "ip_addresses"),
        vm_interface_parent_count=count_related(VirtualMachine, "interfaces__ip_addresses", distinct=True),
    )
    filterset = filters.IPAddressFilterSet
    table = tables.IPAddressTable


class IPAddressInterfacesView(generic.ObjectView):
    queryset = IPAddress.objects.all()
    template_name = "ipam/ipaddress_interfaces.html"

    def get_extra_context(self, request, instance):
        interfaces = (
            instance.interfaces.restrict(request.user, "view")
            .prefetch_related(
                Prefetch("ip_addresses", queryset=IPAddress.objects.restrict(request.user)),
                Prefetch("member_interfaces", queryset=Interface.objects.restrict(request.user)),
                "_path__destination",
                "tags",
            )
            .select_related("lag", "cable")
        )
        interface_table = tables.IPAddressInterfaceTable(data=interfaces, user=request.user, orderable=False)
        if request.user.has_perm("dcim.change_interface") or request.user.has_perm("dcim.delete_interface"):
            interface_table.columns.show("pk")

        paginate = {
            "paginator_class": EnhancedPaginator,
            "per_page": get_paginate_count(request),
        }
        RequestConfig(request, paginate).configure(interface_table)

        return {
            "interface_table": interface_table,
            "active_tab": "interfaces",
        }


class IPAddressVMInterfacesView(generic.ObjectView):
    queryset = IPAddress.objects.all()
    template_name = "ipam/ipaddress_vm_interfaces.html"

    def get_extra_context(self, request, instance):
        vm_interfaces = instance.vm_interfaces.restrict(request.user, "view").prefetch_related(
            Prefetch("ip_addresses", queryset=IPAddress.objects.restrict(request.user)),
        )
        vm_interface_table = tables.IPAddressVMInterfaceTable(data=vm_interfaces, user=request.user, orderable=False)
        if request.user.has_perm("virtualization.change_vminterface") or request.user.has_perm(
            "virtualization.delete_vminterface"
        ):
            vm_interface_table.columns.show("pk")

        paginate = {
            "paginator_class": EnhancedPaginator,
            "per_page": get_paginate_count(request),
        }
        RequestConfig(request, paginate).configure(vm_interface_table)

        return {
            "vm_interface_table": vm_interface_table,
            "active_tab": "vm_interfaces",
        }


#
# IPAddress to Interface (assignments
#


class IPAddressToInterfaceUIViewSet(view_mixins.ObjectBulkCreateViewMixin):  # 3.0 TODO: use ObjectListViewMixin instead
    """
    ViewSet for IP Address (VM)Interface assignments.

    This view intentionally only implements bulk import at this time. Accessing list view will
    redirect to the import view.
    """

    lookup_field = "pk"
    # form_class = forms.NamespaceForm
    filterset_class = filters.IPAddressToInterfaceFilterSet
    queryset = IPAddressToInterface.objects.all()
    serializer_class = serializers.IPAddressToInterfaceSerializer
    table_class = tables.IPAddressToInterfaceTable
    action_buttons = ("import", "export")

    def list(self, request, *args, **kwargs):
        """Redirect list view to import view."""
        return redirect(reverse("ipam:ipaddresstointerface_import"))


#
# VLAN groups
#


class VLANGroupListView(generic.ObjectListView):
    queryset = VLANGroup.objects.all()
    filterset = filters.VLANGroupFilterSet
    filterset_form = forms.VLANGroupFilterForm
    table = tables.VLANGroupTable


class VLANGroupView(generic.ObjectView):
    queryset = VLANGroup.objects.all()

    def get_extra_context(self, request, instance):
        vlans = (
            VLAN.objects.restrict(request.user, "view")
            .filter(vlan_group=instance)
            .prefetch_related(Prefetch("prefixes", queryset=Prefix.objects.restrict(request.user)))
        )
        vlans_count = vlans.count()

        data_transform_callback = get_add_available_vlans_callback(show_available=True, vlan_group=instance)

        vlan_table = tables.VLANDetailTable(
            vlans, exclude=["vlan_group"], data_transform_callback=data_transform_callback
        )
        if request.user.has_perm("ipam.change_vlan") or request.user.has_perm("ipam.delete_vlan"):
            vlan_table.columns.show("pk")

        paginate = {
            "paginator_class": EnhancedPaginator,
            "per_page": get_paginate_count(request),
        }
        RequestConfig(request, paginate).configure(vlan_table)

        # Compile permissions list for rendering the object table
        permissions = {
            "add": request.user.has_perm("ipam.add_vlan"),
            "change": request.user.has_perm("ipam.change_vlan"),
            "delete": request.user.has_perm("ipam.delete_vlan"),
        }

        return {
            "first_available_vlan": instance.get_next_available_vid(),
            "bulk_querystring": f"vlan_group={instance.pk}",
            "vlan_table": vlan_table,
            "permissions": permissions,
            "vlans_count": vlans_count,
            **super().get_extra_context(request, instance),
        }


class VLANGroupEditView(generic.ObjectEditView):
    queryset = VLANGroup.objects.all()
    model_form = forms.VLANGroupForm


class VLANGroupDeleteView(generic.ObjectDeleteView):
    queryset = VLANGroup.objects.all()


class VLANGroupBulkImportView(generic.BulkImportView):  # 3.0 TODO: remove, unused
    queryset = VLANGroup.objects.all()
    table = tables.VLANGroupTable


class VLANGroupBulkDeleteView(generic.BulkDeleteView):
    queryset = VLANGroup.objects.all()
    filterset = filters.VLANGroupFilterSet
    table = tables.VLANGroupTable


#
# VLANs
#


class VLANListView(generic.ObjectListView):
    queryset = VLAN.objects.all()
    filterset = filters.VLANFilterSet
    filterset_form = forms.VLANFilterForm
    table = tables.VLANDetailTable


class VLANView(generic.ObjectView):
    queryset = VLAN.objects.annotate(location_count=count_related(Location, "vlans")).select_related(
        "role",
        "status",
        "tenant__tenant_group",
    )

    def get_extra_context(self, request, instance):
        prefixes = (
            Prefix.objects.restrict(request.user, "view")
            .filter(vlan=instance)
            .select_related(
                "status",
                "role",
                # "vrf",
                "namespace",
            )
        )
        prefix_table = tables.PrefixTable(list(prefixes), hide_hierarchy_ui=True, exclude=["vlan"])

        paginate = {
            "paginator_class": EnhancedPaginator,
            "per_page": get_paginate_count(request),
        }
        RequestConfig(request, paginate).configure(prefix_table)

        return {"prefix_table": prefix_table, **super().get_extra_context(request, instance)}


class VLANInterfacesView(generic.ObjectView):
    queryset = VLAN.objects.all()
    template_name = "ipam/vlan_interfaces.html"

    def get_extra_context(self, request, instance):
        interfaces = instance.get_interfaces().select_related("device")
        members_table = tables.VLANDevicesTable(interfaces)

        paginate = {
            "paginator_class": EnhancedPaginator,
            "per_page": get_paginate_count(request),
        }
        RequestConfig(request, paginate).configure(members_table)

        return {
            "members_table": members_table,
            "active_tab": "interfaces",
        }


class VLANVMInterfacesView(generic.ObjectView):
    queryset = VLAN.objects.all()
    template_name = "ipam/vlan_vminterfaces.html"

    def get_extra_context(self, request, instance):
        interfaces = instance.get_vminterfaces().select_related("virtual_machine")
        members_table = tables.VLANVirtualMachinesTable(interfaces)

        paginate = {
            "paginator_class": EnhancedPaginator,
            "per_page": get_paginate_count(request),
        }
        RequestConfig(request, paginate).configure(members_table)

        return {
            "members_table": members_table,
            "active_tab": "vminterfaces",
        }


class VLANEditView(generic.ObjectEditView):
    queryset = VLAN.objects.all()
    model_form = forms.VLANForm
    template_name = "ipam/vlan_edit.html"


class VLANDeleteView(generic.ObjectDeleteView):
    queryset = VLAN.objects.all()


class VLANBulkImportView(generic.BulkImportView):  # 3.0 TODO: remove, unused
    queryset = VLAN.objects.all()
    table = tables.VLANTable


class VLANBulkEditView(generic.BulkEditView):
    queryset = VLAN.objects.select_related(
        "vlan_group",
        "status",
        "tenant",
        "role",
    )
    filterset = filters.VLANFilterSet
    table = tables.VLANTable
    form = forms.VLANBulkEditForm


class VLANBulkDeleteView(generic.BulkDeleteView):
    queryset = VLAN.objects.select_related(
        "vlan_group",
        "status",
        "tenant",
        "role",
    )
    filterset = filters.VLANFilterSet
    table = tables.VLANTable


#
# Services
#


class ServiceListView(generic.ObjectListView):
    queryset = Service.objects.all()
    filterset = filters.ServiceFilterSet
    filterset_form = forms.ServiceFilterForm
    table = tables.ServiceTable
    action_buttons = ("add", "import", "export")


class ServiceView(generic.ObjectView):
    queryset = Service.objects.prefetch_related("ip_addresses")


class ServiceEditView(generic.ObjectEditView):
    queryset = Service.objects.prefetch_related("ip_addresses")
    model_form = forms.ServiceForm
    template_name = "ipam/service_edit.html"

    def alter_obj(self, obj, request, url_args, url_kwargs):
        if "device" in url_kwargs:
            obj.device = get_object_or_404(Device.objects.restrict(request.user), pk=url_kwargs["device"])
        elif "virtualmachine" in url_kwargs:
            obj.virtual_machine = get_object_or_404(
                VirtualMachine.objects.restrict(request.user),
                pk=url_kwargs["virtualmachine"],
            )
        return obj


class ServiceBulkImportView(generic.BulkImportView):  # 3.0 TODO: remove, unused
    queryset = Service.objects.all()
    table = tables.ServiceTable


class ServiceDeleteView(generic.ObjectDeleteView):
    queryset = Service.objects.all()


class ServiceBulkEditView(generic.BulkEditView):
    queryset = Service.objects.select_related("device", "virtual_machine")
    filterset = filters.ServiceFilterSet
    table = tables.ServiceTable
    form = forms.ServiceBulkEditForm


class ServiceBulkDeleteView(generic.BulkDeleteView):
    queryset = Service.objects.select_related("device", "virtual_machine")
    filterset = filters.ServiceFilterSet
    table = tables.ServiceTable<|MERGE_RESOLUTION|>--- conflicted
+++ resolved
@@ -228,95 +228,6 @@
 
 class VRFUIViewSet(NautobotUIViewSet):
     queryset = VRF.objects.all()
-<<<<<<< HEAD
-    filterset = filters.VRFFilterSet
-    filterset_form = forms.VRFFilterForm
-    table = tables.VRFTable
-
-
-class VRFView(generic.ObjectView):
-    queryset = VRF.objects.all()
-
-    def get_extra_context(self, request, instance):
-        context = super().get_extra_context(request, instance)
-
-        prefixes = instance.prefixes.restrict(request.user, "view")
-        prefix_count = prefixes.count()
-        prefix_table = tables.PrefixTable(prefixes.select_related("namespace"), hide_hierarchy_ui=True)
-
-        # devices = instance.devices.restrict(request.user, "view")
-        # device_count = devices.count()
-        # device_table = DeviceTable(devices.all(), orderable=False)
-
-        import_targets_table = tables.RouteTargetTable(
-            instance.import_targets.select_related("tenant"), orderable=False
-        )
-        export_targets_table = tables.RouteTargetTable(
-            instance.export_targets.select_related("tenant"), orderable=False
-        )
-
-        # TODO(jathan): This table might need to live on Device and on VRFs
-        # (possibly replacing `device_table` above.
-        vrfs = instance.device_assignments.restrict(request.user, "view")
-        vrf_table = tables.VRFDeviceAssignmentTable(vrfs, exclude=["vrf"])
-        # context["vrf_table"] = vrf_table
-
-        paginate = {
-            "paginator_class": EnhancedPaginator,
-            "per_page": get_paginate_count(request),
-        }
-        RequestConfig(request, paginate).configure(prefix_table)
-        RequestConfig(request, paginate).configure(vrf_table)
-        RequestConfig(request, paginate).configure(import_targets_table)
-        RequestConfig(request, paginate).configure(export_targets_table)
-
-        context.update(
-            {
-                "device_table": vrf_table,
-                # "device_table": device_table,
-                "prefix_count": prefix_count,
-                "prefix_table": prefix_table,
-                "import_targets_table": import_targets_table,
-                "export_targets_table": export_targets_table,
-            }
-        )
-
-        return context
-
-
-class VRFEditView(generic.ObjectEditView):
-    queryset = VRF.objects.all()
-    model_form = forms.VRFForm
-    template_name = "ipam/vrf_edit.html"
-
-
-class VRFDeleteView(generic.ObjectDeleteView):
-    queryset = VRF.objects.all()
-
-
-class VRFBulkImportView(generic.BulkImportView):  # 3.0 TODO: remove, unused
-    queryset = VRF.objects.all()
-    table = tables.VRFTable
-
-
-class VRFBulkEditView(generic.BulkEditView):
-    queryset = VRF.objects.select_related("tenant")
-    filterset = filters.VRFFilterSet
-    table = tables.VRFTable
-    form = forms.VRFBulkEditForm
-
-    def extra_post_save_action(self, obj, form):
-        if form.cleaned_data.get("add_prefixes", None):
-            obj.prefixes.add(*form.cleaned_data["add_prefixes"])
-        if form.cleaned_data.get("remove_prefixes", None):
-            obj.prefixes.remove(*form.cleaned_data["remove_prefixes"])
-
-
-class VRFBulkDeleteView(generic.BulkDeleteView):
-    queryset = VRF.objects.select_related("tenant")
-    filterset = filters.VRFFilterSet
-    table = tables.VRFTable
-=======
     filterset_class = filters.VRFFilterSet
     filterset_form_class = forms.VRFFilterForm
     table_class = tables.VRFTable
@@ -368,7 +279,6 @@
             ),
         ),
     )
->>>>>>> 6b6c762c
 
 
 #
@@ -766,7 +676,6 @@
     filterset_form = forms.IPAddressFilterForm
     table = tables.IPAddressDetailTable
     template_name = "ipam/ipaddress_list.html"
-<<<<<<< HEAD
 
     def alter_queryset(self, request):
         queryset = super().alter_queryset(request)
@@ -792,8 +701,6 @@
                 assigned_count=count_related(Interface, "ip_addresses") + count_related(VMInterface, "ip_addresses"),
             )
         return queryset
-=======
->>>>>>> 6b6c762c
 
 
 class IPAddressView(generic.ObjectView):
