from nautobot.core.choices import ChoiceSet


<<<<<<< HEAD
class IPAddressVersionChoices(ChoiceSet):

    VERSION_4 = 4
    VERSION_6 = 6
=======
class IPAddressFamilyChoices(ChoiceSet):
    FAMILY_4 = 4
    FAMILY_6 = 6
>>>>>>> 6d95265f

    CHOICES = (
        (VERSION_4, "IPv4"),
        (VERSION_6, "IPv6"),
    )


#
# Prefixes
#


class PrefixStatusChoices(ChoiceSet):
    STATUS_ACTIVE = "active"
    STATUS_RESERVED = "reserved"
    STATUS_DEPRECATED = "deprecated"

    CHOICES = (
        (STATUS_ACTIVE, "Active"),
        (STATUS_RESERVED, "Reserved"),
        (STATUS_DEPRECATED, "Deprecated"),
    )


class PrefixTypeChoices(ChoiceSet):
    TYPE_CONTAINER = "container"
    TYPE_NETWORK = "network"
    TYPE_POOL = "pool"

    CHOICES = (
        (TYPE_CONTAINER, "Container"),
        (TYPE_NETWORK, "Network"),
        (TYPE_POOL, "Pool"),
    )


#
# IPAddresses
#


class IPAddressStatusChoices(ChoiceSet):
    STATUS_ACTIVE = "active"
    STATUS_RESERVED = "reserved"
    STATUS_DEPRECATED = "deprecated"
    STATUS_DHCP = "dhcp"
    STATUS_SLAAC = "slaac"

    CHOICES = (
        (STATUS_ACTIVE, "Active"),
        (STATUS_RESERVED, "Reserved"),
        (STATUS_DEPRECATED, "Deprecated"),
        (STATUS_DHCP, "DHCP"),
        (STATUS_SLAAC, "SLAAC"),
    )


class IPAddressRoleChoices(ChoiceSet):
    ROLE_LOOPBACK = "loopback"
    ROLE_SECONDARY = "secondary"
    ROLE_ANYCAST = "anycast"
    ROLE_VIP = "vip"
    ROLE_VRRP = "vrrp"
    ROLE_HSRP = "hsrp"
    ROLE_GLBP = "glbp"
    ROLE_CARP = "carp"

    CHOICES = (
        (ROLE_LOOPBACK, "Loopback"),
        (ROLE_SECONDARY, "Secondary"),
        (ROLE_ANYCAST, "Anycast"),
        (ROLE_VIP, "VIP"),
        (ROLE_VRRP, "VRRP"),
        (ROLE_HSRP, "HSRP"),
        (ROLE_GLBP, "GLBP"),
        (ROLE_CARP, "CARP"),
    )

    CSS_CLASSES = {
        ROLE_LOOPBACK: "default",
        ROLE_SECONDARY: "primary",
        ROLE_ANYCAST: "warning",
        ROLE_VIP: "success",
        ROLE_VRRP: "success",
        ROLE_HSRP: "success",
        ROLE_GLBP: "success",
        ROLE_CARP: "success",
    }


#
# VLANs
#


class VLANStatusChoices(ChoiceSet):
    STATUS_ACTIVE = "active"
    STATUS_RESERVED = "reserved"
    STATUS_DEPRECATED = "deprecated"

    CHOICES = (
        (STATUS_ACTIVE, "Active"),
        (STATUS_RESERVED, "Reserved"),
        (STATUS_DEPRECATED, "Deprecated"),
    )


#
# Services
#


class ServiceProtocolChoices(ChoiceSet):
    PROTOCOL_TCP = "tcp"
    PROTOCOL_UDP = "udp"

    CHOICES = (
        (PROTOCOL_TCP, "TCP"),
        (PROTOCOL_UDP, "UDP"),
    )<|MERGE_RESOLUTION|>--- conflicted
+++ resolved
@@ -1,16 +1,9 @@
 from nautobot.core.choices import ChoiceSet
 
 
-<<<<<<< HEAD
 class IPAddressVersionChoices(ChoiceSet):
-
     VERSION_4 = 4
     VERSION_6 = 6
-=======
-class IPAddressFamilyChoices(ChoiceSet):
-    FAMILY_4 = 4
-    FAMILY_6 = 6
->>>>>>> 6d95265f
 
     CHOICES = (
         (VERSION_4, "IPv4"),
