# Jobs

Familiarity with the basic concepts of [Jobs](../../user-guide/platform-functionality/jobs/index.md), especially the distinction between Job classes (Python code) and Job records (Nautobot database records), is recommended before authoring your first Job.

??? tip "More about Job class source code loading"
    From a development standpoint, it's especially important to understand that the Job database record never stores the Job class code. It only describes the **existence** of a Job class. The actual Job class source code is loaded into memory only.

    As an implementation detail in Nautobot 2.2.3 and later, all known Job **classes** are cached in the [application registry](../core/application-registry.md#jobs), which is refreshed at various times including Nautobot application startup and immediately prior to actually executing any given Job by a worker. This implementation detail should not be relied on directly; instead you should always use the `get_job()` and/or `get_jobs()` APIs to obtain a Job class when needed.

## Migrating Jobs from v1 to v2

See [Migrating Jobs From Nautobot v1](migration/from-v1.md) for more information on how to migrate your existing Jobs to Nautobot v2.

## Installing Jobs

Jobs may be installed in one of three ways:

* Manually installed as files in the [`JOBS_ROOT`](../../user-guide/administration/configuration/settings.md#jobs_root) path (which defaults to `$NAUTOBOT_ROOT/jobs/`).
    * Python files and subdirectories containing Python files will be dynamically loaded at Nautobot startup in order to discover and register available Job classes. For example, a Job class named `MyJobClass` in `$JOBS_ROOT/my_job.py` will be loaded into Nautobot as `my_job.MyJobClass`.
    * All Python modules in this directory are imported by Nautobot and all worker processes at startup. If you have a `custom_jobs.py` and a `custom_jobs_module/__init__.py` file in your `JOBS_ROOT`, both of these files will be imported at startup.
* Imported from an external [Git repository](../../user-guide/platform-functionality/gitrepository.md#jobs).
    * Git repositories are loaded into the module namespace of the `GitRepository.slug` value at startup. For example, if your `slug` value is `my_git_jobs` your Jobs will be loaded into Python as `my_git_jobs.jobs.MyJobClass`.
    * All git repositories providing Jobs must include a `__init__.py` file at the root of the repository.
    * Nautobot and all worker processes will import the git repository's `jobs` module at startup so a `jobs.py` or `jobs/__init__.py` file must exist in the root of the repository.
* Packaged as part of an [App](../apps/api/platform-features/jobs.md).
    * Jobs installed this way are part of the App's Python module and can import code from elsewhere in the App or even have dependencies on other packages, if needed, via the standard Python packaging mechanisms.

In any case, each module holds one or more Job classes (Python classes), each of which serves a specific purpose. The logic of each Job can be split into a number of distinct methods, each of which performs a discrete portion of the overall Job logic.

For example, we can create a module named `device_jobs.py` to hold all of our Jobs which pertain to devices in Nautobot. Within that module, we might define several Jobs. Each Job is defined as a Python class inheriting from `nautobot.apps.jobs.Job`, which provides the base functionality needed to accept user input and log activity.

+/- 2.0.0 "`register_jobs()` must be called"
    All Job classes that are intended to be runnable must now be registered by a call to `nautobot.apps.jobs.register_jobs()` on module import. This allows for a module to, if desired, define "abstract" base Job classes that are defined in code but are not registered (and therefore are not runnable in Nautobot). The `register_jobs` method accepts one or more Job classes as arguments.

## Writing Jobs

### Introduction to Writing Jobs

!!! warning
    Make sure your Job subclasses inherit from `nautobot.apps.jobs.Job` and *not* from `nautobot.extras.models.Job` instead; if you mistakenly inherit from the latter, Django will think you want to define a new database model!

The most basic structure of a Python file providing one or more Jobs is as follows:

```python
from nautobot.apps import jobs

name = "My Group Of Jobs"  # optional, but recommended to define a grouping name

class MyNewJob(jobs.Job):
    class Meta:
        # metadata attributes go here
        name = "My New Job"
        # ... etc.

    # input variable definitions go here
    some_text_input = jobs.StringVar(...)
    # ... etc.

    def run(self, *, some_text_input, ...):
        # code to execute when the Job is run goes here
        self.logger.info("some_text_input: %s", some_text_input)

jobs.register_jobs(MyNewJob)
```

Each Job class will implement some or all of the following components:

* [Module](#module-metadata-attributes) and class [metadata attributes](#class-metadata-attributes), configuring the system-level behavior of the Job and providing for documentation and discoverability by users.
* A set of [variables](#variables) for user input via the Nautobot UI or API.
* The [`run()` method](#the-run-method), which is the only **required** attribute on a Job class and receives the user input values as keyword arguments.
* Optionally, any of the special methods [`before_start()`](#the-before_start-method), [`on_success()`](#the-on_success-method), [`on_failure()`](#the-on_failure-method), and/or [`after_return()`](#the-after_return-method).

It's important to understand that Jobs execute on the server asynchronously as background tasks; they log messages and report their status to the database by updating [`JobResult`](../../user-guide/platform-functionality/jobs/models.md#job-results) records and creating [`JobLogEntry`](../../user-guide/platform-functionality/jobs/models.md#job-log-entry) records.

!!! note "About detection of changes while developing a Job"
    When actively developing a Job utilizing a development environment it's important to understand that the "automatically reload when code changes are detected" debugging functionality provided by `nautobot-server runserver` does **not** automatically restart the Celery `worker` process when code changes are made; therefore, it is required to restart the `worker` after each update to your Job source code or else it will continue to run the version of the Job code that was present when it first started. In the Nautobot core development environment, we use `watchmedo auto-restart` as a helper tool to auto-restart the workers as well on code changes; you may wish to configure your local development environment similarly for convenience.

    Additionally, as of Nautobot 1.3, the Job database records corresponding to installed Jobs are *not* automatically refreshed when the development server auto-restarts. If you make changes to any of the class and module metadata attributes described in the following sections, the database will be refreshed to reflect these changes only after running `nautobot-server migrate` or `nautobot-server post_upgrade` (recommended) or if you manually edit a Job database record to force it to be refreshed. The exception here is Git-repository-provided Jobs; resyncing the Git repository through Nautobot will also trigger a refresh of the Job records corresponding to this repository's contents.

### Job Registration

+/- 2.0.0 "`register_jobs()` is now required"

All Job classes, including `JobHookReceiver` and `JobButtonReceiver` classes must be registered at **import time** using the `nautobot.apps.jobs.register_jobs` method. This method accepts one or more Job classes as arguments. You must account for how your Jobs are imported when deciding where to call this method.

#### Registering Jobs in `JOBS_ROOT` or Git Repositories

Only top level module names within `JOBS_ROOT` are imported by Nautobot at runtime. This means that if you're using submodules, you need to ensure that your Jobs are either registered in your top level `__init__.py` or that this file imports your submodules where the Jobs are registered:

```py title="$JOBS_ROOT/my_jobs/__init__.py"
from . import my_job_module
```

```py title="$JOBS_ROOT/my_jobs/my_job_module.py"
from nautobot.apps.jobs import Job, register_jobs

class MyJob(Job):
    ...

register_jobs(MyJob)
```

Similarly, only the `jobs` module is loaded from Git repositories. If you're using submodules, you need to ensure that your Jobs are either registered in the repository's `jobs/__init__.py` or that this file imports your submodules where the Jobs are registered.

If not using submodules, you should register your Job in the file where it is defined.

<<<<<<< HEAD
Examples of the different directory structures when registering Jobs in Git repositories:
=======
Examples of the different directory structures when registering jobs in Git repositories:
>>>>>>> 591209cd

!!! note "`__init__.py`"
    Take note of the `__init__.py` at the root of the repository.  This is required to register Jobs in a Git repository.

``` title="jobs.py"
.
├── __init__.py
└── jobs.py
```

``` title="submodule"
.
├── __init__.py
└── jobs
    ├── __init__.py
    └── my_job_module.py
```

#### Registering Jobs in an App

Apps should register Jobs in the module defined in their [`NautobotAppConfig.jobs`](../apps/api/nautobot-app-config.md#nautobotappconfig-code-location-attributes) property. This defaults to the `jobs` module of the App.

### Reserved Attribute Names

There are many attributes and methods of the Job class that serve as reserved names. You must be careful when implementing custom methods or defining the user input [variables](#variables) for your Job that you do not inadvertently "step on" one of these reserved attributes causing unexpected behavior or errors.

!!! example
    One classic pitfall here is the the reserved `name` metadata attribute - if you attempt to redefine `name` as a user input variable, your Job will not work.

As of Nautobot 2.4.0, the current list of reserved names (not including low-level Python built-ins such as `__dict__` or `__str__` includes:

| Reserved Name             | Purpose                                                 |
| ------------------------- | ------------------------------------------------------- |
| `after_return`            | [special method](#special-methods)                      |
| `approval_required`       | [metadata property](#approval_required)                 |
| `as_form`                 | class method                                            |
| `as_form_class`           | class method                                            |
| `before_start`            | [special method](#special-methods)                      |
| `celery_kwargs`           | property                                                |
| `class_path`              | class property                                          |
| `class_path_dotted`       | deprecated class property                               |
| `class_path_js_escaped`   | class property                                          |
| `create_file`             | [helper method](#file-output)                           |
| `description`             | [metadata property](#description)                       |
| `description_first_line`  | [metadata property](#description)                       |
| `deserialize_data`        | internal class method                                   |
| `dryrun_default`          | [metadata property](#dryrun_default)                    |
| `file_path`               | deprecated class property                               |
| `field_order`             | [metadata property](#field_order)                       |
| `grouping`                | [module metadata property](#module-metadata-attributes) |
| `has_sensitive_variables` | [metadata property](#has_sensitive_variables)           |
| `hidden`                  | [metadata property](#hidden)                            |
| `is_singleton`            | [metadata property](#is_singleton)                      |
| `job_model`               | property                                                |
| `job_result`              | property                                                |
| `load_json`               | [helper method](#reading-data-from-files)               |
| `load_yaml`               | [helper method](#reading-data-from-files)               |
| `name`                    | [metadata property](#name)                              |
| `on_failure`              | [special method](#special-methods)                      |
| `on_retry`                | reserved as a future [special method](#special-methods) |
| `on_success`              | [special method](#special-methods)                      |
| `prepare_job_kwargs`      | internal class method                                   |
| `properties_dict`         | class property                                          |
| `read_only`               | [metadata property](#read_only)                         |
| `registered_name`         | deprecated class property                               |
| `run`                     | [special method](#special-methods)                      |
| `serialize_data`          | internal method                                         |
| `soft_time_limit`         | [metadata property](#soft_time_limit)                   |
| `supports_dryrun`         | class property                                          |
| `task_queues`             | [metadata property](#task_queues)                       |
| `template_name`           | [metadata property](#template_name)                     |
| `time_limit`              | [metadata property](#time_limit)                        |
| `user`                    | property                                                |
| `validate_data`           | internal class method                                   |

### Module Metadata Attributes

#### `name` (Grouping)

You can define a global constant called `name` within a job module (the Python file which contains one or more Job classes) to set the default grouping under which the Jobs in this module will be displayed in the Nautobot UI. If this value is not defined, the module's file name will be used. This "grouping" value may also be defined or overridden when editing Job records in the database.

!!! note
    In some UI elements and API endpoints, the module file name is displayed in addition to or in place of this attribute, so even if defining this attribute, you should still choose an appropriately explanatory file name as well.

### Class Metadata Attributes

Job-specific attributes may be defined under a class named `Meta` within each Job class you implement. All of these are optional, but encouraged.

#### `name`

This is the human-friendly name of your Job, as will be displayed in the Nautobot UI. If not set, the class name will be used.

!!! note
    In some UI elements and API endpoints, the class name is displayed in addition to or in place of this attribute, so even if defining this attribute, you should still choose an appropriately explanatory class name as well.

#### `description`

An optional human-friendly description of what this Job does.
This can accept either plain text, Markdown-formatted text, or [a limited subset of HTML](../../user-guide/platform-functionality/template-filters.md#render_markdown). It can also be multiple lines:

```python
class ExampleJob(Job):
    class Meta:
        description = """
            This job does a number of interesting things.

             1. It hacks the Gibson
             2. It immanentizes the eschaton
             3. It's a floor wax *and* a dessert topping
        """
```

If you code a multi-line description, the first line only will be used in the description column of the Jobs list, while the full description will be rendered in the Job detail view, submission, approval, and results pages.

#### `approval_required`

Default: `False`

A boolean that will mark this Job as requiring approval from another user to be run. For more details on approvals, [please refer to the section on scheduling and approvals](../../user-guide/platform-functionality/jobs/job-scheduling-and-approvals.md).

#### `dryrun_default`

+/- 2.0.0 "Replacement for `commit_default`"
    The `commit_default` field was renamed to `dryrun_default` and the default value was changed from `True` to `False`. The `commit` functionality that provided an automatic rollback of database changes if the Job failed was removed.

Default: `False`

If the Job implements a [`DryRunVar`](#dryrunvar), what its default value should be.
The checkbox to enable dryrun when executing a Job is unchecked by default in the Nautobot UI. You can set `dryrun_default` to `True` under the `Meta` class if you want this option to instead be checked by default.

```python
class MyJob(Job):
    class Meta:
        dryrun_default = True
```

#### `field_order`

Default: `[]`

A list of strings (field names) representing the order your Job [variables](#variables) should be rendered as form fields in the Job submission UI. If not defined, the variables will be listed in order of their definition in the code. If variables are defined on a parent class and no field order is defined, the parent class variables will appear before the subclass variables.

#### `has_sensitive_variables`

+++ 1.3.10

Default: `True`

Unless set to False, it prevents the Job's input parameters from being saved to the database. This defaults to True so as to protect against inadvertent database exposure of input parameters that may include sensitive data such as passwords or other user credentials. Review whether each Job's inputs contain any such variables before setting this to False; if a Job *does* contain sensitive inputs, if possible you should consider whether the Job could be re-implemented using Nautobot's [`Secrets`](../../user-guide/platform-functionality/secret.md) feature as a way to ensure that the sensitive data is not directly provided as a Job variable at all.

Important notes about Jobs with sensitive variables:

* Such Jobs cannot be scheduled to run in the future or on a recurring schedule (as Scheduled Jobs must by necessity store their variables in the database for future reference).
* Jobs with sensitive variables cannot be marked as requiring approval (as Jobs pending approval must store their variables in the database until approved).

#### `hidden`

Default: `False`

A Boolean that if set to `True` prevents the Job from being displayed by default in the list of Jobs in the Nautobot UI.

Since the Job execution framework is designed to be generic, there may be several technical Jobs defined by users which interact with or are invoked by external systems. In such cases, these Jobs are not meant to be executed by a human and likely do not make sense to expose to end users for execution, and thus having them exposed in the UI at all is extraneous.

Important notes about hidden Jobs:

* This is merely hiding them by default from the web interface. It is NOT a security feature.
* In the Jobs list view it is possible to filter to "Hidden: (no selection)" or even "Hidden: Yes" to list the hidden Jobs.
* All Job UI and REST API endpoints still exist for hidden Jobs and can be accessed by any user who is aware of their existence.
* Hidden Jobs can still be executed through the UI or the REST API given the appropriate URL.
* Results for hidden Jobs will still appear in the Job Results list after they are run.

#### `is_singleton`

+++ 2.4.0

Default: `False`
A Boolean that if set to `True` prevents the job from running twice simultaneously.

Any duplicate job instances will error out with a singleton-specific error message.

Important notes about singleton jobs:

* The singleton functionality is implemented with a Redis key set to timeout either on the hard time out of the job or whenever the job terminates.
    * Therefore, a restart of Redis will wipe the singleton locks
* A checkbox on the job run form makes it possible to force the singleton lock to be overridden. This makes it possible to recover from failure scenarios such as the original singleton job being stopped before it can unset the lock.

#### `read_only`

+++ 1.1.0

+/- 2.0.0 "No automatic functionality"
    The `read_only` flag no longer changes the behavior of Nautobot core and is up to the Job author to decide whether their Job should be considered read only.

Default: `False`

A boolean that can be set by the Job author to indicate that the Job does not make any changes to the environment. What behavior makes each Job "read only" is up to the individual Job author to decide. Note that user input may still be optionally collected with read-only Jobs via Job variables, as described below.

#### `soft_time_limit`

+++ 1.3.0

An int or float value, in seconds, which can be used to override the default [soft time limit](../../user-guide/administration/configuration/settings.md#celery_task_soft_time_limit) for a Job task to complete.

The `celery.exceptions.SoftTimeLimitExceeded` exception will be raised when this soft time limit is exceeded. The Job task can catch this to clean up before the [hard time limit](../../user-guide/administration/configuration/settings.md#celery_task_time_limit) (10 minutes by default) is reached:

```python
from celery.exceptions import SoftTimeLimitExceeded
from nautobot.apps.jobs import Job

class ExampleJobWithSoftTimeLimit(Job):
    class Meta:
        name = "Soft Time Limit"
        description = "Set a soft time limit of 10 seconds`"
        soft_time_limit = 10

    def run(self):
        try:
            # code which might take longer than 10 seconds to run
            job_code()
        except SoftTimeLimitExceeded:
            # any clean up code
            cleanup_in_a_hurry()
```

#### `task_queues`

+++ 1.5.0

Default: `[]`

<<<<<<< HEAD
A list of task queue names that the Job can be routed to. An empty list will default to only allowing the user to select the [default queue](../../user-guide/administration/configuration/settings.md#celery_task_default_queue) (`default` unless changed by an administrator). The first queue in the list will be used if a queue is not specified in a Job run API call.
=======
A list of Job Queue names that the job can be routed to. An empty list will default to only allowing the user to select the [default Celery queue](../../user-guide/administration/configuration/settings.md#celery_task_default_queue) (`default` unless changed by an administrator). The queue specified in the job's `default_job_queue` will be used if a queue is not specified in a job run API call.

+/- 2.4.0 "Changed default queue selection"
    As a result of the addition of Job Queues, the default queue when running a Job without explicitly selecting a queue is now the job queue specified in the `default_job_queue` field on the Job model. `default_job_queue` fields for any existing Job instances are automatically populated with the name of the first entry in `task_queues` list of the Job class. When `task_queues` list on the Job class is empty, the corresponding Job instance's `default_job_queue` will be the job queue with the name provided by `settings.CELERY_TASK_DEFAULT_QUEUE`. You can also override the initial `default_job_queue` by setting `default_job_queue_override` to True and assign the field with a different Job Queue instance.
>>>>>>> 591209cd

!!! note
    A worker must be listening on the requested queue or the Job will not run. See the documentation on [task queues](../../user-guide/administration/guides/celery-queues.md) for more information.

#### `template_name`

+++ 1.4.0

A path relative to the Job source code containing a Django template which provides additional code to customize the Job's submission form. This template should extend the existing Job template, `extras/job.html`, otherwise the base form and functionality may not be available.

A template can provide additional JavaScript, CSS, or even display HTML. A good starting template would be:

```html
{% extends 'extras/job.html' %}

{% block extra_styles %}
    {{ block.super }}
    <!-- Add additional CSS here. -->
{% endblock %}
{% block content %}
    {{ block.super }}
    <!-- Add additional HTML here. -->
{% endblock content %}
{% block javascript %}
    {{ block.super }}
    <!-- Add additional JavaScript here. -->
{% endblock javascript %}
```

+++ 2.2.0 "Additional blocks"
    Added the `job_form` and `schedule_form` sub-blocks to `extras/job.html`, for use by Jobs that just want to override the rendered forms without replacing all of `{% block content %}`.

For another example checkout [the template used in the Example App](https://github.com/nautobot/nautobot/blob/main/examples/example_app/example_app/templates/example_app/example_with_custom_template.html) in the GitHub repo.

#### `time_limit`

+++ 1.3.0

An int or float value, in seconds, which can be used to override the
default [hard time limit](../../user-guide/administration/configuration/settings.md#celery_task_time_limit) (10 minutes by default) for a Job task to complete.

Unlike the `soft_time_limit` above, no exceptions are raised when a `time_limit` is exceeded. The task will just terminate silently:

```python
from nautobot.apps.jobs import Job

class ExampleJobWithHardTimeLimit(Job):
    class Meta:
        name = "Hard Time Limit"
        description = "Set a hard time limit of 10 seconds`"
        time_limit = 10

    def run(self):
        # code which might take longer than 10 seconds to run
        # this code will fail silently if the time_limit is exceeded
        job_code()
```

!!! note "`time_limit` versus `soft_time_limit`"
    If the `time_limit` is set to a value less than or equal to the `soft_time_limit`, a warning log is generated to inform the user that this Job will fail silently after the `time_limit` as the `soft_time_limit` will never be reached.

### Variables

Variables allow your Job to accept user input via the Nautobot UI, but they are optional; if your Job does not require any user input, there is no need to define any variables. Conversely, if you are making use of user input in your Job, you *must* also implement the `run()` method, as it is the only entry point to your Job that has visibility into the variable values provided by the user.

```python
from nautobot.apps.jobs import Job, StringVar, IntegerVar, ObjectVar

class CreateDevices(Job):
    var1 = StringVar(...)
    var2 = IntegerVar(...)
    var3 = ObjectVar(...)

    def run(self, var1, var2, var3):
        ...
```

The remainder of this section documents the various supported variable types and how to make use of them.

#### Default Variable Options

All Job variables support the following default options:

* `default` - The field's default value
* `description` - A brief user-friendly description of the field
* `label` - The field name to be displayed in the rendered form
* `required` - Indicates whether the field is mandatory (all fields are required by default)
* `widget` - The class of form widget to use (see the [Django documentation](https://docs.djangoproject.com/en/stable/ref/forms/widgets/))

#### `StringVar`

Stores a string of characters (i.e. text). Options include:

* `min_length` - Minimum number of characters
* `max_length` - Maximum number of characters
* `regex` - A regular expression against which the provided value must match

Note that `min_length` and `max_length` can be set to the same number to effect a fixed-length field.

#### `TextVar`

Arbitrary text of any length. Renders as a multi-line text input field.

#### `JSONVar`

+++ 2.1.0

Accepts JSON-formatted data of any length. Renders as a multi-line text input field. The variable passed to `run()` method on the Job has been serialized to the appropriate Python objects.

```python
class ExampleJSONVarJob(Job):
    var1 = JSONVar()

    def run(self, var1):
        # var1 form data equals '{"key1": "value1"}'
        self.logger.info("The value of key1 is: %s", var1["key1"])
```

In the above example `{"key1": "value1"}` is provided to the Job form, on submission first the field is validated to be JSON-formatted data then is serialized and passed to the `run()` method as a dictionary without any need for the Job developer to post-process the variable into a Python dictionary.

#### `IntegerVar`

Stores a numeric integer. Options include:

* `min_value` - Minimum value
* `max_value` - Maximum value

#### `BooleanVar`

A true/false flag. This field has no options beyond the defaults listed above.

#### `DryRunVar`

A true/false flag with special handling for Jobs that require approval. If `dryrun = DryRunVar()` is declared on a Job class, approval may be bypassed if `dryrun` is set to `True` on Job execution.

#### `ChoiceVar`

A set of choices from which the user can select one.

* `choices` - A list of `(value, label)` tuples representing the available choices. For example:

```python
CHOICES = (
    ('n', 'North'),
    ('s', 'South'),
    ('e', 'East'),
    ('w', 'West')
)

direction = ChoiceVar(choices=CHOICES)
```

In the example above, selecting the choice labeled "North" will submit the value `n`.

#### `MultiChoiceVar`

Similar to `ChoiceVar`, but allows for the selection of multiple choices.

#### `ObjectVar`

A particular object within Nautobot. Each ObjectVar must specify a particular model, and allows the user to select one of the available instances. ObjectVar accepts several arguments, listed below.

* `model` - The model class
* `display_field` - The name of the REST API object field to display in the selection list (default: `'display'`)
* `query_params` - A dictionary of REST API query parameters to use when retrieving available options (optional)
* `null_option` - A label representing a "null" or empty choice (optional)

The `display_field` argument is useful in cases where using the `display` API field is not desired for referencing the object. For example, when displaying a list of IP Addresses, you might want to use the `dns_name` field:

```python
device_type = ObjectVar(
    model=IPAddress,
    display_field="dns_name",
)
```

Additionally, the `.` notation can be used to reference nested fields:

```python
device_type = ObjectVar(
    model=VLAN,
    display_field="vlan_group.name",
    query_params={
        "depth": 1
    },
)
```

In the example above, [`"depth": 1`](../../user-guide/platform-functionality/rest-api/overview.md#depth-query-parameter) was needed to influence REST API to include details of the associated records.
Another example of using the nested reference would be to access [computed fields](../../user-guide/platform-functionality/computedfield.md) of the model:

```python
device_type = ObjectVar(
    model=Interface,
    display_field="computed_fields.mycustomfield",
    query_params={
        "include": "computed_fields"
    },
)
```

To limit the selections available within the list, additional query parameters can be passed as the `query_params` dictionary. For example, to show only devices with an "active" status:

```python
device = ObjectVar(
    model=Device,
    query_params={
        'status': 'active'
    }
)
```

Multiple values can be specified by assigning a list to the dictionary key. It is also possible to reference the value of other fields in the form by prepending a dollar sign (`$`) to the variable's name. The keys you can use in this dictionary are the same ones that are available in the REST API - as an example it is also possible to filter the `Location` `ObjectVar` for its `location_type` and `tenant_group`.

```python
location_type = ObjectVar(
    model=LocationType
)
tenant_group = ObjectVar(
    model=TenantGroup
)
location = ObjectVar(
    model=Location,
    query_params={
        "location_type": "$location_type",
        "tenant_group": "$tenant_group"
    }
)
```

#### `MultiObjectVar`

Similar to `ObjectVar`, but allows for the selection of multiple objects.

#### `FileVar`

An uploaded file. Note that uploaded files are present in memory only for the duration of the Job's execution: They will not be automatically saved for future use. The Job is responsible for writing file contents to disk where necessary.

#### `IPAddressVar`

An IPv4 or IPv6 address, without a mask. Returns a `netaddr.IPAddress` object.

#### `IPAddressWithMaskVar`

An IPv4 or IPv6 address with a mask. Returns a `netaddr.IPNetwork` object which includes the mask.

#### `IPNetworkVar`

An IPv4 or IPv6 network with a mask. Returns a `netaddr.IPNetwork` object. Two attributes are available to validate the provided mask:

* `min_prefix_length` - Minimum length of the mask
* `max_prefix_length` - Maximum length of the mask

### Special Methods

Nautobot Jobs when executed will be instantiated by Nautobot, then Nautobot will call in order the special API methods `before_start()`, `run()`, `on_success()`/`on_failure()`, and `after_return()`. You must implement the `run()` method; the other methods have default implementations that do nothing.

As Jobs are Python classes, you are of course free to define any number of other helper methods or functions that you call yourself from within any of the above special methods, but the above are the only ones that will be automatically called.

--- 2.0.0 "Removal of `test` and `post_run` special methods"
    The NetBox backwards compatible `test_*()` and `post_run()` special methods have been removed.

#### The `before_start()` Method

The `before_start()` method may optionally be implemented to perform any appropriate Job-specific setup before the `run()` method is called. It has the signature `before_start(self, task_id, args, kwargs)` for historical reasons; the `task_id` parameter will always be identical to `self.request.id`, the `args` parameter will generally be empty, and any user-specified variables passed into the Job execution will be present in the `kwargs` parameter.

The return value from `before_start()` is ignored, but if it raises any exception, the Job execution will be marked as a failure and `run()` will not be called.

#### The `run()` Method

The `run()` method is the primary worker of any Job, and must be implemented. After the `self` argument, it should accept keyword arguments for any variables defined on the Job:

```python
from nautobot.apps.jobs import Job, StringVar, IntegerVar, ObjectVar

class CreateDevices(Job):
    var1 = StringVar(...)
    var2 = IntegerVar(...)
    var3 = ObjectVar(...)

    def run(self, *, var1, var2, var3):
        ...
```

Again, defining user variables is totally optional; you may create a Job with a `run()` method with only the `self` argument if no user input is needed.

!!! warning "Use `validated_save()` where applicable"
    When writing Jobs that create and manipulate data it is recommended to make use of the `validated_save()` convenience method which exists on all core models. This method saves the instance data but first enforces model validation logic. Simply calling `save()` on the model instance **does not** enforce validation automatically and may lead to bad data. See the development [best practices](../core/best-practices.md).

!!! warning "Be cautious around bulk operations"
    The Django ORM provides methods to create/edit many objects at once, namely `bulk_create()` and `update()`. These are best avoided in most cases as they bypass a model's built-in validation and can easily lead to database corruption if not used carefully.

If `run()` returns any value (even the implicit `None`), the Job execution will be marked as a success and the returned value will be stored in the associated JobResult database record. Conversely, if `run()` raises any exception, the Job execution will be marked as a failure and the traceback will be stored in the JobResult.

#### The `on_success()` Method

If both `before_start()` and `run()` are successful, the `on_success()` method will be called next, if implemented. It has the signature `on_success(self, retval, task_id, args, kwargs)`; as with `before_start()` the `task_id` and `args` parameters can generally be ignored, while `retval` is the return value from `run()`, and `kwargs` will contain the user-specified variables passed into the Job execution.

#### The `on_failure()` Method

If either `before_start()` or `run()` raises any unhandled exception, the `on_failure()` method will be called next, if implemented. It has the signature `on_failure(self, exc, task_id, args, kwargs, einfo)`; of these parameters, the `exc` will contain the exception that was raised, and `kwargs` will contain the user-specified variables passed into the Job.

#### The `after_return()` Method

Regardless of the overall Job execution success or failure, the `after_return()` method will be called after `on_success()` or `on_failure()`. It has the signature `after_return(self, status, retval, task_id, args, kwargs, einfo)`; the `status` will indicate success or failure (using the `JobResultStatusChoices` enum), `retval` is *either* the return value from `run()` (on success) or the exception raised (on failure), and once again `kwargs` contains the user variables.

### Logging

+/- 2.0.0

Messages logged from a Job's logger will be stored in [`JobLogEntry`](../../user-guide/platform-functionality/jobs/models.md#job-log-entry) records associated with the current [`JobResult`](../../user-guide/platform-functionality/jobs/models.md#job-results).

The logger can be accessed either by using the `logger` property on the Job class or `nautobot.extras.jobs.get_task_logger(__name__)`. Both will return the same logger instance. For more information on the standard Python logging module, see the [Python documentation](https://docs.python.org/3/library/logging.html).

The logger accepts an `extra` kwarg that you can optionally set for the following features:

* `grouping`- Replaces the `active_test` Job property in Nautobot v1.X
* `object` - Replaces the `obj` kwarg in Nautobot v1.X Job logging methods
* `skip_db_logging` - Log the message to the console but not to the database

If a `grouping` is not provided it will default to the function name that logged the message. The `object` will default to `None`.

!!! example
    ```py
    from nautobot.apps.jobs import Job

    class MyJob(Job):
        def run(self):
            logger.info("This job is running!", extra={"grouping": "myjobisrunning", "object": self.job_result})
    ```

To skip writing a log entry to the database, set the `skip_db_logging` key in the "extra" kwarg to `True` when calling the log function. The output will still be written to the console.

!!! example
    ```py
    from nautobot.apps.jobs import Job

    class MyJob(Job):
        def run(self):
            logger.info("This job is running!", extra={"skip_db_logging": True})
    ```

Markdown rendering is supported for log messages, as well as [a limited subset of HTML](../../user-guide/platform-functionality/template-filters.md#render_markdown).

+/- 1.3.4 "Log entry sanitization"
    As a security measure, the `message` passed to any of these methods will be passed through the `nautobot.core.utils.logging.sanitize()` function in an attempt to strip out information such as usernames/passwords that should not be saved to the logs. This is of course best-effort only, and Job authors should take pains to ensure that such information is not passed to the logging APIs in the first place. The set of redaction rules used by the `sanitize()` function can be configured as [`settings.SANITIZER_PATTERNS`](../../user-guide/administration/configuration/settings.md#sanitizer_patterns).

+/- 2.0.0 "Significant API changes"
    The Job class logging functions (example: `self.log(message)`, `self.log_success(obj=None, message=message)`, etc) have been removed. Also, the convenience method to mark a Job as failed, `log_failure()`, has been removed. To replace the functionality of this method, you can log an error message with `self.logger.error()` and then raise an exception to fail the Job. Note that it is no longer possible to manually set the Job Result status as failed without raising an exception in the Job.

+/- 2.0.0
    The `AbortTransaction` class was moved from the `nautobot.utilities.exceptions` module to `nautobot.core.exceptions`. Jobs should generally import it from `nautobot.apps.exceptions` if needed.

+++ 2.4.0
    You can now use `self.logger.success()` to set the log level to `SUCCESS`.

### File Output

+++ 2.1.0

A Job can create files that will be saved and can later be downloaded by a user. (The specifics of how and where these files are stored will depend on your system's [`JOB_FILE_IO_STORAGE`](../../user-guide/administration/configuration/settings.md#job_file_io_storage) configuration.) To do so, use the `Job.create_file(filename, content)` method:

```python
from nautobot.extras.jobs import Job

class MyJob(Job):
    def run(self):
        self.create_file("greeting.txt", "Hello world!")
        self.create_file("farewell.txt", b"Goodbye for now!")  # content can be a str or bytes
```

The above Job when run will create two files, "greeting.txt" and "farewell.txt", that will be made available for download from the JobResult detail view's "Advanced" tab and via the REST API. These files will persist indefinitely, but can automatically be deleted if the JobResult itself is deleted; they can also be deleted manually by an administrator via the "File Proxies" link in the Admin UI.

The maximum size of any single created file (or in other words, the maximum number of bytes that can be passed to `self.create_file()`) is controlled by the [`JOB_CREATE_FILE_MAX_SIZE`](../../user-guide/administration/configuration/settings.md#job_create_file_max_size) system setting. A `ValueError` exception will be raised if `create_file()` is called with an overly large `content` value.

### Marking a Job as Failed

To mark a Job as failed, raise an exception from within the `run()` method. The exception message will be logged to the traceback of the Job Result. The Job Result status will be set to `failed`. To output a Job log message you can use the `self.logger.error()` method.

As an example, the following Job will fail if the user does not put the word "Taco" in `var1`:

```python
from nautobot.apps.jobs import Job, StringVar

class MyJob(Job):
    var1 = StringVar(...)

    def run(self, var1):
        if var1 != "Taco":
            self.logger.error("var1 must be 'Taco'")
            raise Exception("Argument input validation failed.")
```

### Accessing User and Job Result

+/- 2.0.0 "Significant API change"
    The `request` property has been changed to a Celery request instead of a Django web request and no longer includes the information from the web request that initiated the Job. The `user` object is now available as `self.user` instead of `self.request.user`.

The user that initiated the Job and the Job Result associated to the Job can be accessed through properties on the Job class:

```py
username = self.user.username
job_result_id = self.job_result.id
self.logger.info("Job %s initiated by user %s is running.", job_result_id, username)
```

### Reading Data from Files

The `Job` class provides two convenience methods for reading data from files:

* `load_yaml`
* `load_json`

These two methods will load data in YAML or JSON format, respectively, from files within the local path (i.e. `JOBS_ROOT/`).

## Testing Jobs

Jobs are Python code and can be tested as such, usually via [Django unit-test features](https://docs.djangoproject.com/en/stable/topics/testing/). That said, there are a few useful tricks specific to testing Jobs.

While individual methods within your Job can and should be tested in isolation, you'll likely also want to test the entire execution of the Job.

+++ 1.3.3
    Entire Job execution testing was only introduced in 1.3.3 and newer.
    However the import paths used in the examples requires 1.5.2 and newer.

The simplest way to test the entire execution of Jobs is via calling the `nautobot.apps.testing.run_job_for_testing()` method, which is a helper wrapper around the `JobResult.enqueue_job` function used to execute a Job via Nautobot's Celery worker process.

Because of the way `run_job_for_testing` and more specifically Celery tasks work, which is somewhat complex behind the scenes, you need to inherit from `nautobot.apps.testing.TransactionTestCase` instead of `django.test.TestCase` (Refer to the [Django documentation](https://docs.djangoproject.com/en/stable/topics/testing/tools/#provided-test-case-classes) if you're interested in the differences between these classes - `TransactionTestCase` from Nautobot is a small wrapper around Django's `TransactionTestCase`).

When using `TransactionTestCase` (whether from Django or from Nautobot) each tests runs on a completely empty database. Furthermore, Nautobot requires new Jobs to be enabled before they can run. Therefore, we need to make sure the Job is enabled before each run which `run_job_for_testing` handles for us.

A simple example of a Job test case might look like the following:

```python
from nautobot.apps.testing import run_job_for_testing, TransactionTestCase
from nautobot.extras.models import Job, JobLogEntry


class MyJobTestCase(TransactionTestCase):
    def test_my_job(self):
        # Testing of Job "MyJob" in file "my_job_file.py" in $JOBS_ROOT
        job = Job.objects.get(job_class_name="MyJob", module_name="my_job_file", source="local")
        # or, job = Job.objects.get_for_class_path("local/my_job_file/MyJob")
        job_result = run_job_for_testing(job, var1="abc", var2=123)

        # Inspect the logs created by running the job
        log_entries = JobLogEntry.objects.filter(job_result=job_result)
        for log_entry in log_entries:
            self.assertEqual(log_entry.message, "...")
```

!!! tip
    For more advanced examples refer to the Nautobot source code, specifically `nautobot/extras/tests/test_jobs.py`.

## Debugging Job Performance

+++ 1.5.17

Debugging the performance of Nautobot Jobs can be tricky, because they are executed in the worker context. In order to gain extra visibility, [cProfile](https://docs.python.org/3/library/profile.html) can be used to profile the Job execution.

The 'profile' form field on Jobs is automatically available when the `DEBUG` settings is `True`. When you select that checkbox, a profiling report in the pstats format will be written to the file system of the environment where the Job runs. Normally, this is on the file system of the worker process, but if you are using the `nautobot-server runjob` command with `--local`, it will end up in the file system of the web application itself. The path of the written file will be logged in the Job.

!!! note
    If you need to run this in an environment where `DEBUG` is `False`, you have the option of using `nautobot-server runjob` with the `--profile` flag. According to the docs, `cProfile` should have minimal impact on the performance of the Job; still, proceed with caution when using this in a production environment.

### Reading profiling reports

A full description on how to deal with the output of `cProfile` can be found in the [Instant User's Manual](https://docs.python.org/3/library/profile.html#instant-user-s-manual), but here is something to get you started:

```python
import pstats
job_result_uuid = "66b70231-002f-412b-8cc4-1cc9609c2c9b"
stats = pstats.Stats(f"/tmp/nautobot-jobresult-{job_result_uuid}.pstats")
stats.sort_stats(pstats.SortKey.CUMULATIVE).print_stats(10)
```

This will print the 10 functions that the Job execution spent the most time in - adapt this to your needs!

## Example Jobs

### Example "Everything" Job

The "Example App" included with the Nautobot source code [includes a number of simple sample Jobs](https://github.com/nautobot/nautobot/blob/main/examples/example_app/example_app/jobs.py), including an `ExampleEverythingJob` class that demonstrates and documents the usage of the various metadata attributes, input variable types, and magic methods that a Job can support. As Job functionality will continue to evolve over time, if using this file as a reference, please make sure that you're viewing the version of this Job that corresponds to your target Nautobot version.

### Creating objects for a planned location

This Job prompts the user for three variables:

* The name of the new location
* The device model (a filtered list of defined device types)
* The number of access switches to create

These variables are presented as a web form to be completed by the user. Once submitted, the Job's `run()` method is called to create the appropriate objects, and it returns simple CSV output to the user summarizing the created objects.

```python
from django.contrib.contenttypes.models import ContentType

from nautobot.apps.jobs import Job, StringVar, IntegerVar, ObjectVar, register_jobs
from nautobot.dcim.models import Location, LocationType, Device, Manufacturer, DeviceType
from nautobot.extras.models import Status, Role

class NewBranch(Job):
    class Meta:
        name = "New Branch"
        description = "Provision a new branch location"
        field_order = ["location_name", "switch_count", "switch_model"]

    location_name = StringVar(description="Name of the new location")
    switch_count = IntegerVar(description="Number of access switches to create")
    manufacturer = ObjectVar(model=Manufacturer, required=False)
    switch_model = ObjectVar(
        description="Access switch model", model=DeviceType, query_params={"manufacturer_id": "$manufacturer"}
    )

    def run(self, *, location_name, switch_count, switch_model, manufacturer=None):
        STATUS_PLANNED = Status.objects.get(name="Planned")

        # Create the new location
        root_type, lt_created = LocationType.objects.get_or_create(name="Campus")
        device_ct = ContentType.objects.get_for_model(Device)
        root_type.content_types.add(device_ct)
        location = Location(
            name=location_name,
            location_type=root_type,
            status=STATUS_PLANNED,
        )
        location.validated_save()
        self.logger.info("Created new location", extra={"object": location})

        # Create access switches
        switch_role, r_created = Role.objects.get_or_create(name="Access Switch")
        switch_role.content_types.add(device_ct)
        for i in range(1, switch_count + 1):
            switch = Device(
                device_type=switch_model,
                name=f"{location.name}-switch{i}",
                location=location,
                status=STATUS_PLANNED,
                role=switch_role,
            )
            switch.validated_save()
            self.logger.info("Created new switch", extra={"object": switch})

        # Generate a CSV table of new devices
        output = ["name,make,model"]
        for switch in Device.objects.filter(location=location):
            attrs = [switch.name, switch.device_type.manufacturer.name, switch.device_type.model]
            output.append(",".join(attrs))

        return "\n".join(output)

register_jobs(NewBranch)
```

### Device validation

A Job to perform various validation of Device data in Nautobot. As this Job does not require any user input, it does not define any variables.

```python
from nautobot.apps.jobs import Job, register_jobs
from nautobot.dcim.models import ConsolePort, Device, PowerPort
from nautobot.extras.models import Status


class DeviceConnectionsReport(Job):
    description = "Validate the minimum physical connections for each device"

    def test_console_connection(self):
        STATUS_ACTIVE = Status.objects.get(name='Active')

        # Check that every console port for every active device has a connection defined.
        for console_port in ConsolePort.objects.select_related('device').filter(device__status=STATUS_ACTIVE):
            if console_port.connected_endpoint is None:
                self.logger.error(
                    "No console connection defined for %s",
                    console_port.name,
                    extra={"object": console_port.device},
                )
            else:
                self.logger.info(
                    "Console port %s has a connection defined",
                    console_port.name,
                    extra={"object": console_port.device},
                )

    def test_power_connections(self):
        STATUS_ACTIVE = Status.objects.get(name='Active')

        # Check that every active device has at least two connected power supplies.
        for device in Device.objects.filter(status=STATUS_ACTIVE):
            connected_ports = 0
            for power_port in PowerPort.objects.filter(device=device):
                if power_port.connected_endpoint is not None:
                    connected_ports += 1
            if connected_ports < 2:
                self.logger.error(
                    "%s connected power supplies found (2 needed)",
                    connected_ports,
                    extra={"object": device},
                )
            else:
                self.logger.info("At least two connected power supplies found", extra={"object": device})

    def run(self):
        self.test_console_connection()
        self.test_power_connections()


register_jobs(DeviceConnectionsReport)
```

## Job Button Receivers

Job Buttons are only able to initiate a specific type of Job called a **Job Button Receiver**. These are Jobs that subclass the `nautobot.apps.jobs.JobButtonReceiver` class. Job Button Receivers are similar to normal Jobs except they are hard coded to accept only `object_pk` and `object_model_name` [variables](#variables). The `JobButtonReceiver` class only implements one method called `receive_job_button`.

!!! note "Disabled by default just like other Jobs"
    Job Button Receivers still need to be [enabled through the web UI](../../user-guide/platform-functionality/jobs/index.md#enabling-jobs-for-running) before they can be used just like other Jobs.

### The `receive_job_button()` Method

All `JobButtonReceiver` subclasses must implement a `receive_job_button()` method. This method accepts only one argument:

1. `obj` - An instance of the object where the button was pressed

### Example Job Button Receiver

```py
from nautobot.apps.jobs import JobButtonReceiver, register_jobs


class ExampleSimpleJobButtonReceiver(JobButtonReceiver):
    class Meta:
        name = "Example Simple Job Button Receiver"

    def receive_job_button(self, obj):
        self.logger.info("Running Job Button Receiver.", extra={"object": obj})
        # Add job logic here


register_jobs(ExampleSimpleJobButtonReceiver)
```

### Job Buttons for Multiple Types

Since Job Buttons can be associated to multiple object types, it would be trivial to create a Job that can change what it runs based on the object type.

```py
from nautobot.apps.jobs import JobButtonReceiver, register_jobs
from nautobot.dcim.models import Device, Location


class ExampleComplexJobButtonReceiver(JobButtonReceiver):
    class Meta:
        name = "Example Complex Job Button Receiver"

    def _run_location_job(self, obj):
        self.logger.info("Running Location Job Button Receiver.", extra={"object": obj})
        # Run Location Job function

    def _run_device_job(self, obj):
        self.logger.info("Running Device Job Button Receiver.", extra={"object": obj})
        # Run Device Job function

    def receive_job_button(self, obj):
        user = self.user
        if isinstance(obj, Location):
            if not user.has_perm("dcim.add_location"):
                self.logger.error("User '%s' does not have permission to add a Location.", user, extra={"object": obj})
                raise Exception("User does not have permission to add a Location.")
            else:
                self._run_location_job(obj)
        elif isinstance(obj, Device):
            if not user.has_perm("dcim.add_device"):
                self.logger.error("User '%s' does not have permission to add a Device.", user, extra={"object": obj})
                raise Exception("User does not have permission to add a Device.")
            else:
                self._run_device_job(obj)
        else:
            self.logger.error("Unable to run Job Button for type %s.", type(obj).__name__, extra={"object": obj})
            raise Exception("Job button called on unsupported object type.")


register_jobs(ExampleComplexJobButtonReceiver)
```

## Job Hook Receivers

Job Hooks are only able to initiate a specific type of Job called a **Job Hook Receiver**. These are Jobs that subclass the `nautobot.apps.jobs.JobHookReceiver` class. Job Hook Receivers are similar to normal Jobs except they are hard coded to accept only an `object_change` [variable](#variables). The `JobHookReceiver` class only implements one method called `receive_job_hook`.

!!! warning "No support for `approval_required` at this time"
    Requiring approval for execution of Job Hooks by setting the `Meta.approval_required` attribute to `True` on your `JobHookReceiver` subclass is not supported. The value of this attribute will be ignored. Support for requiring approval of Job Hooks will be added in a future release.

!!! important "No recursive JobHookReceivers"
    To prevent negatively impacting system performance through an infinite loop, a change that was made by a `JobHookReceiver` Job will not trigger another `JobHookReceiver` Job to run.

### Example Job Hook Receiver

```py
from nautobot.apps.jobs import JobHookReceiver, register_jobs
from nautobot.extras.choices import ObjectChangeActionChoices


class ExampleJobHookReceiver(JobHookReceiver):
    def receive_job_hook(self, change, action, changed_object):
        # return on delete action
        if action == ObjectChangeActionChoices.ACTION_DELETE:
            return

        # log diff output
        snapshots = change.get_snapshots()
        self.logger.info("DIFF: %s", snapshots['differences'])

        # validate changes to serial field
        if "serial" in snapshots["differences"]["added"]:
            old_serial = snapshots["differences"]["removed"]["serial"]
            new_serial = snapshots["differences"]["added"]["serial"]
            self.logger.info("%s serial has been changed from %s to %s", changed_object, old_serial, new_serial)

            # Check the new serial is valid and revert if necessary
            if not self.validate_serial(new_serial):
                changed_object.serial = old_serial
                changed_object.save()
                self.logger.info("%s serial %s was not valid. Reverted to %s", changed_object, new_serial, old_serial)

            self.logger.info("Serial validation completed for %s", changed_object)

    def validate_serial(self, serial):
        # add business logic to validate serial
        return False


register_jobs(ExampleJobHookReceiver)
```

### The `receive_job_hook()` Method

All `JobHookReceiver` subclasses must implement a `receive_job_hook()` method. This method accepts three arguments:

1. `change` - An instance of `nautobot.extras.models.ObjectChange`
2. `action` - A string with the action performed on the changed object ("create", "update" or "delete")
3. `changed_object` - An instance of the object that was changed, or `None` if the object has been deleted<|MERGE_RESOLUTION|>--- conflicted
+++ resolved
@@ -104,11 +104,7 @@
 
 If not using submodules, you should register your Job in the file where it is defined.
 
-<<<<<<< HEAD
 Examples of the different directory structures when registering Jobs in Git repositories:
-=======
-Examples of the different directory structures when registering jobs in Git repositories:
->>>>>>> 591209cd
 
 !!! note "`__init__.py`"
     Take note of the `__init__.py` at the root of the repository.  This is required to register Jobs in a Git repository.
@@ -339,14 +335,10 @@
 
 Default: `[]`
 
-<<<<<<< HEAD
-A list of task queue names that the Job can be routed to. An empty list will default to only allowing the user to select the [default queue](../../user-guide/administration/configuration/settings.md#celery_task_default_queue) (`default` unless changed by an administrator). The first queue in the list will be used if a queue is not specified in a Job run API call.
-=======
-A list of Job Queue names that the job can be routed to. An empty list will default to only allowing the user to select the [default Celery queue](../../user-guide/administration/configuration/settings.md#celery_task_default_queue) (`default` unless changed by an administrator). The queue specified in the job's `default_job_queue` will be used if a queue is not specified in a job run API call.
+A list of Job Queue names that the Job can be routed to. An empty list will default to only allowing the user to select the [default Celery queue](../../user-guide/administration/configuration/settings.md#celery_task_default_queue) (`default` unless changed by an administrator). The queue specified in the Job's `default_job_queue` will be used if a queue is not specified in a Job run API call.
 
 +/- 2.4.0 "Changed default queue selection"
     As a result of the addition of Job Queues, the default queue when running a Job without explicitly selecting a queue is now the job queue specified in the `default_job_queue` field on the Job model. `default_job_queue` fields for any existing Job instances are automatically populated with the name of the first entry in `task_queues` list of the Job class. When `task_queues` list on the Job class is empty, the corresponding Job instance's `default_job_queue` will be the job queue with the name provided by `settings.CELERY_TASK_DEFAULT_QUEUE`. You can also override the initial `default_job_queue` by setting `default_job_queue_override` to True and assign the field with a different Job Queue instance.
->>>>>>> 591209cd
 
 !!! note
     A worker must be listening on the requested queue or the Job will not run. See the documentation on [task queues](../../user-guide/administration/guides/celery-queues.md) for more information.
