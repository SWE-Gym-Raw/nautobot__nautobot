# Installation

Nautobot can be deployed via Docker (Compose or Kubernetes) or directly onto a supported Linux system:

* [Nautobot Docker images](../installation-extras/docker.md) are available via [Docker Hub](https://hub.docker.com/r/networktocode/nautobot) & [GitHub Container Registry](https://github.com/nautobot/nautobot/pkgs/container/nautobot) for use within a containerized environment
    * Install Nautobot via [Docker Compose](https://github.com/nautobot/nautobot-docker-compose)
    * [Install Nautobot via Helm Charts](https://docs.nautobot.com/projects/helm-charts/en/stable/) for Kubernetes
* [Install Nautobot](install_system.md) onto a [RHEL (Red Hat Enterprise Linux)](https://www.redhat.com/en/technologies/linux-platforms/enterprise-linux) or [Ubuntu](https://ubuntu.com/) virtual machine.

For more information about the Docker tags, Docker configurations, or using container images for your own development environment checkout these docs on [Nautobot in Docker](../installation-extras/docker.md).

??? info "Supported Platforms"

    Nautobot was designed to be a cross-platform application that can run on nearly any system that is able to run the required dependencies. *Only the operating system platforms listed below are officially supported at this time*.

    - Red Hat flavors of Linux including CentOS 8.2+ and Red Hat Enterprise Linux (RHEL) 8.2+ are supported.
    - Debian/Ubuntu flavors of Linux including Ubuntu 20.04+ and Debian 11+ are supported.

    Nautobot *should* work on any POSIX-compliant system including practically any flavor of Linux, BSD, or even macOS, but those are not *officially* supported at this time.

To begin installing Nautobot, click the link to your preferred deployment approach from the list above.

## About Dependencies

This section describes the system dependencies required for Nautobot. They can be all installed on a single system, or distributed across your environment. That will be up to you. Our install instructions assume a single system install, and that is good for most use cases. More advanced configurations are also possible, but are not covered here.

### Mandatory dependencies

The following minimum versions are required for Nautobot to operate:

| Dependency | Role         | Minimum Version |
| ---------- | ------------ | --------------- |
| Python     | Application  | 3.8             |
| PostgreSQL | Database     | 12.0            |
| MySQL      | Database     | 8.0             |
| Redis      | Cache, Queue | 4.0             |
| Git        | Additional   | 2.0             |

Nautobot will not work without these dependencies.

#### Python

Nautobot is written in the [Python programming language](https://www.python.org/). The official Python package installer is called [Pip](https://pip.pypa.io/en/stable/), and you will see the `pip` command referenced often to install or update Python packages.

+++ 1.3.0
    Python 3.10 support was added.

--- 1.3.0
    Python 3.6 support was removed.

+/- 1.6.0
    Python 3.11 support was added and Python 3.7 support was removed.

<<<<<<< HEAD
--- 2.1.0
    Support for versions of PostgreSQL older than 12.0 was removed.

+++ 2.3.0
    Python 3.12 support was added.

Nautobot will not work without these dependencies.
=======
#### Database
>>>>>>> f0008a06

Nautobot uses a relational database to store its data. Both MySQL and PostgreSQL are officially supported.

+++ 1.1.0
    MySQL support was added.

--- 2.1.0
    Support for versions of PostgreSQL older than 12.0 was removed.

!!! note "Only one database"
    Either PostgreSQL or MySQL must be selected, but not both.

=== "MySQL"

    [MySQL](https://mysql.com) is an open-source relational database management system that’s relatively easy to set up and manage, fast, reliable, and well-understood.

=== "PostgreSQL"

    [PostgreSQL](https://www.postgresql.org) is a powerful, feature-rich open source relational database server that can handle complex queries and massive databases.

#### Redis

[Redis](https://redis.io/) is an open source, in-memory data store which Nautobot employs for caching and queuing.

### Optional dependencies

???+ abstract "Optional dependency information"

    Nautobot will still operate without these optional dependencies, but would likely not be ready for use in a production environment without them. The installation and configuration of these dependencies are covered in the detailed guides which follow.

    For production deployment we recommend the following:

    - [uWSGI](https://uwsgi-docs.readthedocs.io/en/latest/) WSGI server
    - [NGINX](https://www.nginx.com/resources/wiki/) HTTP server
    - [External authentication](external-authentication.md) service for SSO such as SAML, OAuth2, or LDAP, or an authenticating proxy

    For additional features:

    - [NAPALM support](../../platform-functionality/napalm.md) for retrieving operational data from network devices
    - [Prometheus metrics](../guides/prometheus-metrics.md) for exporting application performance and telemetry data

## Upgrading

If you are upgrading from an existing installation, please consult the [upgrading guide](../upgrading/upgrading.md).<|MERGE_RESOLUTION|>--- conflicted
+++ resolved
@@ -51,17 +51,10 @@
 +/- 1.6.0
     Python 3.11 support was added and Python 3.7 support was removed.
 
-<<<<<<< HEAD
---- 2.1.0
-    Support for versions of PostgreSQL older than 12.0 was removed.
-
 +++ 2.3.0
     Python 3.12 support was added.
 
-Nautobot will not work without these dependencies.
-=======
 #### Database
->>>>>>> f0008a06
 
 Nautobot uses a relational database to store its data. Both MySQL and PostgreSQL are officially supported.
 
