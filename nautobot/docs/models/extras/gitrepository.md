# Git Repositories

Some text-based content is more conveniently stored in a separate Git repository rather than internally in the Nautobot database. Such a repository may currently include any or all of the following for Nautobot to consume:

* Job source files and associated data files,
* Configuration context data
* Export templates
* Additional data types as registered by any installed plugins

!!! important
    Nautobot's Git integration depends on the availability of the `git` program. If `git` is not installed, Nautobot will be unable to pull data from Git repositories.

## Repository Configuration

When defining a Git repository for Nautobot to consume, the `name`, `remote URL`, and `branch` parameters are mandatory - the name acts as a unique identifier, and the remote URL and branch are needed for Nautobot to be able to locate and access the specified repository. Additionally, if the repository is private you may specify a `secrets group` that can be used to gain access to the repository.

<<<<<<< HEAD
--- 2.0.0
    In Nautobot 1.x it was possible to configure the secrets (`username` and/or `token`) for a private Git Repository directly in Nautobot's database. Due to security concerns and maintainability challenges, this option has been removed. To access a private Git repository you now must use Secrets Groups.
=======
!!! note
    Nautobot currently only supports repositories that can be cloned using the standard git command line, `git clone`. This means App-style integrations like GitHub Apps are not currently supported, as their workflow of managing files leverages a REST API.

!!! warning
    Beginning in Nautobot 1.2, there are two ways to define a `token` and/or `username` for a Git repository -- either by directly configuring them into the repository definition, or by associating the repository with a [secrets group](./secretsgroup.md) record (this latter approach is new in Nautobot 1.2). The direct-configuration approach should be considered as deprecated, as it is less secure and poses a number of maintainability issues. If at all possible, you should use a secrets group instead. The direct-configuration approach may be removed altogether as an option in a future release of Nautobot.
>>>>>>> f9cad9d8

The implementation of private repository access can vary from Git provider to Git provider. The following providers have been confirmed to work; in theory, additional providers using the same pattern will work, but there is currently no specific support for all providers.

* GitHub's [`token`](https://docs.github.com/en/free-pro-team@latest/github/authenticating-to-github/creating-a-personal-access-token) does not require a `username`.
* GitLab's [`token`](https://docs.gitlab.com/ee/user/profile/personal_access_tokens.html) requires a `username`, conventions are to use the username "oauth2". In addition, GitLab's [deploy tokens](https://docs.gitlab.com/ee/user/project/deploy_tokens/) are also supported.
* For Bitbucket, there are two options: [personal access tokens](https://confluence.atlassian.com/bitbucketserver/personal-access-tokens-939515499.html) or [OAuth2](https://developer.atlassian.com/cloud/bitbucket/oauth-2/) depending on the product.

!!! note
    When defining a [secrets group](./secretsgroup.md) for a Git repository, the group must contain assigned secret(s) with an *access type* of `HTTP(S)` and *secret type(s)* of `Token` (and `Username`, if required by the provider).

Whenever a Git repository record is created, updated, or deleted, Nautobot automatically enqueues a background task that will asynchronously execute to clone, fetch, or delete a local copy of the Git repository on the filesystem (located under [`GIT_ROOT`](../../configuration/optional-settings.md#git_root)) and then create, update, and/or delete any database records managed by this repository. The progress and eventual outcome of this background task are recorded as a `JobResult` record that may be viewed from the Git repository user interface.

!!! important
    The repository branch must exist and have a commit against it. At this time, Nautobot will not initialize an empty repository.

!!! note
    If you are using a self-signed Git repository, you will need to set the environment variable `GIT_SSL_NO_VERIFY="1"`
    in order for the repository to sync.

## Repository Structure

### Jobs

Jobs defined in Python files located in a `/jobs/` directory at the root of a Git repository will automatically be discovered by Nautobot and made available to be run as a job, just as they would be if manually installed to the [`JOBS_ROOT`](../../configuration/optional-settings.md#jobs_root) directory.

!!! note
    There **must** be an `__init__.py` file in the `/jobs/` directory.

!!! note
    Just as with jobs manually installed in `JOBS_ROOT`, jobs provided by a Git repository do not support inter-module relative Python imports (i.e., you cannot package Python "libraries" into a Git repository and then import them from Jobs in that repository). If you need to import libraries from Jobs, the libraries either must be installed as a standard Python packaging dependency or as a Nautobot plugin.

When syncing or re-syncing a Git repository, the Nautobot database records corresponding to any provided jobs will automatically be refreshed. If a job is removed as a result of the sync, the corresponding database record will *not* be automatically deleted, but will be marked as `installed = False` and will no longer be runnable. A user with appropriate access permissions can delete leftover `Job` database records if desired, but note that this will result in any existing `JobResult` records no longer having a direct reference back to the `Job` that they originated from.

### Configuration Contexts

Config contexts may be provided as JSON or YAML files located in `/config_contexts/`. There are three different types of config context scopes; **explicit**, **implicit**, and **local**.

* **Explicit**: Defined as JSON or YAML files at the root of the `/config_contexts/` folder. Multiple config contexts can be specified within the each file. The metadata regarding the naming and scoping of the config context is determined by the `_metadata` key for each list element.
* **Implicit**: They're defined using a specific folder and file structure to apply the config context to a specific scope.
* **Local**: Defined at the device/virtual machine level and only being applied to the specific device/virtual machine.

+++ 1.5.6
    Config contexts provided in a Git repository can now be filtered by `locations` in addition to all previously supported filters.

#### Metadata

The metadata used to create the config context has the following options and is specified by the `_metadata` key.

| Key                    | Required | Default | Description                                                                       |
|------------------------| -------- | ------- | --------------------------------------------------------------------------------- |
| name                   | True     | N/A     | The name that will be assigned to the Config Context                              |
| weight                 | False    | 1000    | The weight that will be assigned to the Config Context that determines precedence |
| description            | False    | N/A     | The description applied to the Config Context                                     |
| is_active              | False    | True    | Whether or not the Config Context is active                                       |
| config_context_schema  | False    | N/A     | Config Context Schema that it should be validated against                         |

+/- 2.0.0
    The key for specifying Config Context Schemas was renamed from `schema` to `config_context_schema`.

There are several other keys that can be defined that match the scope of what the Config Context will be assigned to.

Here is an example `_metadata` key defined:

```json
{
    "_metadata": {
        "name": "Region NYC servers",
        "weight": 1000,
        "description": "NTP and Syslog servers for region NYC",
        "is_active": true,
        "regions": [{"slug": "nyc"}],
        "config_context_schema": "Config Context Schema 1"
    },
    "acl": {
        "definitions": {
            "named ": {
                "PERMIT_ROUTES": [
                  "10 permit ip any any"
                ]
            }
        }
    },
    "route-maps": {
        "PERMIT_CONN_ROUTES": {
            "seq": 10,
            "statements": [
                "match ip address PERMIT_ROUTES"
            ],
            "type": "permit"
        }
    }
}
```

!!! important
    The only config context scope that does not require any metadata defined is the local configuration context

#### Explicit Config Contexts

As stated above, these **explicit** files live at the root of `/config_contexts`. These files will be imported as described below, with no special meaning attributed to their filenames (the name of the constructed config context will be taken from the `_metadata` key within the file, not the filename). To provide a visual, the `context_1.json` and `context_2.yml` are **explicit** config context scopes.

```shell
config_contexts/
  context_1.json   # JSON data will be imported as-is, with scoping explicit from its contents
  context_2.yaml   # YAML data will be imported as-is, with scoping explicit from its contents
```

For files in the root of the `/config_contexts/` directory, a single file may define a single config context as above, or alternatively it may contain a list of config context data definitions, as in the following example:

```yaml
---
- _metadata:
    name: "Router hostname pattern"
    roles:
      - slug: "router"
  hostname_pattern_string: "rtr-.+"
- _metadata:
    name: "Console Server hostname pattern"
    roles:
      - slug: "console-server"
  hostname_pattern_string: "cs-.+"
- _metadata:
    name: "Switches hostname pattern"
    roles:
      - slug: "aggr-switch"
      - slug: "services-switch"
  hostname_pattern_string: "switch-.+"
- _metadata:
    name: "Appliance hostname pattern"
    roles:
      - slug: "security-appliance"
  hostname_pattern_string: "fw-.+"
...
```

The `_metadata` key will map to the attributes required when creating a config context via the UI or API such as name and the scope of the config context. If we take a look at the first element, the name assigned to the config context will be `"Router hostname pattern"` and be scoped to `roles` with a slug of `router`.

Any key/value pair defined at the same level as `_metadata` will be converted to the config context data. Keeping with the first element, it will have a key set as `hostname_pattern_string` with a value of `rtr-.+`.

#### Implicit Config Contexts

Implicit config context files will have the following folder/file structure `/config_contexts/<filter>/<slug>.[json|yaml]`, in which case their path and filename will be taken as an implicit scope for the context. For example:

```shell
config_contexts/
  regions/
    nyc.yaml       # YAML data, with implicit scoping to the Region with slug "nyc"
  sites/
    nyc-01.json    # JSON data, with implicit scoping to the Site with slug "nyc-01"
```

The implicit config contexts will be defined using dictionaries for both `_metadata` and any context data for the config context.

##### JSON

```json
{
    "_metadata": {
        "name": "Region NYC servers",
        "weight": 1000,
        "description": "NTP and Syslog servers for region NYC",
        "is_active": true,
        "config_context_schema": "Config Context Schema 1"
    },
    "ntp-servers": [
        "172.16.10.22",
        "172.16.10.33"
    ],
    "syslog-servers": [
        "172.16.9.100",
        "172.16.9.101"
    ]
}
```

##### YAML

```yaml
_metadata":
  name: "Region NYC servers"
  weight: 1000
  description: "NTP and Syslog servers for region NYC"
  is_active: true
  config_context_schema: "Config Context Schema 1"

ntp-servers:
  - 172.16.10.22
  - 172.16.10.33
syslog-servers:
  - 172.16.9.100
  - 172.16.9.101
```

This will create a config context with two keys: `ntp-servers` and `syslog-servers`.

#### Local Configuration Contexts

Files in a `config_contexts/devices/` and/or `config_contexts/virtual_machines/` directory will be used to populate "local" config context data for individual devices or virtual machines. For these files, the device/VM name will always be taken from the filename, and the data in the file will be used precisely as-is (there is no need, or support, for a `_metadata` key in these files).

```shell
config_contexts/
  devices/
    rtr-01.yaml    # YAML data, local to the Device named "rtr-01"
  virtual_machines/
    vm001.json     # JSON data, local to the VirtualMachine named "vm001"
```

!!! note
    While virtual machines are always uniquely identified by their name, it is possible for devices associated with different sites and/or tenants to share an identical name. Currently, Nautobot is unable to automatically apply local config context via Git to devices that have a non-globally-unique name (or no name at all).

### Configuration Context Schemas

Config context schemas may be provided as JSON or YAML files located in `/config_context_schemas/`.

Files in the root of the `/config_context_schemas/` directory will be imported as described below, with no special meaning attributed to their filenames (the name of the constructed config context schema will be taken from the `_metadata` within the file, not the filename). Similar to config context definitions, a single file may define a single config context schema or a list of such schemas - see examples below.

```shell
config_context_schemas/
  context_schema_1.json
  context_schema_2.yaml
```

When loading the schema, the key `_metadata` will be extracted from the loaded data and used to define the config context schema's metadata, while the actual config context data schema will be based on the key `data_schema`.

JSON single example:

```json
{
  "_metadata": {
    "name": "Config Context Schema 1",
    "description": "Schema for defining first names."
  },
  "data_schema": {
    "title": "Person",
    "properties": {
      "firstName": {
        "type": "string",
        "description": "The person's first name."
      }
    }
  }
}
```

JSON list example:

```json
[
  {
    "_metadata": {
      "name": "Config Context Schema 1",
      "description": "Schema for defining first names."
    },
    "data_schema": {
      "title": "Person",
      "properties": {
        "firstName": {
          "type": "string",
          "description": "The person's first name."
        },
      }
    }
  },
  {
    "_metadata": {
      "name": "Config Context Schema 2",
      "description": "Schema for defining last names."
    },
    "data_schema": {
      "title": "Person",
      "properties": {
        "lastName": {
          "type": "string",
          "description": "The person's last name."
        },
      }
    }
  },
]
```

YAML single example:

``` yaml
---
_metadata:
  name: "Config Context Schema 1"
  description: "Schema for defining first names."
data_schema:
  title: "Person"
  properties:
    firstName:
      type: "string"
      description: "The person's first name"
```

YAML list example:

```yaml
---
- _metadata:
    name: "Config Context Schema 1"
    description: "Schema for defining first names."
  data_schema:
    title: "Person"
    properties:
      firstName:
        type: "string"
        description: "The person's first name"
- _metadata:
    name: "Config Context Schema 2"
    description: "Schema for defining last names."
  data_schema:
    title: "Person"
    properties:
      lastName:
        type: "string"
        description: "The person's last name"
```

### Export Templates

Export templates may be provided as files located in `/export_templates/<grouping>/<model>/<template_file>`; for example, a JSON export template for Device records might be `/export_templates/dcim/device/mytemplate.json`.

* The name of a discovered export template will be presented in Nautobot as `<repository name>: <filename>`.
* The MIME type of a file rendered from a discovered export template will try to match the extension to [`IANA's list`](https://www.iana.org/assignments/media-types/media-types.xhtml). If not detected, it will default to `text/plain`.
* The file extension of a file rendered from a discovered export template will match that of the template itself (so, in the above example, the extension would be `.json`)<|MERGE_RESOLUTION|>--- conflicted
+++ resolved
@@ -14,16 +14,11 @@
 
 When defining a Git repository for Nautobot to consume, the `name`, `remote URL`, and `branch` parameters are mandatory - the name acts as a unique identifier, and the remote URL and branch are needed for Nautobot to be able to locate and access the specified repository. Additionally, if the repository is private you may specify a `secrets group` that can be used to gain access to the repository.
 
-<<<<<<< HEAD
+!!! note
+    Nautobot currently only supports repositories that can be cloned using the standard git command line, `git clone`. This means App-style integrations like GitHub Apps are not currently supported, as their workflow of managing files leverages a REST API.
+
 --- 2.0.0
     In Nautobot 1.x it was possible to configure the secrets (`username` and/or `token`) for a private Git Repository directly in Nautobot's database. Due to security concerns and maintainability challenges, this option has been removed. To access a private Git repository you now must use Secrets Groups.
-=======
-!!! note
-    Nautobot currently only supports repositories that can be cloned using the standard git command line, `git clone`. This means App-style integrations like GitHub Apps are not currently supported, as their workflow of managing files leverages a REST API.
-
-!!! warning
-    Beginning in Nautobot 1.2, there are two ways to define a `token` and/or `username` for a Git repository -- either by directly configuring them into the repository definition, or by associating the repository with a [secrets group](./secretsgroup.md) record (this latter approach is new in Nautobot 1.2). The direct-configuration approach should be considered as deprecated, as it is less secure and poses a number of maintainability issues. If at all possible, you should use a secrets group instead. The direct-configuration approach may be removed altogether as an option in a future release of Nautobot.
->>>>>>> f9cad9d8
 
 The implementation of private repository access can vary from Git provider to Git provider. The following providers have been confirmed to work; in theory, additional providers using the same pattern will work, but there is currently no specific support for all providers.
 
