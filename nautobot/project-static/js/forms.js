/* ===========================
*  Utility Functions
*/

// Slugify
function slugify(s, num_chars) {
    s = s.replace(/[^\-\.\w\s]/g, '');          // Remove unneeded chars
    s = s.replace(/^[\s\.]+|[\s\.]+$/g, '');    // Trim leading/trailing spaces
    s = s.replace(/[\-\.\s]+/g, '-');           // Convert spaces and decimals to hyphens
    s = s.toLowerCase();                        // Convert to lowercase
    // Declare `const slugify_prefer_underscores = true` globally if you want to use underscores instead of hyphens
    if (typeof slugify_prefer_underscores !== "undefined") {
        s = s.replace(/-/g, '_');
    }
    return s.substring(0, num_chars);           // Trim to first num_chars chars
}

// Parse URLs which may contain variable references to other field values
function parseURL(url) {
    var filter_regex = /\{\{([a-z_]+)\}\}/g;
    var match;
    var rendered_url = url;
    var filter_field;
    while (match = filter_regex.exec(url)) {
        filter_field = $('#id_' + match[1]);
        var custom_attr = $('option:selected', filter_field).attr('api-value');
        if (custom_attr) {
            rendered_url = rendered_url.replace(match[0], custom_attr);
        } else if (filter_field.val()) {
            rendered_url = rendered_url.replace(match[0], filter_field.val());
        } else if (filter_field.attr('data-null-option')) {
            rendered_url = rendered_url.replace(match[0], 'null');
        }
    }
    return rendered_url
}

// Assign color picker selection classes
function colorPickerClassCopy(data, container) {
    if (data.element) {
        // Swap the style
        $(container).attr('style', $(data.element).attr("style"));
    }
    return data.text;
}


/* ===========================
*  JS-ify Inputs
*/

// Static choice selection
function initializeStaticChoiceSelection(context){
    this_context = $(context)
    this_context.find('.nautobot-select2-static').select2({
        allowClear: true,
        placeholder: "---------",
        theme: "bootstrap",
        width: "off"
    });
}

// Static choice selection
function initializeCheckboxes(context){
    this_context = $(context)
    // "Toggle" checkbox for object lists (PK column)
    this_context.find('input:checkbox.toggle').click(function() {
        $(this).closest('table').find('input:checkbox[name=pk]:visible').prop('checked', $(this).prop('checked'));

        // Show the "select all" box if present
        if ($(this).is(':checked')) {
            $('#select_all_box').removeClass('hidden');
        } else {
            $('#select_all').prop('checked', false);
        }
    });

    // Uncheck the "toggle" and "select all" checkboxes if an item is unchecked
    this_context.find('input:checkbox[name=pk]').click(function (event) {
        if (!$(this).attr('checked')) {
            $('input:checkbox.toggle, #select_all').prop('checked', false);
        }
    });
}

function initializeSlugField(context){
    this_context = $(context)
    var slug_field = this_context.find('#id_slug');
    if (slug_field.length != 0) {
        var slug_source_arr = slug_field.attr('slug-source').split(" ");
        var slug_length = slug_field.attr('maxlength');
        if (slug_field.val()) {
            slug_field.attr('_changed', true);
        }
        slug_field.change(function() {
            $(this).attr('_changed', true);
        });
        function reslugify() {
            let slug_str = "";
            for (slug_source_str of slug_source_arr) {
                if (slug_str != "") {
                    slug_str += " ";
                }
                let slug_source = $('#id_' + slug_source_str);
                slug_str += slug_source.val();
            }
            slug_field.val(slugify(slug_str, (slug_length ? slug_length : 100)));
        };

        for (slug_source_str of slug_source_arr) {
            let slug_source = $('#id_' + slug_source_str);
            slug_source.on('keyup change', function() {
                if (slug_field && !slug_field.attr('_changed')) {
                    reslugify();
                }
            });
        }
        this_context.find('button.reslugify').click(reslugify);
    }
}

function initializeFormActionClick(context){
    this_context = $(context)
    // Set formaction and submit using a link
    this_context.find('a.formaction').click(function(event) {
        event.preventDefault();
        var form = $(this).closest('form');
        form.attr('action', $(this).attr('href'));
        form.submit();
    });
}

// Bulk edit nullification
function initializeBulkEditNullification(context){
    this_context = $(context)
    this_context.find('input:checkbox[name=_nullify]').click(function() {
        $('#id_' + this.value).toggle('disabled');
    });
}

// Color Picker
function initializeColorPicker(context){
    this_context = $(context)
    this_context.find('.nautobot-select2-color-picker').select2({
        allowClear: true,
        placeholder: "---------",
        theme: "bootstrap",
        templateResult: colorPickerClassCopy,
        templateSelection: colorPickerClassCopy,
        width: "off"
    });
}

// Dynamic Choice Selection
function initializeDynamicChoiceSelection(context){
    this_context = $(context)
    this_context.find('.nautobot-select2-api').select2({
        allowClear: true,
        placeholder: "---------",
        theme: "bootstrap",
        width: "off",
        ajax: {
            delay: 500,

            url: function(params) {
                var element = this[0];
                var url = parseURL(element.getAttribute("data-url"));

                if (url.includes("{{")) {
                    // URL is not fully rendered yet, abort the request
                    return false;
                }
                return url;
            },

            data: function(params) {
                var element = this[0];
                // Paging. Note that `params.page` indexes at 1
                var offset = (params.page - 1) * 50 || 0;
                // Base query params
                var parameters = {
                    q: params.term,
                    limit: 50,
                    offset: offset,
                };

                // Set api_version
                api_version = $(element).attr("data-api-version")
                if(api_version)
                parameters["api_version"] = api_version


                // Allow for controlling the brief setting from within APISelect
                parameters.brief = ( $(element).is('[data-full]') ? undefined : true );

                // Attach any extra query parameters
                $.each(element.attributes, function(index, attr){
                    if (attr.name.includes("data-query-param-")){
                        var param_name = attr.name.split("data-query-param-")[1];

                        $.each($.parseJSON(attr.value), function(index, value) {
                            // Referencing the value of another form field
                            if (value.startsWith('$')) {
                                let element_id = $(element).attr("id")
                                let ref_field;

                                if(element_id.includes("id_form-")){
                                    let id_prefix = element_id.match(/id_form-[0-9]+-/i, "")[0]
                                    ref_field = $("#" + id_prefix + value.slice(1));
                                }
                                else {
                                    ref_field = $('#id_' + value.slice(1));
                                }

                                if (ref_field.val() && ref_field.is(":visible")) {
                                    value = ref_field.val();
                                } else if (ref_field.attr("required") && ref_field.attr("data-null-option")) {
                                    value = "null";
                                } else {
                                    return true;  // Skip if ref_field has no value
                                }
                            }
                            if (param_name in parameters) {
                                if (Array.isArray(parameters[param_name])) {
                                    parameters[param_name].push(value);
                                } else {
                                    parameters[param_name] = [parameters[param_name], value];
                                }
                            } else {
                                parameters[param_name] = value;
                            }
                        });
                    }
                });

                // Attach contenttype to parameters
                contenttype = $(element).attr("data-contenttype");
                if(contenttype){
                    parameters["content_type"] = contenttype;
                }

                // This will handle params with multiple values (i.e. for list filter forms)
                return $.param(parameters, true);
            },

            processResults: function (data) {
                var element = this.$element[0];
                $(element).children('option').attr('disabled', false);
                var results = data.results;

                results = results.reduce((results,record,idx) => {
                    record.text = record[element.getAttribute('display-field')] || record.name;
                    if (record._depth) {
                        // Annotate hierarchical depth for MPTT objects
                        record.text = '--'.repeat(record._depth) + ' ' + record.text;
                    }

                    record.id = record[element.getAttribute('value-field')] || record.id;
                    if(element.getAttribute('disabled-indicator') && record[element.getAttribute('disabled-indicator')]) {
                        // The disabled-indicator equated to true, so we disable this option
                        record.disabled = true;
                    }

                    if( record.group !== undefined && record.group !== null && record.site !== undefined && record.site !== null ) {
                        results[record.site.name + ":" + record.group.name] = results[record.site.name + ":" + record.group.name] || { text: record.site.name + " / " + record.group.name, children: [] };
                        results[record.site.name + ":" + record.group.name].children.push(record);
                    }
                    else if( record.group !== undefined && record.group !== null ) {
                        results[record.group.name] = results[record.group.name] || { text: record.group.name, children: [] };
                        results[record.group.name].children.push(record);
                    }
                    else if( record.site !== undefined && record.site !== null ) {
                        results[record.site.name] = results[record.site.name] || { text: record.site.name, children: [] };
                        results[record.site.name].children.push(record);
                    }
                    else if ( (record.group !== undefined || record.group == null) && (record.site !== undefined || record.site === null) ) {
                        results['global'] = results['global'] || { text: 'Global', children: [] };
                        results['global'].children.push(record);
                    }
                    else {
                        results[idx] = record
                    }

                    return results;
                },Object.create(null));

                results = Object.values(results);

                // Handle the null option, but only add it once
                if (element.getAttribute('data-null-option') && data.previous === null) {
                    results.unshift({
                        id: 'null',
                        text: element.getAttribute('data-null-option')
                    });
                }

                // Check if there are more results to page
                var page = data.next !== null;
                return {
                    results: results,
                    pagination: {
                        more: page
                    }
                };
            }
        }
    });
}

// Flatpickr selectors
function initializeDateTimePicker(context){
    this_context = $(context);
    this_context.find('.date-picker').flatpickr({
        allowInput: true
    });
    this_context.find('.datetime-picker').flatpickr({
        allowInput: true,
        enableSeconds: true,
        enableTime: true,
        time_24hr: true
    });
    this_context.find('.time-picker').flatpickr({
        allowInput: true,
        enableSeconds: true,
        enableTime: true,
        noCalendar: true,
        time_24hr: true
    });
}

function initializeTags(context){
    this_context = $(context);
    this_tag_field = this_context.find('#id_tags.tagfield')
    var tags = this_tag_field;
    if (tags.length > 0 && tags.val().length > 0){
        tags = this_tag_field.val().split(/,\s*/);
    } else {
        tags = [];
    }
    tag_objs = $.map(tags, function (tag) {
        return {
            id: tag,
            text: tag,
            selected: true
        }
    });
    // Replace the django issued text input with a select element
    this_tag_field.replaceWith('<select name="tags" id="id_tags" class="form-control tagfield"></select>');
    this_tag_field.select2({
        tags: true,
        data: tag_objs,
        multiple: true,
        allowClear: true,
        placeholder: "Tags",
        theme: "bootstrap",
        width: "off",
        ajax: {
            delay: 250,
            url: nautobot_api_path + "extras/tags/",

            data: function(params) {
                // Paging. Note that `params.page` indexes at 1
                var offset = (params.page - 1) * 50 || 0;
                var parameters = {
                    q: params.term,
                    brief: 1,
                    limit: 50,
                    offset: offset,
                };
                return parameters;
            },

            processResults: function (data) {
                var results = $.map(data.results, function (obj) {
                    // If tag contains space add double quotes
                    if (/\s/.test(obj.name))
                    obj.name = '"' + obj.name + '"'

                    return {
                        id: obj.name,
                        text: obj.name
                    }
                });

                // Check if there are more results to page
                var page = data.next !== null;
                return {
                    results: results,
                    pagination: {
                        more: page
                    }
                };
            }
        }
    });
    this_tag_field.closest('form').submit(function(event){
        // django-taggit can only accept a single comma seperated string value
        // TODO(bryan): the element find here should just be event.target
        var value = $('#id_tags.tagfield').val();
        if (value.length > 0){
            var final_tags = value.join(', ');
            $('#id_tags.tagfield').val(null).trigger('change');
            var option = new Option(final_tags, final_tags, true, true);
            $('#id_tags.tagfield').append(option).trigger('change');
        }
    });
}

function initializeVLANModeSelection(context){
    this_context = $(context)
    if( this_context.find('select#id_mode').length > 0 ) { // Not certain for the length check here as if none is find it should not apply the onChange
        this_context.find('select#id_mode').on('change', function () {
            if ($(this).val() == '') {
                $('select#id_untagged_vlan').val('');
                $('select#id_untagged_vlan').trigger('change');
                $('select#id_tagged_vlans').val([]);
                $('select#id_tagged_vlans').trigger('change');
                $('select#id_untagged_vlan').parent().parent().hide();
                $('select#id_tagged_vlans').parent().parent().hide();
            }
            else if ($(this).val() == 'access') {
                $('select#id_tagged_vlans').val([]);
                $('select#id_tagged_vlans').trigger('change');
                $('select#id_untagged_vlan').parent().parent().show();
                $('select#id_tagged_vlans').parent().parent().hide();
            }
            else if ($(this).val() == 'tagged') {
                $('select#id_untagged_vlan').parent().parent().show();
                $('select#id_tagged_vlans').parent().parent().show();
            }
            else if ($(this).val() == 'tagged-all') {
                $('select#id_tagged_vlans').val([]);
                $('select#id_tagged_vlans').trigger('change');
                $('select#id_untagged_vlan').parent().parent().show();
                $('select#id_tagged_vlans').parent().parent().hide();
            }
        });
        this_context.find('select#id_mode').trigger('change');
    }
}

function initializeMultiValueChar(context){
    this_context = $(context)
    this_context.find('.nautobot-select2-multi-value-char').select2({
        allowClear: true,
        tags: true,
        theme: "bootstrap",
        placeholder: "---------",
        multiple: true,
        width: "off",
        "language": {
            "noResults": function(){
                return "Type something to add it as an option";
            }
        },
    });
}

function initializeDynamicFilterForm(context){
<<<<<<< HEAD
    this_context = $(context)
=======
    this_context = $(context);
>>>>>>> 880aa6bf
    // Dynamic filter form
    this_context.find(".lookup_type-select").bind("change", function(){
        let parent_element = $(this).parents("tr")
        let lookup_type = parent_element.find(".lookup_type-select")
        let lookup_type_val = lookup_type.val()
        let contenttype = lookup_type.attr("data-contenttype")
        let lookup_value_element = parent_element.find(".lookup_value-input")

        if(lookup_type_val){
            $.ajax({
<<<<<<< HEAD
                url: `/api/lookup-value-dom-element/?field_name=${lookup_type_val}&content_type=${contenttype}`,
=======
                url: `/api/filterset-fields/lookup-value-dom-element/?field_name=${lookup_type_val}&content_type=${contenttype}`,
>>>>>>> 880aa6bf
                async: true,
                contentType: 'application/json',
                dataType: 'json',
                type: 'GET',
            }).done(function (response) {
                newEl = $(response.dom_element)
                newEl.addClass("lookup_value-input")
                replaceEl(lookup_value_element, newEl)
            }).fail(function (xhr, status, error) {
                // Default to Input:text field if error occurs
                createInput(lookup_value_element)
            });
        }

    })
<<<<<<< HEAD

    // On change of lookup_field or lookup_type field in filter form reset field value
    this_context.find(".lookup_field-select, .lookup_type-select").on("change", function(){
        let parent_element = $(this).parents("tr")
        let lookup_field_element = parent_element.find(".lookup_field-select")
        let lookup_type_element = parent_element.find(".lookup_type-select")
        let lookup_value_element = parent_element.find(".lookup_value-input")

=======

    // On change of lookup_field or lookup_type field in filter form reset field value
    this_context.find(".lookup_field-select, .lookup_type-select").on("change", function(){
        let parent_element = $(this).parents("tr")
        let lookup_field_element = parent_element.find(".lookup_field-select")
        let lookup_type_element = parent_element.find(".lookup_type-select")
        let lookup_value_element = parent_element.find(".lookup_value-input")

>>>>>>> 880aa6bf
        if ($(this)[0] == lookup_field_element[0]) {
            lookup_type_element.val(null).trigger('change');
        }
        lookup_value_element.val(null).trigger('change')

    })
}

function initializeSortableList(context){
<<<<<<< HEAD
    this_context = $(context)
=======
    this_context = $(context);
>>>>>>> 880aa6bf
    // Rearrange options within a <select> list
    this_context.find('#move-option-up').bind('click', function() {
        var select_id = '#' + $(this).attr('data-target');
        $(select_id + ' option:selected').each(function () {
            var newPos = $(select_id + ' option').index(this) - 1;
            if (newPos > -1) {
                $(select_id + ' option').eq(newPos).before("<option value='" + $(this).val() + "' selected='selected'>" + $(this).text() + "</option>");
                $(this).remove();
            }
        });
    });
    this_context.find('#move-option-down').bind('click', function() {
        var select_id = '#' + $(this).attr('data-target');
        var countOptions = $(select_id + ' option').length;
        var countSelectedOptions = $(select_id + ' option:selected').length;
        $(select_id + ' option:selected').each(function () {
            var newPos = $(select_id + ' option').index(this) + countSelectedOptions;
            if (newPos < countOptions) {
                $(select_id + ' option').eq(newPos).after("<option value='" + $(this).val() + "' selected='selected'>" + $(this).text() + "</option>");
                $(this).remove();
            }
        });
    });
    this_context.find('#select-all-options').bind('click', function() {
        var select_id = '#' + $(this).attr('data-target');
        $(select_id + ' option').prop('selected',true);
    });
}

function initializeImagePreview(context){
<<<<<<< HEAD
    this_context = $(context)
=======
    this_context = $(context);
>>>>>>> 880aa6bf
    // Offset between the preview window and the window edges
    const IMAGE_PREVIEW_OFFSET_X = 20;
    const IMAGE_PREVIEW_OFFSET_Y = 10;
    // Preview an image attachment when the link is hovered over
    this_context.find('a.image-preview').on('mouseover', function(e) {
        // Twice the offset to account for all sides of the picture
        var maxWidth = window.innerWidth - (e.clientX + (IMAGE_PREVIEW_OFFSET_X * 2));
        var maxHeight = window.innerHeight - (e.clientY + (IMAGE_PREVIEW_OFFSET_Y * 2));
        var img = $('<img>').attr('id', 'image-preview-window').css({
            display: 'none',
            position: 'absolute',
            maxWidth: maxWidth + 'px',
            maxHeight: maxHeight + 'px',
            left: e.pageX + IMAGE_PREVIEW_OFFSET_X + 'px',
            top: e.pageY + IMAGE_PREVIEW_OFFSET_Y + 'px',
            boxShadow: '0 0px 12px 3px rgba(0, 0, 0, 0.4)',
        });

        // Remove any existing preview windows and add the current one
        $('#image-preview-window').remove();
        $('body').append(img);

        // Once loaded, show the preview if the image is indeed an image
        img.on('load', function(e) {
            if (e.target.complete && e.target.naturalWidth) {
                $('#image-preview-window').fadeIn('fast');
            }
        });

        // Begin loading
        img.attr('src', e.target.href);
    });

    // Fade the image out; it will be deleted when another one is previewed
    this_context.find('a.image-preview').on('mouseout', function() {
        $('#image-preview-window').fadeOut('fast');
    });
}

function initializeSelectAllForm(context){
<<<<<<< HEAD
    this_context = $(context)
=======
    this_context = $(context);
>>>>>>> 880aa6bf
    this_context.find('#select_all').click(function() {
        if ($(this).is(':checked')) {
            $('#select_all_box').find('button').prop('disabled', '');
        } else {
            $('#select_all_box').find('button').prop('disabled', 'disabled');
        }
    });
}

function initializeResultPerPageSelection(context){
    this_context = $(context)
    this_context.find('select#per_page').change(function() {
        this.form.submit();
    });
}

function replaceEl(replaced_el, replacing_el) {
    parent = replaced_el.parent()
    parent.html(replacing_el)
    initializeInputs(parent)
}

function initializeInputs(context) {
    this_context = $(context)
    initializeStaticChoiceSelection(this_context)
    initializeCheckboxes(this_context)
    initializeSlugField(this_context)
    initializeFormActionClick(this_context)
    initializeBulkEditNullification(this_context)
    initializeColorPicker(this_context)
    initializeDynamicChoiceSelection(this_context)
    initializeDateTimePicker(this_context)
    initializeTags(this_context)
    initializeVLANModeSelection(this_context)
    initializeSortableList(this_context)
    initializeImagePreview(this_context)
    initializeDynamicFilterForm(this_context)
    initializeSelectAllForm(this_context)
    initializeMultiValueChar(this_context)
}

function jsify_form(context) {
    this_context = $(context)
    // Pagination
    initializeInputs(this_context)
}

/* =======
*  Input Creators
*/


function createInput(element){
    input_field = `
    <input
    type="text"
    name="${element.attr('name')}"
    class="lookup_value-input form-control"
    id="${element.attr('id')}"
    />`
    replaceEl(element, input_field)
}


$(document).ready((e) => {
    jsify_form(this.document);
})

// Scroll up an offset equal to the first nav element if a hash is present
// Cannot use '#navbar' because it is not always visible, like in small windows
function headerOffsetScroll() {
    if (window.location.hash) {
        // Short wait needed to allow the page to scroll to the element
        setTimeout(function() {
            window.scrollBy(0, -$('nav').height())
        }, 10);
    }
}

// Account for the header height when hash-scrolling
window.addEventListener('load', headerOffsetScroll);
window.addEventListener('hashchange', headerOffsetScroll);<|MERGE_RESOLUTION|>--- conflicted
+++ resolved
@@ -457,11 +457,7 @@
 }
 
 function initializeDynamicFilterForm(context){
-<<<<<<< HEAD
-    this_context = $(context)
-=======
     this_context = $(context);
->>>>>>> 880aa6bf
     // Dynamic filter form
     this_context.find(".lookup_type-select").bind("change", function(){
         let parent_element = $(this).parents("tr")
@@ -472,11 +468,7 @@
 
         if(lookup_type_val){
             $.ajax({
-<<<<<<< HEAD
-                url: `/api/lookup-value-dom-element/?field_name=${lookup_type_val}&content_type=${contenttype}`,
-=======
                 url: `/api/filterset-fields/lookup-value-dom-element/?field_name=${lookup_type_val}&content_type=${contenttype}`,
->>>>>>> 880aa6bf
                 async: true,
                 contentType: 'application/json',
                 dataType: 'json',
@@ -492,7 +484,6 @@
         }
 
     })
-<<<<<<< HEAD
 
     // On change of lookup_field or lookup_type field in filter form reset field value
     this_context.find(".lookup_field-select, .lookup_type-select").on("change", function(){
@@ -501,16 +492,6 @@
         let lookup_type_element = parent_element.find(".lookup_type-select")
         let lookup_value_element = parent_element.find(".lookup_value-input")
 
-=======
-
-    // On change of lookup_field or lookup_type field in filter form reset field value
-    this_context.find(".lookup_field-select, .lookup_type-select").on("change", function(){
-        let parent_element = $(this).parents("tr")
-        let lookup_field_element = parent_element.find(".lookup_field-select")
-        let lookup_type_element = parent_element.find(".lookup_type-select")
-        let lookup_value_element = parent_element.find(".lookup_value-input")
-
->>>>>>> 880aa6bf
         if ($(this)[0] == lookup_field_element[0]) {
             lookup_type_element.val(null).trigger('change');
         }
@@ -520,11 +501,7 @@
 }
 
 function initializeSortableList(context){
-<<<<<<< HEAD
-    this_context = $(context)
-=======
     this_context = $(context);
->>>>>>> 880aa6bf
     // Rearrange options within a <select> list
     this_context.find('#move-option-up').bind('click', function() {
         var select_id = '#' + $(this).attr('data-target');
@@ -555,11 +532,7 @@
 }
 
 function initializeImagePreview(context){
-<<<<<<< HEAD
-    this_context = $(context)
-=======
     this_context = $(context);
->>>>>>> 880aa6bf
     // Offset between the preview window and the window edges
     const IMAGE_PREVIEW_OFFSET_X = 20;
     const IMAGE_PREVIEW_OFFSET_Y = 10;
@@ -600,11 +573,7 @@
 }
 
 function initializeSelectAllForm(context){
-<<<<<<< HEAD
-    this_context = $(context)
-=======
     this_context = $(context);
->>>>>>> 880aa6bf
     this_context.find('#select_all').click(function() {
         if ($(this).is(':checked')) {
             $('#select_all_box').find('button').prop('disabled', '');
