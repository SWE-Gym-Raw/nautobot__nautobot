---
dev_addr: "127.0.0.1:8001"
edit_uri: "edit/main/nautobot/docs"
site_dir: "nautobot/project-static/docs"
site_name: "Nautobot Documentation"
site_url: "https://docs.nautobot.com/projects/core/en/stable/"
repo_url: "https://github.com/nautobot/nautobot"
copyright: "Copyright &copy; The Authors"
theme:
  name: "material"
  navigation_depth: 4
  custom_dir: "docs/assets/overrides"
  hljs_languages:
    - "django"
    - "yaml"
  features:
    - "navigation.tracking"
    - "navigation.tabs"
    - "navigation.tabs.sticky"
    - "search.suggest"
    - "search.highlight"
    - "search.share"
  favicon: "assets/favicon.ico"
  logo: "assets/nautobot_logo.svg"
  palette:
    # Palette toggle for light mode
    - media: "(prefers-color-scheme: light)"
      scheme: "default"
      primary: "black"
      toggle:
        icon: "material/weather-sunny"
        name: "Switch to dark mode"

    # Palette toggle for dark mode
    - media: "(prefers-color-scheme: dark)"
      scheme: "slate"
      primary: "black"
      toggle:
        icon: "material/weather-night"
        name: "Switch to light mode"
extra_css:
  - "assets/extra.css"

# needed for RTD version flyout menu
# jquery is not (yet) injected by RTD automatically and it might be dropped
# as a dependency in the future
extra_javascript:
  - "https://code.jquery.com/jquery-3.6.0.min.js"

extra:
  generator: false
  ntc_sponsor: true
  social:
    - icon: "fontawesome/solid/rss"
      link: "https://blog.networktocode.com/blog/tags/nautobot"
      name: "Network to Code Blog"
    - icon: "fontawesome/brands/youtube"
      link: "https://www.youtube.com/playlist?list=PLjA0bhxgryJ2Ts4GJMDA-tPzVWEncv4pb"
      name: "Nautobot Videos"
    - icon: "fontawesome/brands/slack"
      link: "https://www.networktocode.com/community/"
      name: "Network to Code Community"
    - icon: "fontawesome/brands/github"
      link: "https://github.com/nautobot/nautobot"
      name: "GitHub Repo"
    - icon: "fontawesome/brands/twitter"
      link: "https://twitter.com/networktocode"
      name: "Network to Code Twitter"
markdown_extensions:
  - "admonition"
  - "toc":
      permalink: true
  - "attr_list"
  - "markdown_data_tables":
      base_path: "docs"
  - "md_in_html"
  - "pymdownx.details"
  - "pymdownx.highlight":
      anchor_linenums: true
  - "pymdownx.inlinehilite"
  - "pymdownx.snippets"
  - "pymdownx.superfences"

plugins:
  - "search"
  - "gen-files":
      scripts:
        - docs/generate_code_reference_pages.py
  - "include-markdown"
  - "mkdocs-version-annotations"
  - "section-index"
  - "mkdocstrings":
      default_handler: "python"
      handlers:
        python:
          paths: ["."]
          options:
            heading_level: 1
            show_root_heading: true
            show_root_members_full_path: true

nav:
  - Overview: "index.md"
  - User Guide:
    - "user-guide/index.md"
    - Administration:
      - Installation:
        - "user-guide/administration/installation/index.md"
        - Installing System Dependencies:
          - On RHEL: "user-guide/administration/installation/centos.md"
          - On Ubuntu: "user-guide/administration/installation/ubuntu.md"
        - Installing Nautobot: "user-guide/administration/installation/nautobot.md"
        - Deploying Nautobot Services: "user-guide/administration/installation/services.md"
        - Configuring an HTTP Server: "user-guide/administration/installation/http-server.md"
        - External Authentication (Optional): "user-guide/administration/installation/external-authentication.md"
        - Installing and Using Plugins: "user-guide/administration/installation/app-install.md"
        - Nautobot Docker Images: "user-guide/administration/installation/docker.md"
        - SELinux Troubleshooting: "user-guide/administration/installation/selinux-troubleshooting.md"
      - Upgrading:
        - Database Backup: "user-guide/administration/upgrading/database-backup.md"
        - Upgrading Nautobot: "user-guide/administration/upgrading/upgrading.md"
        - Upgrading Nautobot from v1.X to v2.0:
          - "user-guide/administration/upgrading/from-v1/upgrading-from-nautobot-v1.md"
          - Migrating from Region and Site to Location: "user-guide/administration/upgrading/from-v1/region-and-site-data-migration-guide.md"
          - IPAM Migration Guide:
            - "user-guide/administration/upgrading/from-v1/ipam/index.md"
            - "user-guide/administration/upgrading/from-v1/ipam/whats-changed.md"
            - "user-guide/administration/upgrading/from-v1/ipam/before-you-upgrade.md"
            - "user-guide/administration/upgrading/from-v1/ipam/after-you-upgrade.md"
            - "user-guide/administration/upgrading/from-v1/ipam/for-developers.md"
      - Migration:
        - Migrating from NetBox: "user-guide/administration/migration/migrating-from-netbox.md"
        - Migrating from PostgreSQL to MySQL: "user-guide/administration/migration/migrating-from-postgresql.md"
      - Configuration:
        - "user-guide/administration/configuration/index.md"
        - Required Settings: "user-guide/administration/configuration/required-settings.md"
        - Optional Settings: "user-guide/administration/configuration/optional-settings.md"
        - External Authentication:
          - LDAP: "user-guide/administration/configuration/authentication/ldap.md"
          - SSO: "user-guide/administration/configuration/authentication/sso.md"
          - Remote Header: "user-guide/administration/configuration/authentication/remote.md"
        - Node.js Configuration: "user-guide/administration/configuration/node-configuration.md"
      - Tools:
        - Nautobot Server: "user-guide/administration/tools/nautobot-server.md"
        - Nautobot Shell: "user-guide/administration/tools/nautobot-shell.md"
      - Guides:
        - Caching: "user-guide/administration/guides/caching.md"
        - Health Check: "user-guide/administration/guides/healthcheck.md"
        - Permissions: "user-guide/administration/guides/permissions.md"
        - Prometheus Metrics: "user-guide/administration/guides/prometheus-metrics.md"
        - Replicating Nautobot: "user-guide/administration/guides/replicating-nautobot.md"
        - Django Storages with S3: "user-guide/administration/guides/s3-django-storage.md"
        - Task Queues: "user-guide/administration/guides/celery-queues.md"
    - Feature Guides:
      - Getting Started:
        - "user-guide/feature-guides/getting-started/index.md"
        - Devices: "user-guide/feature-guides/getting-started/creating-devices.md"
        - Location Types and Locations: "user-guide/feature-guides/getting-started/creating-location-types-and-locations.md"
        - Platforms: "user-guide/feature-guides/getting-started/platforms.md"
        - Tenants: "user-guide/feature-guides/getting-started/tenants.md"
        - Interfaces: "user-guide/feature-guides/getting-started/interfaces.md"
        - VLANS and VLAN Groups: "user-guide/feature-guides/getting-started/vlans-and-vlan-groups.md"
        - IP Address Management: "user-guide/feature-guides/getting-started/ipam.md"
        - The Search Bar: "user-guide/feature-guides/getting-started/search-bar.md"
      - Custom Fields: "user-guide/feature-guides/custom-fields.md"
      - Git as a Data Source: "user-guide/feature-guides/git-data-source.md"
      - GraphQL: "user-guide/feature-guides/graphql.md"
      - IP Address Merge Tool: "user-guide/feature-guides/ip-address-merge-tool.md"
      - Git as a Data Source: "user-guide/feature-guides/git-data-source.md"
      - GraphQL: "user-guide/feature-guides/graphql.md"
      - Relationships: "user-guide/feature-guides/relationships.md"
    - Core Data Model:
      - Circuits:
        - Circuit: "user-guide/core-data-model/circuits/circuit.md"
        - Circuit Termination: "user-guide/core-data-model/circuits/circuittermination.md"
        - Circuit Type: "user-guide/core-data-model/circuits/circuittype.md"
        - Circuit Provider: "user-guide/core-data-model/circuits/provider.md"
        - Circuit Provider Network: "user-guide/core-data-model/circuits/providernetwork.md"
      - DCIM:
        - Location Type: "user-guide/core-data-model/dcim/locationtype.md"
        - Location: "user-guide/core-data-model/dcim/location.md"
        - Rack Group: "user-guide/core-data-model/dcim/rackgroup.md"
        - Rack: "user-guide/core-data-model/dcim/rack.md"
        - Manufacturer: "user-guide/core-data-model/dcim/manufacturer.md"
        - Platform: "user-guide/core-data-model/dcim/platform.md"
        - Device Type:
          - "user-guide/core-data-model/dcim/devicetype.md"
          - Console Port Template: "user-guide/core-data-model/dcim/consoleporttemplate.md"
          - Console Server Port Template: "user-guide/core-data-model/dcim/consoleserverporttemplate.md"
          - Device Bay Template: "user-guide/core-data-model/dcim/devicebaytemplate.md"
          - Front Port Template: "user-guide/core-data-model/dcim/frontporttemplate.md"
          - Interface Template: "user-guide/core-data-model/dcim/interfacetemplate.md"
          - Power Outlet Template: "user-guide/core-data-model/dcim/poweroutlettemplate.md"
          - Power Port Template: "user-guide/core-data-model/dcim/powerporttemplate.md"
          - Rear Port Template: "user-guide/core-data-model/dcim/rearporttemplate.md"
        - Device:
          - "user-guide/core-data-model/dcim/device.md"
          - Console Port: "user-guide/core-data-model/dcim/consoleport.md"
          - Console Server Port: "user-guide/core-data-model/dcim/consoleserverport.md"
          - Device Bay: "user-guide/core-data-model/dcim/devicebay.md"
          - Front Port: "user-guide/core-data-model/dcim/frontport.md"
          - Interface: "user-guide/core-data-model/dcim/interface.md"
          - Inventory Item: "user-guide/core-data-model/dcim/inventoryitem.md"
          - Power Port: "user-guide/core-data-model/dcim/powerport.md"
          - Power Outlet: "user-guide/core-data-model/dcim/poweroutlet.md"
          - Rear Port: "user-guide/core-data-model/dcim/rearport.md"
        - Cable: "user-guide/core-data-model/dcim/cable.md"
        - Device Redundancy Group: "user-guide/core-data-model/dcim/deviceredundancygroup.md"
        - Power Panel : "user-guide/core-data-model/dcim/powerpanel.md"
        - Power Feed: "user-guide/core-data-model/dcim/powerfeed.md"
        - Rack Reservation: "user-guide/core-data-model/dcim/rackreservation.md"
        - Virtual Chassis: "user-guide/core-data-model/dcim/virtualchassis.md"
      - Extras:
        - Config Context: "user-guide/core-data-model/extras/configcontext.md"
        - Config Context Schema: "user-guide/core-data-model/extras/configcontextschema.md"
      - IPAM:
        - IP Address: "user-guide/core-data-model/ipam/ipaddress.md"
        - Namespace: "user-guide/core-data-model/ipam/namespace.md"
        - Prefix: "user-guide/core-data-model/ipam/prefix.md"
        - RIR: "user-guide/core-data-model/ipam/rir.md"
        - Route Target: "user-guide/core-data-model/ipam/routetarget.md"
        - Service: "user-guide/core-data-model/ipam/service.md"
        - VLAN: "user-guide/core-data-model/ipam/vlan.md"
        - VLAN Group: "user-guide/core-data-model/ipam/vlangroup.md"
        - VRF: "user-guide/core-data-model/ipam/vrf.md"
      - Tenancy:
        - Tenant: "user-guide/core-data-model/tenancy/tenant.md"
        - Tenant Group: "user-guide/core-data-model/tenancy/tenantgroup.md"
      - Virtualization:
        - Cluster: "user-guide/core-data-model/virtualization/cluster.md"
        - Cluster Group: "user-guide/core-data-model/virtualization/clustergroup.md"
        - Cluster Type: "user-guide/core-data-model/virtualization/clustertype.md"
        - Virtual Machine: "user-guide/core-data-model/virtualization/virtualmachine.md"
        - VM Interface: "user-guide/core-data-model/virtualization/vminterface.md"
    - Platform Functionality:
      - Change Logging: "user-guide/platform-functionality/change-logging.md"
      - Computed Fields: "user-guide/platform-functionality/computedfield.md"
      - Custom Fields: "user-guide/platform-functionality/customfield.md"
      - Custom Links: "user-guide/platform-functionality/customlink.md"
      - Dynamic Groups: "user-guide/platform-functionality/dynamicgroup.md"
      - Export Templates: "user-guide/platform-functionality/exporttemplate.md"
      - Git Repositories: "user-guide/platform-functionality/gitrepository.md"
      - GraphQL:
        - "user-guide/platform-functionality/graphql.md"
        - GraphQL Queries: "user-guide/platform-functionality/graphqlquery.md"
      - Image Attachments: "user-guide/platform-functionality/imageattachment.md"
      - Jobs:
        - "user-guide/platform-functionality/jobs/index.md"
        - Job Buttons: "user-guide/platform-functionality/jobs/jobbutton.md"
        - Job Hooks: "user-guide/platform-functionality/jobs/jobhook.md"
        - Job Models: "user-guide/platform-functionality/jobs/models.md"
        - Job Scheduling and Approvals: "user-guide/platform-functionality/jobs/job-scheduling-and-approvals.md"
      - NAPALM: "user-guide/platform-functionality/napalm.md"
      - Notes: "user-guide/platform-functionality/note.md"
      - Relationships: "user-guide/platform-functionality/relationship.md"
      - REST API:
        - "user-guide/platform-functionality/rest-api/overview.md"
        - Filtering: "user-guide/platform-functionality/rest-api/filtering.md"
        - Authentication: "user-guide/platform-functionality/rest-api/authentication.md"
        - UI Endpoints: "user-guide/platform-functionality/rest-api/ui-related-endpoints.md"
      - Roles: "user-guide/platform-functionality/role.md"
      - Secrets: "user-guide/platform-functionality/secret.md"
      - Statuses: "user-guide/platform-functionality/status.md"
      - Tags: "user-guide/platform-functionality/tag.md"
      - Template Filters: "user-guide/platform-functionality/template-filters.md"
      - Users:
        - Object Permission: "user-guide/platform-functionality/users/objectpermission.md"
        - Token: "user-guide/platform-functionality/users/token.md"
      - Webhooks: "user-guide/platform-functionality/webhook.md"
  - Developer Guide:
    - "development/index.md"
    - Jobs Developer Guide:
      - "development/jobs/index.md"
      - Migration Guides:
        - "development/jobs/migration/from-v1.md"
    - App Developer Guide:
      - "development/apps/index.md"
      - Setup: "development/apps/api/setup.md"
      - NautobotAppConfig: "development/apps/api/nautobot-app-config.md"
      - Models:
        - "development/apps/api/models/index.md"
        - Global Search: "development/apps/api/models/global-search.md"
        - GraphQL: "development/apps/api/models/graphql.md"
        - Django Admin: "development/apps/api/models/django-admin.md"
      - Views:
        - "development/apps/api/views/index.md"
        - NautobotUIViewSet: "development/apps/api/views/nautobotuiviewset.md"
        - NautobotUIViewSetRouter: "development/apps/api/views/nautobotuiviewsetrouter.md"
        - Nautobot Generic Views: "development/apps/api/views/nautobot-generic-views.md"
        - URLs: "development/apps/api/views/urls.md"
        - Base Template: "development/apps/api/views/base-template.md"
        - Help Documentation: "development/apps/api/views/help-documentation.md"
        - REST API: "development/apps/api/views/rest-api.md"
        - Advanced:
          - Django Generic Views: "development/apps/api/views/django-generic-views.md"
          - Notes: "development/apps/api/views/notes.md"
          - View Overrides: "development/apps/api/views/view-overrides.md"
          - Legacy View Overrides: "development/apps/api/views/core-view-overrides.md"
      - Platform Features:
        - "development/apps/api/platform-features/index.md"
        - Custom Validators: "development/apps/api/platform-features/custom-validators.md"
        - Database Backed Config: "development/apps/api/database-backend-config.md"
        - Filter Extentions: "development/apps/api/platform-features/filter-extensions.md"
        - Git Repository Content: "development/apps/api/platform-features/git-repository-content.md"
        - Jinja2 Filters: "development/apps/api/platform-features/jinja2-filters.md"
        - Jobs: "development/apps/api/platform-features/jobs.md"
        - Populating Extensibility Features: "development/apps/api/platform-features/populating-extensibility-features.md"
        - Prometheus Metrics: "development/apps/api/prometheus.md"
        - Secrets Providers: "development/apps/api/platform-features/secrets-providers.md"
      - UI Extensions:
        - "development/apps/api/ui-extensions/index.md"
        - Banners: "development/apps/api/ui-extensions/banners.md"
        - Home Page: "development/apps/api/ui-extensions/home-page.md"
        - Links in the Installed Apps View: "development/apps/api/configuration-view.md"
        - Navigation: "development/apps/api/ui-extensions/navigation.md"
        - Object Detail Views: "development/apps/api/ui-extensions/object-detail-views.md"
        - Tabs: "development/apps/api/ui-extensions/tabs.md"
      - Testing: "development/apps/api/testing.md"
      - Code Reference:
        - nautobot.apps: "code-reference/nautobot/apps/__init__.md"
        - nautobot.apps.admin: "code-reference/nautobot/apps/admin.md"
        - nautobot.apps.api: "code-reference/nautobot/apps/api.md"
        - nautobot.apps.choices: "code-reference/nautobot/apps/choices.md"
        - nautobot.apps.config: "code-reference/nautobot/apps/config.md"
        - nautobot.apps.datasources: "code-reference/nautobot/apps/datasources.md"
        - nautobot.apps.filters: "code-reference/nautobot/apps/filters.md"
        - nautobot.apps.forms: "code-reference/nautobot/apps/forms.md"
        - nautobot.apps.models: "code-reference/nautobot/apps/models.md"
        - nautobot.apps.secrets: "code-reference/nautobot/apps/secrets.md"
        - nautobot.apps.tables: "code-reference/nautobot/apps/tables.md"
        - nautobot.apps.testing: "code-reference/nautobot/apps/testing.md"
        - nautobot.apps.ui: "code-reference/nautobot/apps/ui.md"
        - nautobot.apps.urls: "code-reference/nautobot/apps/urls.md"
        - nautobot.apps.views: "code-reference/nautobot/apps/views.md"
      - Migration Guides:
        - From Nautobot v1: "development/apps/migration/from-v1.md"
        - Dependency Updates: "development/apps/migration/dependency-updates.md"
        - Code Updates: "development/apps/migration/code-updates.md"
        - Model Updates:
          - Global: "development/apps/migration/model-updates/global.md"
          - DCIM: "development/apps/migration/model-updates/dcim.md"
          - Extras: "development/apps/migration/model-updates/extras.md"
          - IPAM: "development/apps/migration/model-updates/ipam.md"
      - Advanced:
        - Porting NetBox Plugins to Nautobot: "development/apps/porting-from-netbox.md"
    - Core Developer Guide:
      - "development/core/index.md"
      - Getting Started: "development/core/getting-started.md"
      - Advanced Docker Compose Usage: "development/core/docker-compose-advanced-use-cases.md"
      - Application Registry: "development/core/application-registry.md"
      - Best Practices: "development/core/best-practices.md"
      - Extending Models: "development/core/extending-models.md"
      - Generic Views: "development/core/generic-views.md"
      - Home Page Panels: "development/core/homepage.md"
      - Model Features: "development/core/model-features.md"
      - Natural Keys: "development/core/natural-keys.md"
      - Navigation Menu: "development/core/navigation-menu.md"
      - Page Templates: "development/core/templates.md"
      - React UI: "development/core/react-ui.md"
      - Role Internals: "development/core/role-internals.md"
      - Style Guide: "development/core/style-guide.md"
      - Testing: "development/core/testing.md"
      - User Preferences: "development/core/user-preferences.md"
      - Release Checklist: "development/core/release-checklist.md"
  - Release Notes:
<<<<<<< HEAD
    - "release-notes/index.md"
    - Version 2.0: "release-notes/version-2.0.md"
    - Version 1.5: "release-notes/version-1.5.md"
    - Version 1.4: "release-notes/version-1.4.md"
    - Version 1.3: "release-notes/version-1.3.md"
    - Version 1.2: "release-notes/version-1.2.md"
    - Version 1.1: "release-notes/version-1.1.md"
    - Version 1.0: "release-notes/version-1.0.md"
=======
      - Overview: "release-notes/index.md"
      - Version 1.6: "release-notes/version-1.6.md"
      - Version 1.5: "release-notes/version-1.5.md"
      - Version 1.4: "release-notes/version-1.4.md"
      - Version 1.3: "release-notes/version-1.3.md"
      - Version 1.2: "release-notes/version-1.2.md"
      - Version 1.1: "release-notes/version-1.1.md"
      - Version 1.0: "release-notes/version-1.0.md"
>>>>>>> 56bbb42a
  - Nautobot Apps:
    - "apps/index.md"
    - Network to Code App Docs:
      - Nautobot ChatOps: "https://docs.nautobot.com/projects/chatops/en/latest/"
      - Nautobot Circuit Maintenance: "https://docs.nautobot.com/projects/circuit-maintenance/en/latest/"
      - Nautobot Device LifeCycle Management: "https://docs.nautobot.com/projects/device-lifecycle/en/latest/"
      - Nautobot Device Onboarding: "https://docs.nautobot.com/projects/device-onboarding/en/latest/"
      - Nautobot Firewall Models: "https://nautobot-plugin-firewall-models.readthedocs.io/en/latest/"
      - Nautobot Golden Configuration: "https://docs.nautobot.com/projects/golden-config/"
      - Nautobot Plugin Nornir: "https://docs.nautobot.com/projects/plugin-nornir/en/latest/"
      - Nautobot Single Source of Truth: "https://docs.nautobot.com/projects/ssot/en/latest/"
    - Community Apps: "apps/nautobot-apps.md"
  - Nautobot Docs Home ↗︎: "https://docs.nautobot.com/"<|MERGE_RESOLUTION|>--- conflicted
+++ resolved
@@ -363,25 +363,15 @@
       - User Preferences: "development/core/user-preferences.md"
       - Release Checklist: "development/core/release-checklist.md"
   - Release Notes:
-<<<<<<< HEAD
     - "release-notes/index.md"
     - Version 2.0: "release-notes/version-2.0.md"
+    - Version 1.6: "release-notes/version-1.6.md"
     - Version 1.5: "release-notes/version-1.5.md"
     - Version 1.4: "release-notes/version-1.4.md"
     - Version 1.3: "release-notes/version-1.3.md"
     - Version 1.2: "release-notes/version-1.2.md"
     - Version 1.1: "release-notes/version-1.1.md"
     - Version 1.0: "release-notes/version-1.0.md"
-=======
-      - Overview: "release-notes/index.md"
-      - Version 1.6: "release-notes/version-1.6.md"
-      - Version 1.5: "release-notes/version-1.5.md"
-      - Version 1.4: "release-notes/version-1.4.md"
-      - Version 1.3: "release-notes/version-1.3.md"
-      - Version 1.2: "release-notes/version-1.2.md"
-      - Version 1.1: "release-notes/version-1.1.md"
-      - Version 1.0: "release-notes/version-1.0.md"
->>>>>>> 56bbb42a
   - Nautobot Apps:
     - "apps/index.md"
     - Network to Code App Docs:
