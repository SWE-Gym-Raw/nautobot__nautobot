--- conflicted
+++ resolved
@@ -86,11 +86,7 @@
             latest=false
           tags: |
             type=match,pattern=v(.*),group=1,suffix=-py${{ matrix.python-version }}
-<<<<<<< HEAD
-            type=semver,pattern={{version}},enable=${{ matrix.python-version == 3.8 }}
-=======
             type=semver,pattern={{version}},enable=${{ matrix.python-version == 3.11 }}
->>>>>>> 56bbb42a
           labels: |
             org.opencontainers.image.title=Nautobot
       - name: "Build"
@@ -117,11 +113,7 @@
             latest=false
           tags: |
             type=match,pattern=v(.*),group=1,suffix=-py${{ matrix.python-version }}
-<<<<<<< HEAD
-            type=semver,pattern={{version}},enable=${{ matrix.python-version == 3.8 }}
-=======
             type=semver,pattern={{version}},enable=${{ matrix.python-version == 3.11 }}
->>>>>>> 56bbb42a
           labels: |
             org.opencontainers.image.title=Nautobot
       - name: "Build Dev Containers"
