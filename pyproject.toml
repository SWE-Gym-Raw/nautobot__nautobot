[tool.poetry]
name = "nautobot"
# Primary package version gets set here. This is used for publishing, and once
# installed, `nautobot.__version__` will have this version number.
<<<<<<< HEAD
version = "2.0.0-beta.2"
=======
version = "1.5.24-beta.1"
>>>>>>> ad9fd961
description = "Source of truth and network automation platform."
authors = ["Network to Code <opensource@networktocode.com>"]
license = "Apache-2.0"
homepage = "https://nautobot.com"
repository = "https://github.com/nautobot/nautobot"
documentation = "https://docs.nautobot.com"
readme = "README.md"
keywords = ["Nautobot"]
classifiers = [
    "Intended Audience :: Developers",
    "Development Status :: 5 - Production/Stable",
    "Programming Language :: Python :: 3",
    "Programming Language :: Python :: 3.8",
    "Programming Language :: Python :: 3.9",
    "Programming Language :: Python :: 3.10",
]
packages = [
    {include = "nautobot"}
]
include = [
    "CHANGELOG.md",
    "CONTRIBUTING.md",
    "LICENSE.txt",
    "NOTICE",
    # Poetry by default will exclude these files as they are in .gitignore
    "nautobot/project-static/docs/**/*",
]

[tool.poetry.dependencies]
python = ">=3.8,<3.11"
# Background task processing
celery = "~5.2.7"
# Fundamental web framework for Nautobot
<<<<<<< HEAD
Django = "~3.2.18"
=======
Django = "~3.2.20"
>>>>>>> ad9fd961
# Adds AJAX capabilities to django-tables2
django-ajax-tables = "~1.1.1"
# LDAP Support
django-auth-ldap = {version = "~4.2.0", optional = true}
# Base functionality for task scheduling with Celery
django-celery-beat = "~2.2.1"
# Provides a database backend & models for Celery task results
django-celery-results = "~2.4.0"
# Management of app configuration via the Django admin UI
django-constance = {version = "~2.9.0", extras = ["database"]}
# Permit cross-domain API requests
django-cors-headers = "~3.14.0"
# Store files in the database for background tasks
django-db-file-storage = "~0.5.5"
# AutoSlugField and shell_plus
django-extensions = "~3.2.0"
# Advanced query filters
django-filter = "~23.1"
# Health check endpoint
django-health-check = "~3.17.0"
# Django Jinja - jinja2 backend for django, used to easily register custom jinja filters and render jinja.
django-jinja = "~2.10.2"
# Prometheus metrics for Django
django-prometheus = "~2.2.0"
# Redis cache for Django used for distributed locking
django-redis = "~5.2.0"
# External Storage support (i.e. S3)
django-storages = {version = "~1.13.0", optional = true}
# Advanced HTML tables
django-tables2 = "~2.5.3"
# Tags
django-taggit = "~3.1.0"
# Represent time zones in Django
# NOTE: django-timezone-field 4.2.x is available but appears to break our initial migrations?
django-timezone-field = "~4.1.2"
# Tree database structures based on Common Table Expressions
django-tree-queries = "~0.14.0"
# Run production webservers such as uWSGI/gunicorn as a Django management command.
django-webserver = "~1.2.0"
# REST API framework
djangorestframework = "~3.14.0"
# Adds JSON schema support to API endpoints for rendering JSON schema forms.
drf-react-template-framework = "^0.0.17"
# OpenAPI 3.0 schema generation for the REST API
drf-spectacular = {version = "~0.26.0", extras = ["sidecar"]}
# Git integrations for Python
GitPython = "~3.1.31"
# GraphQL support
graphene-django = "~2.15.0"
# Graphene Optimizer
# NOTE: graphene-django-optimizer 0.9 and later require Graphene v3
graphene-django-optimizer = "~0.8.0"
# Template rendering engine
Jinja2 = "~3.1.0"
# Optional data validation of config contexts
jsonschema = "~4.17.0"
# Rendering of markdown files to HTML
Markdown = "~3.3.7"
# Escape text to use HTML and XML
MarkupSafe = "~2.1.1"
# MySQL database adapter
mysqlclient = {version = "~2.1.0", optional = true}
# NAPALM automation library
napalm = {version = "~4.0.0", optional = true}
# IP prefix and address handling
netaddr = "~0.8.0"
# Library of network related Jinja Filters
# Note: netutils is limited in scope, dependencies, and observes semver, as such
#       we permit a looser (^) version constraint here.
netutils = "^1.4.1"
# Handling of version numbers
packaging = "~23.0"
# Image processing library
Pillow = "~9.5.0"
# Custom prometheus metrics
prometheus-client = "~0.16.0"
# PostgreSQL database adapter
# NOTE: psycopg3 is avaiable now and nominally replaces psycopg2
psycopg2-binary = "~2.9.5"
# The uWSGI WSGI HTTP server as a Python module
pyuwsgi = "~2.0.21"
# YAML parsing and rendering
PyYAML = "~6.0"
# Social authentication core
social-auth-core = {version = "~4.4.1", optional = true, extras = ["openidconnect", "saml"]}
# Social authentication/registration with support for many auth providers
social-auth-app-django = "~5.2.0"
# Rendering of SVG images (for rack elevations, etc.)
svgwrite = "~1.4.2"

[tool.poetry.extras]
all = ["django-auth-ldap", "django-storages", "mysqlclient", "napalm", "social-auth-core"]
ldap = ["django-auth-ldap"]
mysql = ["mysqlclient"]
napalm = ["napalm"]
# This is not currently possible, there is a feature request with Poetry https://github.com/python-poetry/poetry/issues/3913
# openid = ["social-auth-core[openidconnect]"]
remote_storage = ["django-storages"]
# This is not currently possible, there is a feature request with Poetry https://github.com/python-poetry/poetry/issues/3913
# saml = ["social-auth-core[saml]"]
sso = ["social-auth-core"]

[tool.poetry.group.dev.dependencies]
<<<<<<< HEAD
# Code style enforcement
black = "~23.3.0"
# Test code coverage measurement
coverage = "~7.2.3"
# Tool for debugging Django
django-debug-toolbar = "~4.0.0"
# DiscoverSlowestTestsRunner for running CI performance tests and benchmarking.
django-slowtests = "^1.1.1"
=======
# Tool for debugging Django
django-debug-toolbar = "~3.7.0"
>>>>>>> ad9fd961
# Nautobot example plugin used for testing
example-plugin = {path = "examples/example_plugin", develop = true}
# Nautobot test plugin used for testing core view overrides
example-plugin-with-view-override = { path = "examples/example_plugin_with_view_override", develop = true }
# Random data generation
factory-boy = "~3.2.1"
<<<<<<< HEAD
# Code style checking and limited static analysis
flake8 = {version = "~6.0.0", python = ">=3.8.1"}
# Alternative to Make, CLI based on `tasks.py`
invoke = "~2.0.0"
# Code style checking for python import statements
isort = "~5.12.0"
# Embedding YAML files into Markdown documents as tables
markdown-data-tables = "~1.0.0"
=======
# Alternative to Make, CLI based on `tasks.py`
invoke = "~1.7.1"
# Colorization and autoformatting of CLI output, used for Invoke tasks
rich = "~12.5.1"
# Change log management and generation
towncrier = "~22.8.0"
# Watch files for celery and mkdocs reload
watchdog = "~2.1.9"

[tool.poetry.group.docs.dependencies]
# Helper for parsing docstrings
# 1.6/2.0 TODO: griffe 0.31 and later drop support for python 3.7
griffe = "~0.30.1"
>>>>>>> ad9fd961
# Rendering docs to HTML
mkdocs = "~1.4.2"
# Automatically generate some files as part of mkdocs build
mkdocs-gen-files = "~0.4.0"
# Allow Markdown files to include other files
<<<<<<< HEAD
mkdocs-include-markdown-plugin = "~4.0.4"
=======
mkdocs-include-markdown-plugin = "~3.6.1"
>>>>>>> ad9fd961
# Material for mkdocs theme
mkdocs-material = "~9.1.6"
# Automatically handle index pages for docs sections
mkdocs-section-index = "~0.3.5"
# Render custom markdown for version added/changed/remove notes
mkdocs-version-annotations = "~1.0.0"
# Automatic documentation from sources, for MkDocs
<<<<<<< HEAD
mkdocstrings = "~0.21.2"
mkdocstrings-python = "~0.9.0"
=======
mkdocstrings = "~0.22.0"
# Python-specific extension to mkdocstrings
mkdocstrings-python = "~1.1.2"

[tool.poetry.group.linting.dependencies]
# Code style enforcement
black = "~22.8.0"
# Code style checking and limited static analysis
# NOTE: flake8 4.x pins importlib-metadata<4.3; see https://github.com/PyCQA/flake8/pull/1438
flake8 = "~3.9.1"
>>>>>>> ad9fd961
# Code static analysis
pylint = "~2.17.2"
# Pylint extensions for Django
<<<<<<< HEAD
pylint-django = "~2.5.3"
# Integration Tests
requests = ">=2.28.0,<2.32.0"
# Colorization and autoformatting of CLI output, used for Invoke tasks
rich = "~13.3.3"
=======
pylint-django = {version = "~2.5.3", python = "^3.7.2"}

[tool.poetry.group.testing.dependencies]
# Test code coverage measurement
coverage = "~6.5.0"
# DiscoverSlowestTestsRunner for running CI performance tests and benchmarking.
django-slowtests = "^1.1.1"
# Integration Tests
requests = ">=2.27.1,<2.32.0"
>>>>>>> ad9fd961
# Selenium web drivers for live integration testing
selenium = "~4.7.0"
# Abstraction layer for working with Selenium
splinter = "~0.18.0"
<<<<<<< HEAD
# Change log management and generation
towncrier = "~22.12.0"
# Watch files for celery and mkdocs reload
watchdog = "~3.0.0"
# YAML linting
yamllint = "~1.30.0"
=======
>>>>>>> ad9fd961

[tool.poetry.scripts]
nautobot-server = "nautobot.core.cli:main"

[build-system]
requires = ["poetry-core>=1.0.0"]
build-backend = "poetry.core.masonry.api"

[tool.black]
line-length = 120
target-version = ['py38', 'py39', 'py310']
include = '\.pyi?$'
exclude = '''
(
  /(
      \.eggs         # exclude a few common directories in the
    | \.git          # root of the project
    | \.hg
    | \.mypy_cache
    | \.tox
    | \.venv
    | _build
    | buck-out
    | build
    | dist
    | node_modules
  )/
)
'''

[tool.isort]
profile = "black"
line_length = 120
force_sort_within_sections = true

[tool.pylint.master]
load-plugins = "pylint_django"
py-version = "3.8"
ignore-paths = [
    ".*third_party.*"
]

[tool.pylint.basic]
# No docstrings required yet for private functions, or for test_* functions, or for inner Meta classes.
no-docstring-rgx="^(_|test_|Meta$)"
# Don't complain about "pk" as a variable name
good-names = """_,i,j,k,pk"""

[tool.pylint.message_control]
# TODO: re-enable and fix these as time permits
# unused-import is already covered by flake8
disable=""",
    abstract-method,
    arguments-differ,
    arguments-renamed,
    attribute-defined-outside-init,
    broad-except,
    consider-iterating-dictionary,
    consider-using-from-import,
    consider-using-in,
    consider-using-generator,
    cyclic-import,
    duplicate-code,
    empty-docstring,
    exec-used,
    fixme,
    global-statement,
    global-variable-not-assigned,
    hard-coded-auth-user,
    import-outside-toplevel,
    invalid-name,
    keyword-arg-before-vararg,
    line-too-long,
    logging-format-interpolation,
    logging-fstring-interpolation,
    missing-class-docstring,
    missing-function-docstring,
    missing-module-docstring,
    modelform-uses-exclude,
    no-else-raise,
    no-else-return,
    no-member,
    not-callable,
    pointless-statement,
    pointless-string-statement,
    protected-access,
    raise-missing-from,
    self-assigning-variable,
    signature-differs,
    super-init-not-called,
    super-with-arguments,
    superfluous-parens,
    too-few-public-methods,
    too-many-ancestors,
    too-many-arguments,
    too-many-boolean-expressions,
    too-many-branches,
    too-many-instance-attributes,
    too-many-lines,
    too-many-locals,
    too-many-nested-blocks,
    too-many-public-methods,
    too-many-return-statements,
    too-many-statements,
    ungrouped-imports,
    unnecessary-dunder-call,
    unspecified-encoding,
    unused-argument,
    unused-import,
    unused-wildcard-import,
    use-maxsplit-arg,
    wildcard-import,
    wrong-import-order,
    wrong-import-position,
    """

[tool.pylint.miscellaneous]
# We don't want to fail on "TODO" comments as there are plenty of those in our code for good reason
notes = """,
    FIXME,
    XXX,
    """

[tool.pylint.typecheck]
# @patch changes the signature of a function it's applied to; don't raise "no-value-for-parameter" here
signature-mutators=["unittest.mock.patch"]

[tool.towncrier]
package = "nautobot"
directory = "changes"
filename = "nautobot/docs/release-notes/version-2.0.md"
template = "development/towncrier_template.j2"
start_string = "<!-- towncrier release notes start -->"
issue_format = "[#{issue}](https://github.com/nautobot/nautobot/issues/{issue})"

[tool.towncrier.fragment.added]
[tool.towncrier.fragment.changed]
[tool.towncrier.fragment.dependencies]
[tool.towncrier.fragment.deprecated]
[tool.towncrier.fragment.fixed]
[tool.towncrier.fragment.removed]
[tool.towncrier.fragment.security]<|MERGE_RESOLUTION|>--- conflicted
+++ resolved
@@ -2,11 +2,7 @@
 name = "nautobot"
 # Primary package version gets set here. This is used for publishing, and once
 # installed, `nautobot.__version__` will have this version number.
-<<<<<<< HEAD
 version = "2.0.0-beta.2"
-=======
-version = "1.5.24-beta.1"
->>>>>>> ad9fd961
 description = "Source of truth and network automation platform."
 authors = ["Network to Code <opensource@networktocode.com>"]
 license = "Apache-2.0"
@@ -40,11 +36,7 @@
 # Background task processing
 celery = "~5.2.7"
 # Fundamental web framework for Nautobot
-<<<<<<< HEAD
-Django = "~3.2.18"
-=======
 Django = "~3.2.20"
->>>>>>> ad9fd961
 # Adds AJAX capabilities to django-tables2
 django-ajax-tables = "~1.1.1"
 # LDAP Support
@@ -148,59 +140,34 @@
 sso = ["social-auth-core"]
 
 [tool.poetry.group.dev.dependencies]
-<<<<<<< HEAD
-# Code style enforcement
-black = "~23.3.0"
-# Test code coverage measurement
-coverage = "~7.2.3"
 # Tool for debugging Django
 django-debug-toolbar = "~4.0.0"
 # DiscoverSlowestTestsRunner for running CI performance tests and benchmarking.
 django-slowtests = "^1.1.1"
-=======
-# Tool for debugging Django
-django-debug-toolbar = "~3.7.0"
->>>>>>> ad9fd961
 # Nautobot example plugin used for testing
 example-plugin = {path = "examples/example_plugin", develop = true}
 # Nautobot test plugin used for testing core view overrides
 example-plugin-with-view-override = { path = "examples/example_plugin_with_view_override", develop = true }
 # Random data generation
 factory-boy = "~3.2.1"
-<<<<<<< HEAD
-# Code style checking and limited static analysis
-flake8 = {version = "~6.0.0", python = ">=3.8.1"}
 # Alternative to Make, CLI based on `tasks.py`
 invoke = "~2.0.0"
-# Code style checking for python import statements
-isort = "~5.12.0"
-# Embedding YAML files into Markdown documents as tables
-markdown-data-tables = "~1.0.0"
-=======
-# Alternative to Make, CLI based on `tasks.py`
-invoke = "~1.7.1"
 # Colorization and autoformatting of CLI output, used for Invoke tasks
 rich = "~12.5.1"
 # Change log management and generation
-towncrier = "~22.8.0"
+towncrier = "~22.12.0"
 # Watch files for celery and mkdocs reload
-watchdog = "~2.1.9"
+watchdog = "~3.0.0"
 
 [tool.poetry.group.docs.dependencies]
-# Helper for parsing docstrings
-# 1.6/2.0 TODO: griffe 0.31 and later drop support for python 3.7
-griffe = "~0.30.1"
->>>>>>> ad9fd961
 # Rendering docs to HTML
 mkdocs = "~1.4.2"
+# Embedding YAML files into Markdown documents as tables
+markdown-data-tables = "~1.0.0"
 # Automatically generate some files as part of mkdocs build
 mkdocs-gen-files = "~0.4.0"
 # Allow Markdown files to include other files
-<<<<<<< HEAD
 mkdocs-include-markdown-plugin = "~4.0.4"
-=======
-mkdocs-include-markdown-plugin = "~3.6.1"
->>>>>>> ad9fd961
 # Material for mkdocs theme
 mkdocs-material = "~9.1.6"
 # Automatically handle index pages for docs sections
@@ -208,54 +175,36 @@
 # Render custom markdown for version added/changed/remove notes
 mkdocs-version-annotations = "~1.0.0"
 # Automatic documentation from sources, for MkDocs
-<<<<<<< HEAD
-mkdocstrings = "~0.21.2"
-mkdocstrings-python = "~0.9.0"
-=======
 mkdocstrings = "~0.22.0"
 # Python-specific extension to mkdocstrings
 mkdocstrings-python = "~1.1.2"
 
 [tool.poetry.group.linting.dependencies]
 # Code style enforcement
-black = "~22.8.0"
+black = "~23.3.0"
 # Code style checking and limited static analysis
 # NOTE: flake8 4.x pins importlib-metadata<4.3; see https://github.com/PyCQA/flake8/pull/1438
-flake8 = "~3.9.1"
->>>>>>> ad9fd961
+flake8 = {version = "~6.0.0", python = ">=3.8.1"}
+# Code style checking for python import statements
+isort = "~5.12.0"
 # Code static analysis
 pylint = "~2.17.2"
 # Pylint extensions for Django
-<<<<<<< HEAD
 pylint-django = "~2.5.3"
-# Integration Tests
-requests = ">=2.28.0,<2.32.0"
-# Colorization and autoformatting of CLI output, used for Invoke tasks
-rich = "~13.3.3"
-=======
-pylint-django = {version = "~2.5.3", python = "^3.7.2"}
+# YAML linting
+yamllint = "~1.30.0"
 
 [tool.poetry.group.testing.dependencies]
 # Test code coverage measurement
-coverage = "~6.5.0"
+coverage = "~7.2.3"
 # DiscoverSlowestTestsRunner for running CI performance tests and benchmarking.
 django-slowtests = "^1.1.1"
 # Integration Tests
-requests = ">=2.27.1,<2.32.0"
->>>>>>> ad9fd961
+requests = ">=2.28.0,<2.32.0"
 # Selenium web drivers for live integration testing
 selenium = "~4.7.0"
 # Abstraction layer for working with Selenium
 splinter = "~0.18.0"
-<<<<<<< HEAD
-# Change log management and generation
-towncrier = "~22.12.0"
-# Watch files for celery and mkdocs reload
-watchdog = "~3.0.0"
-# YAML linting
-yamllint = "~1.30.0"
-=======
->>>>>>> ad9fd961
 
 [tool.poetry.scripts]
 nautobot-server = "nautobot.core.cli:main"
