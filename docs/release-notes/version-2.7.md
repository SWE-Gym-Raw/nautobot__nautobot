<<<<<<< HEAD
# v2.7.1 (FUTURE)

## Enhancements

* [#2921](https://github.com/netbox-community/netbox/issues/2921) - Replace tags filter with Select2 widget
=======
# v2.7.1 (2020-01-16)

## Bug Fixes

* [#3941](https://github.com/netbox-community/netbox/issues/3941) - Fixed exception when attempting to assign IP to interface
* [#3943](https://github.com/netbox-community/netbox/issues/3943) - Prevent rack elevation links from opening new tabs/windows
* [#3944](https://github.com/netbox-community/netbox/issues/3944) - Fix AttributeError exception when viewing prefixes list
>>>>>>> d3f27840

---

# v2.7.0 (2020-01-16)

**Note:** This release completely removes the topology map feature ([#2745](https://github.com/netbox-community/netbox/issues/2745)).

**Note:** NetBox v2.7 is the last major release that will support Python 3.5. Beginning with NetBox v2.8, Python 3.6 or
higher will be required.

## New Features

### Enhanced Device Type Import ([#451](https://github.com/netbox-community/netbox/issues/451))

NetBox now supports the import of device types and related component templates using definitions written in YAML or
JSON. For example, the following will create a new device type with four network interfaces, two power ports, and a
console port:

```yaml
manufacturer: Acme
model: Packet Shooter 9000
slug: packet-shooter-9000
u_height: 1
interfaces:
  - name: ge-0/0/0
    type: 1000base-t
  - name: ge-0/0/1
    type: 1000base-t
  - name: ge-0/0/2
    type: 1000base-t
  - name: ge-0/0/3
    type: 1000base-t
power-ports:
  - name: PSU0
  - name: PSU1
console-ports:
  - name: Console
```

This new functionality replaces the old CSV-based import form, which did not allow for bulk import of component
templates.

### Bulk Import of Device Components ([#822](https://github.com/netbox-community/netbox/issues/822))

Device components such as console ports, power ports, and interfaces can now be imported in bulk to multiple devices in
CSV format. Here's an example showing the bulk import of interfaces to several devices:

```
device,name,type
Switch1,Vlan100,Virtual
Switch1,Vlan200,Virtual
Switch2,Vlan100,Virtual
Switch2,Vlan200,Virtual
```

The import form for each type of device component is available under the "Devices" item in the navigation menu.

### External File Storage ([#1814](https://github.com/netbox-community/netbox/issues/1814))

In prior releases, the only option for storing uploaded files (e.g. image attachments) was to save them to the local
filesystem on the NetBox server. This release introduces support for several remote storage backends provided by the
[`django-storages`](https://django-storages.readthedocs.io/en/stable/) library. These include:

* Amazon S3
* ApacheLibcloud
* Azure Storage
* netbox-community Spaces
* Dropbox
* FTP
* Google Cloud Storage
* SFTP

To enable remote file storage, first install the `django-storages` package:

```
pip install django-storages
```

Then, set the appropriate storage backend and its configuration in `configuration.py`. Here's an example using Amazon
S3:

```python
STORAGE_BACKEND = 'storages.backends.s3boto3.S3Boto3Storage'
STORAGE_CONFIG = {
    'AWS_ACCESS_KEY_ID': '<Key>',
    'AWS_SECRET_ACCESS_KEY': '<Secret>',
    'AWS_STORAGE_BUCKET_NAME': 'netbox',
    'AWS_S3_REGION_NAME': 'eu-west-1',
}
```

Thanks to [@steffann](https://github.com/steffann) for contributing this work!

### Rack Elevations Rendered via SVG ([#2248](https://github.com/netbox-community/netbox/issues/2248))

NetBox v2.7 introduces a new method of rendering rack elevations as an
[SVG image](https://en.wikipedia.org/wiki/Scalable_Vector_Graphics) via a REST API endpoint. This replaces the prior
method of rendering elevations using pure HTML and CSS, which was cumbersome and had several shortcomings. Rendering
rack elevations as SVG images via the REST API allows users to retrieve and make use of the drawings in their own
tooling. This also opens the door to other feature requests related to rack elevations in the NetBox backlog.

This feature implements a new REST API endpoint:

```
/api/dcim/racks/<id>/elevation/
```

By default, this endpoint returns a paginated JSON response representing each rack unit in the given elevation. This is
the same response returned by the existing rack units detail endpoint at `/api/dcim/racks/<id>/units/`, which will be
removed in v2.8 (see [#3753](https://github.com/netbox-community/netbox/issues/3753)).

To render the elevation as an SVG image, include the `render=svg` query parameter in the request. You may also control
the width and height of the elevation drawing (in pixels) by passing the `unit_width` and `unit_height` parameters. (The
default values for these parameters are 230 and 20, respectively.) Additionally, the `face` parameter may be used to
request either the `front` or `rear` of the elevation. Below is in example request:

```
/api/dcim/racks/<id>/elevation/?render=svg&face=rear&unit_width=300&unit_height=35
```

Thanks to [@hellerve](https://github.com/hellerve) for doing the heavy lifting on this!

## Changes

### Topology Maps Removed ([#2745](https://github.com/netbox-community/netbox/issues/2745))

The topology maps feature has been removed to help focus NetBox development efforts. Please replicate any required data
to another source before upgrading NetBox to v2.7, as any existing topology maps will be deleted.

### Supervisor Replaced with systemd ([#2902](https://github.com/netbox-community/netbox/issues/2902))

The NetBox [installation documentation](https://netbox.readthedocs.io/en/stable/installation/) has been updated to
provide instructions for managing the WSGI and RQ services using systemd instead of supervisor. This removes the need to
install supervisor and simplifies administration of the processes.

### Redis Configuration ([#3282](https://github.com/netbox-community/netbox/issues/3282))

NetBox v2.6 introduced request caching and added the `CACHE_DATABASE` option to the existing `REDIS` database
configuration parameter. This did not, however, allow for using two different Redis connections for the separate caching
and webhook queuing functions. This release modifies the `REDIS` parameter to accept two discrete subsections named
`webhooks` and `caching`. This requires modification of the `REDIS` parameter in `configuration.py` as follows:

Old Redis configuration:

```python
REDIS = {
    'HOST': 'localhost',
    'PORT': 6379,
    'PASSWORD': '',
    'DATABASE': 0,
    'CACHE_DATABASE': 1,
    'DEFAULT_TIMEOUT': 300,
    'SSL': False,
}
```

New Redis configuration:

```python
REDIS = {
    'webhooks': {
        'HOST': 'redis.example.com',
        'PORT': 1234,
        'PASSWORD': 'foobar',
        'DATABASE': 0,
        'DEFAULT_TIMEOUT': 300,
        'SSL': False,
    },
    'caching': {
        'HOST': 'localhost',
        'PORT': 6379,
        'PASSWORD': '',
        'DATABASE': 1,
        'DEFAULT_TIMEOUT': 300,
        'SSL': False,
    }
}
```

Note that the `CACHE_DATABASE` parameter has been removed and the connection settings have been duplicated for both
`webhooks` and `caching`. This allows the user to make use of separate Redis instances if desired. It is fine to use the
same Redis service for both functions, although the database identifiers should be different.

### WEBHOOKS_ENABLED Configuration Setting Removed ([#3408](https://github.com/netbox-community/netbox/issues/3408))

As `django-rq` is now a required library, NetBox assumes that the RQ worker process is running. The installation and
upgrade documentation has been updated to reflect this, and the `WEBHOOKS_ENABLED` configuration parameter is no longer
used. Please ensure that both the NetBox WSGI service and the RQ worker process are running on all production
installations.

### API Choice Fields Now Use String Values ([#3569](https://github.com/netbox-community/netbox/issues/3569))

NetBox's REST API presents fields which reference a particular choice as a dictionary with two keys: `value` and
`label`. In previous versions, `value` was an integer which represented a particular choice in the database. This has
been changed to a more human-friendly "slug" string, which is essentially a simplified version of the choice's `label`.

For example, The site model's `status` field was previously represented as:

```json
"status": {
    "value": 1,
    "label": "Active"
},
```

In NetBox v2.7, it now looks like this:

```json
"status": {
    "value": "active",
    "label": "Active",
    "id": 1
},
```

This change allows for much more intuitive representation and manipulation of values, and removes the need for API
consumers to maintain local mappings of static integer values.

Note that that all v2.7 releases will continue to accept the legacy integer values in write requests (`POST`, `PUT`, and
`PATCH`) to maintain backward compatibility. Additionally, the legacy numeric identifier is conveyed in the `id` field
for convenient reference as consumers adopt to the new string values. This behavior will be discontinued in NetBox v2.8.

## Enhancements

* [#33](https://github.com/netbox-community/netbox/issues/33) - Add ability to clone objects (pre-populate form fields)
* [#648](https://github.com/netbox-community/netbox/issues/648) - Pre-populate form fields when selecting "create and
  add another"
* [#792](https://github.com/netbox-community/netbox/issues/792) - Add power port and power outlet types
* [#1865](https://github.com/netbox-community/netbox/issues/1865) - Add console port and console server port types
* [#2669](https://github.com/netbox-community/netbox/issues/2669) - Relax uniqueness constraint on device and VM names
* [#2902](https://github.com/netbox-community/netbox/issues/2902) - Replace `supervisord` with `systemd`
* [#3455](https://github.com/netbox-community/netbox/issues/3455) - Add tenant assignment to virtual machine clusters
* [#3520](https://github.com/netbox-community/netbox/issues/3520) - Add Jinja2 template support for graphs
* [#3525](https://github.com/netbox-community/netbox/issues/3525) - Enable IP address filtering using multiple address
  parameters
* [#3564](https://github.com/netbox-community/netbox/issues/3564) - Add list views for all device components
* [#3538](https://github.com/netbox-community/netbox/issues/3538) - Introduce a REST API endpoint for executing custom
  scripts
* [#3655](https://github.com/netbox-community/netbox/issues/3655) - Add `description` field to organizational models
* [#3664](https://github.com/netbox-community/netbox/issues/3664) - Enable applying configuration contexts by tags
* [#3706](https://github.com/netbox-community/netbox/issues/3706) - Increase `available_power` maximum value on
  PowerFeed
* [#3731](https://github.com/netbox-community/netbox/issues/3731) - Change Graph.type to a ContentType foreign key field
* [#3801](https://github.com/netbox-community/netbox/issues/3801) - Use YAML for export of device types

## Bug Fixes

* [#3830](https://github.com/netbox-community/netbox/issues/3830) - Ensure deterministic ordering for all models
* [#3900](https://github.com/netbox-community/netbox/issues/3900) - Fix exception when deleting device types
* [#3914](https://github.com/netbox-community/netbox/issues/3914) - Fix interface filter field when unauthenticated
* [#3919](https://github.com/netbox-community/netbox/issues/3919) - Fix utilization graph extending out of bounds when
  utilization > 100%
* [#3927](https://github.com/netbox-community/netbox/issues/3927) - Fix exception when deleting devices with secrets
  assigned
* [#3930](https://github.com/netbox-community/netbox/issues/3930) - Fix API rendering of the `family` field for
  aggregates

## Bug Fixes (From Beta)

* [#3868](https://github.com/netbox-community/netbox/issues/3868) - Fix creation of interfaces for virtual machines
* [#3878](https://github.com/netbox-community/netbox/issues/3878) - Fix database migration for cable status field

## API Changes

* Choice fields now use human-friendly strings for their values instead of integers (see
  [#3569](https://github.com/netbox-community/netbox/issues/3569)).
* Introduced the `/api/extras/scripts/` endpoint for retrieving and executing custom scripts
* circuits.CircuitType: Added field `description`
* dcim.ConsolePort: Added field `type`
* dcim.ConsolePortTemplate: Added field `type`
* dcim.ConsoleServerPort: Added field `type`
* dcim.ConsoleServerPortTemplate: Added field `type`
* dcim.DeviceRole: Added field `description`
* dcim.PowerPort: Added field `type`
* dcim.PowerPortTemplate: Added field `type`
* dcim.PowerOutlet: Added field `type`
* dcim.PowerOutletTemplate: Added field `type`
* dcim.RackRole: Added field `description`
* extras.Graph: Added field `template_language` (to indicate `django` or `jinja2`)
* extras.Graph: The `type` field has been changed to a content type foreign key. Models are specified as
  `<app>.<model>`; e.g. `dcim.site`.
* ipam.Role: Added field `description`
* secrets.SecretRole: Added field `description`
* virtualization.Cluster: Added field `tenant`<|MERGE_RESOLUTION|>--- conflicted
+++ resolved
@@ -1,10 +1,11 @@
-<<<<<<< HEAD
-# v2.7.1 (FUTURE)
+# v2.7.2 (FUTURE)
 
 ## Enhancements
 
 * [#2921](https://github.com/netbox-community/netbox/issues/2921) - Replace tags filter with Select2 widget
-=======
+
+---
+
 # v2.7.1 (2020-01-16)
 
 ## Bug Fixes
@@ -12,7 +13,6 @@
 * [#3941](https://github.com/netbox-community/netbox/issues/3941) - Fixed exception when attempting to assign IP to interface
 * [#3943](https://github.com/netbox-community/netbox/issues/3943) - Prevent rack elevation links from opening new tabs/windows
 * [#3944](https://github.com/netbox-community/netbox/issues/3944) - Fix AttributeError exception when viewing prefixes list
->>>>>>> d3f27840
 
 ---
 
