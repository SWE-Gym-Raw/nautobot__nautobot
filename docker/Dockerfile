--- conflicted
+++ resolved
@@ -206,6 +206,8 @@
     poetry install --no-ansi --extras all && \
     rm -rf /tmp/tmp*
 
+ENV NAUTOBOT_INSTALLATION_METRICS_ENABLED=false
+
 COPY --chown=nautobot:nautobot development/nautobot_config.py /opt/nautobot/nautobot_config.py
 
 RUN nautobot-server build_ui && rm -rf /source/*
@@ -237,6 +239,9 @@
 
 WORKDIR /opt/nautobot
 
+# Don't send install metrics as this is a development target, not a deployment one
+ENV NAUTOBOT_INSTALLATION_METRICS_ENABLED=false
+
 RUN nautobot-server init && \
     nautobot-server build_ui
 
@@ -244,30 +249,7 @@
 EXPOSE 8080
 CMD ["nautobot-server", "runserver", "0.0.0.0:8080", "--insecure"]
 
-<<<<<<< HEAD
 ################################ Stage: final (production-ready image)
-=======
-################################ Stage: dev (development environment for Nautobot core)
-
-FROM dependencies-dev as dev
-
-# Poetry 1.2.0 leaves files in /tmp after doing an install
-# https://github.com/python-poetry/poetry/issues/6425
-RUN --mount=type=cache,target="/root/.cache/pip" \
-    --mount=type=cache,target="/root/.cache/pypoetry" \
-    poetry install --no-ansi --extras all && \
-    rm -rf /source && \
-    rm -rf /tmp/tmp*
-
-# Don't send install metrics as this is a development target, not a deployment one
-ENV NAUTOBOT_INSTALLATION_METRICS_ENABLED=false
-
-COPY development/nautobot_config.py /opt/nautobot/nautobot_config.py
-
-################################ Stage: final-dev (development environment for Nautobot plugins)
-
-FROM dependencies-dev as final-dev
->>>>>>> 56bbb42a
 
 FROM system-dependencies AS final
 
@@ -275,18 +257,11 @@
 ENV PATH="/opt/nautobot/bin:${PATH}"
 ENV VIRTUAL_ENV="/opt/nautobot"
 
-<<<<<<< HEAD
 COPY --from=python-dependencies --chown=nautobot:nautobot /opt/nautobot/bin /opt/nautobot/bin
 COPY --from=python-dependencies --chown=nautobot:nautobot /opt/nautobot/include /opt/nautobot/include
 COPY --from=python-dependencies --chown=nautobot:nautobot /opt/nautobot/lib /opt/nautobot/lib
 COPY --from=python-dependencies --chown=nautobot:nautobot /opt/nautobot/lib64 /opt/nautobot/lib64
 COPY --from=python-dependencies --chown=nautobot:nautobot /opt/nautobot/pyvenv.cfg /opt/nautobot/pyvenv.cfg
-=======
-# Don't send install metrics as this is a development target, not a deployment one
-ENV NAUTOBOT_INSTALLATION_METRICS_ENABLED=false
-
-RUN nautobot-server init
->>>>>>> 56bbb42a
 
 COPY --from=build-nautobot --chown=nautobot:nautobot /source/dist /source/dist
 
